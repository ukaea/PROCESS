--- conflicted
+++ resolved
@@ -487,13 +487,8 @@
     end if
 
     ! if plasma not ignited include injected power
-<<<<<<< HEAD
     if (i_ignited == 0) then
-      pdenom = f_alpha_plasma*alpha_power_density_total + charged_power_density + pohmpv + pinjmw/plasma_volume
-=======
-    if (ignite == 0) then
       pdenom = f_alpha_plasma*alpha_power_density_total + charged_power_density + pden_plasma_ohmic_mw + pinjmw/plasma_volume
->>>>>>> 885e5177
     else
       ! if plasma ignited
       pdenom = f_alpha_plasma*alpha_power_density_total + charged_power_density + pden_plasma_ohmic_mw
