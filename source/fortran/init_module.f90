#ifndef INSTALLDIR
#error INSTALLDIR not defined!
#endif

module init_module

   implicit none

contains

   subroutine init_all_module_vars
      !! Initialise all module variables
      !! This is vital to ensure a 'clean' state of Process before a new run starts,
      !! otherwise components of the previous run's state can persist into the new
      !! run. This matters ever since Process is used as a shared library, rather
      !! than a 'run-once' executable.
      use numerics, only: init_numerics
      use process_input, only: init_input
      use buildings_variables, only: init_buildings_variables
      use cost_variables, only: init_cost_variables
      use divertor_variables, only: init_divertor_variables
      use error_handling, only: init_error_handling
      use fson_library, only: init_fson_library
      use fwbs_variables, only: init_fwbs_variables
      use global_variables, only: init_global_variables
      use ccfe_hcpb_module, only: init_ccfe_hcpb_module
      use heat_transport_variables, only: init_heat_transport_variables
      use ife_variables, only: init_ife_variables
      use impurity_radiation_module, only: init_impurity_radiation_module
      use pfcoil_module, only: init_pfcoil_module
      use physics_module, only: init_physics_module
      use physics_variables, only: init_physics_variables
      use scan_module, only: init_scan_module
      use sctfcoil_module, only: init_sctfcoil_module
      use stellarator_module, only: init_stellarator_module
      use stellarator_variables, only: init_stellarator_variables
      use tfcoil_variables, only: init_tfcoil_variables
      use times_variables, only: init_times_variables
      use constants, only: init_constants
      use current_drive_variables, only: init_current_drive_variables
      use primary_pumping_variables, only: init_primary_pumping_variables
      use pfcoil_variables, only: init_pfcoil_variables
      use structure_variables, only: init_structure_variables
      use vacuum_variables, only: init_vacuum_variables
      use pf_power_variables, only: init_pf_power_variables
      use build_variables, only: init_build_variables
      use constraint_variables, only: init_constraint_variables
      use pulse_variables, only: init_pulse_variables
      use startup_variables, only: init_startup_variables
      use rebco_variables, only: init_rebco_variables
      use reinke_variables, only: init_reinke_variables
      use define_iteration_variables, only: init_define_iteration_variables
      use physics_functions_module, only: init_physics_functions
      use reinke_module, only: init_reinke_module
      use water_usage_variables, only: init_watuse_variables
      use CS_fatigue_variables, only: init_CS_fatigue_variables
      use blanket_library, only: init_blanket_library
      use dcll_module, only: init_dcll_module

      call init_numerics
      call init_input
      call init_buildings_variables
      call init_cost_variables
      call init_divertor_variables
      call init_error_handling
      call init_fson_library
      call init_fwbs_variables
      call init_global_variables
      call init_ccfe_hcpb_module
      call init_heat_transport_variables
      call init_ife_variables
      call init_impurity_radiation_module
      call init_pfcoil_module
      call init_physics_module
      call init_physics_variables
      call init_scan_module
      call init_sctfcoil_module
      call init_stellarator_module
      call init_stellarator_variables
      call init_tfcoil_variables
      call init_times_variables
      call init_constants
      call init_current_drive_variables
      call init_primary_pumping_variables
      call init_pfcoil_variables
      call init_structure_variables
      call init_vacuum_variables
      call init_pf_power_variables
      call init_build_variables
      call init_constraint_variables
      call init_pulse_variables
      call init_startup_variables
      call init_rebco_variables
      call init_reinke_variables
      call init_define_iteration_variables
      call init_physics_functions
      call init_reinke_module
      call init_watuse_variables
      call init_CS_fatigue_variables
      call init_blanket_library
      call init_dcll_module
   end subroutine init_all_module_vars

   subroutine init

      !! Routine that calls the initialisation routines
      !! author: P J Knight, CCFE, Culham Science Centre
      !! None
      !! This routine calls the main initialisation routines that set
      !! the default values for the global variables, reads in data from
      !! the input file, and checks the run parameters for consistency.


      !! AEA FUS 251: A User's Guide to the PROCESS Systems Codefile:///home/mkumar/process/source/fortran/divertor_ode.f90

      !
      ! !!!!!!!!!!!!!!!!!!!!!!!!!!!!!!!!!!!!!!!!!!!!!!!file:///home/mkumar/process/source/fortran/input.f90

      use global_variables, only: verbose, fileprefix, output_prefix
      use main_module, only: run_summary
      use constants, only: opt_file, vfile, nout, nplot, mfile, sig_file
      use error_handling, only: initialise_error_list
      use numerics, only: ixc , lablxc, nvar
      use process_input, only: nin, input
      use stellarator_module, only: stinit
      implicit none

      !  Arguments

      !  Local variables
      integer :: i

      ! !!!!!!!!!!!!!!!!!!!!!!!!!!!!!!!!!!!!!!!!!!!!!!!

      !  Initialise error handling

      call initialise_error_list

      !  Initialise the program variables
      call initial

      !  Open the input/output external files
      if (trim(fileprefix) == "") then
         open(unit=nin,file="IN.DAT",status='old')
      else
         open(unit=nin,file=trim(fileprefix),status='old')
      end if
      ! open(unit=nin,file=trim(fileprefix)//'IN.DAT',status='old')

      open(unit=nout     ,file=trim(output_prefix)//'OUT.DAT'   ,status='unknown')
      open(unit=mfile    ,file=trim(output_prefix)//'MFILE.DAT' ,status='unknown')
<<<<<<< HEAD
      open(unit=sig_file ,file=trim(output_prefix)//'SIG_TF.DAT',status='unknown')
=======
      open(unit=opt_file ,file=trim(output_prefix)//'OPT.DAT'   ,status='unknown')
>>>>>>> deeddbd0

      !  Input any desired new initial values
      call input

      !  Initialise stellarator parameters if necessary
      !  This overrides some of the bounds of the tokamak parameters
      call stinit

      !  Check input data for errors/ambiguities
      call check

      !  Write to the output file certain relevant details about this run
      call run_summary

      !  Open verbose diagnostics file
      if (verbose == 1) then
         open(unit=vfile,file=trim(output_prefix)//'VFILE.DAT',status='unknown')
         write(vfile,'(a80)') 'nviter = number of VMCON iterations.'
         write(vfile,'(a80)') '(1-mod(ifail,7))=1 indicates that there has '// &
            'been an escape from a failed line search.'
         write(vfile,'(a80)') 'odd/even is a convenient plotting bit.'
         write(vfile,'(100a13)') 'nviter','escape', 'odd/even', 'te','coe','rmajor', &
            'powfmw','bt','tburn','sqsumsq', (lablxc(ixc(i)),i=1,nvar)
      end if

   end subroutine init

   subroutine finish
      ! Originally at the end of the "program", this subroutine writes some final
      ! lines via the output module and then closes any open files. This is
      ! currently called from Python, and will be removed once file handling is
      ! completely dealt with in Python
      ! # TODO Move this output and file handling to Python

      use process_input, only: nin
      use constants, only: iotty, mfile, nout, nplot, opt_file, vfile
      use process_output, only: oheadr
      use global_variables, only: verbose
      implicit none

      call oheadr(nout,'End of PROCESS Output')
      call oheadr(iotty,'End of PROCESS Output')
      call oheadr(nout,'Copy of PROCESS Input Follows')

      close(unit = nin)
      close(unit = nout)
      close(unit = nplot)
      close(unit = mfile)
      close(unit = opt_file)
      if (verbose == 1) close(unit = vfile)
   end subroutine finish

end module init_module<|MERGE_RESOLUTION|>--- conflicted
+++ resolved
@@ -149,11 +149,6 @@
 
       open(unit=nout     ,file=trim(output_prefix)//'OUT.DAT'   ,status='unknown')
       open(unit=mfile    ,file=trim(output_prefix)//'MFILE.DAT' ,status='unknown')
-<<<<<<< HEAD
-      open(unit=sig_file ,file=trim(output_prefix)//'SIG_TF.DAT',status='unknown')
-=======
-      open(unit=opt_file ,file=trim(output_prefix)//'OPT.DAT'   ,status='unknown')
->>>>>>> deeddbd0
 
       !  Input any desired new initial values
       call input
