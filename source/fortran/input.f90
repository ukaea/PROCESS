--- conflicted
+++ resolved
@@ -1149,9 +1149,6 @@
                'User input ECRH gamma_CD')
        case ('harnum')
           call parse_real_variable('harnum', harnum, 1.0D0, 10.0D0, &
-<<<<<<< HEAD
-               'cyclotron harmonic frequency number')
-=======
                'Cyclotron harmonic frequency number')
       case ('wave_mode')
          call parse_int_variable('wave_mode', wave_mode, 0, 1, &
@@ -1159,7 +1156,6 @@
        case ('rho_ecrh')
           call parse_real_variable('rho_ecrh', rho_ecrh, 0.0D0, 1.0D0, &
                'normalised minor radius at which electron cyclotron current drive is maximum')
->>>>>>> 85cb4737
        case ('xi_ebw')
 	  call parse_real_variable('xi_ebw', xi_ebw, 0.0D0, 1.0D0, &
                'User input EBW scaling for Plasma Heating')
