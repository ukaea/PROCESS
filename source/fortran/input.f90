--- conflicted
+++ resolved
@@ -236,15 +236,9 @@
       fstrcond, fptemp, ftmargoh, fvs, fbetatry, vvhealw, fpnetel, ft_burn, &
       ffuspow, fpsepr, ptfnucmax, fvdump, pdivtlim, ftaulimit, nbshinefmax, &
       fcqt, fzeffmax, fstrcase, fhldiv, foh_stress, fwalld, gammax, fjprot, &
-<<<<<<< HEAD
-      ftohs, tcycmn, auxmin, zeffmax, peakfactrad, fdtmp, fpoloidalpower, &
+      ft_current_ramp_up, tcycmn, auxmin, zeffmax, peakfactrad, fdtmp, fpoloidalpower, &
       fnbshinef, freinke, fvvhe, fqval, fq, fmaxvvstress, fbeta_poloidal, fbeta, fjohc, &
-      fflutf, bmxlim, tbrnmn, fbetatry_lower, fecrh_ignition, fstr_wp, fncycle
-=======
-      ft_current_ramp_up, tcycmn, auxmin, zeffmax, peakfactrad, fdtmp, fpoloidalpower, &
-      fnbshinef, freinke, fvvhe, fqval, fq, fmaxvvstress, fbetap, fbeta, fjohc, &
       fflutf, bmxlim, t_burn_min, fbetatry_lower, fecrh_ignition, fstr_wp, fncycle
->>>>>>> f6694f61
     use cost_variables, only: ucich, uctfsw, dintrt, ucblbe, uubop, dtlife, &
       cost_factor_vv, cfind, uccry, fcap0cp, uccase, uuves, cconshtf, conf_mag, &
       ucbllipb, ucfuel, uumag, ucpfbs, ireactor, uucd, div_umain_time, div_nu, &
