module physics_variables
  !! author: J. Morris (UKAEA)
  !!
  !! Module containing global variables relating to the plasma physics
  !!
  !!### References
  !!
  !! -
#ifndef dp
  use, intrinsic :: iso_fortran_env, only: dp=>real64
#endif

  implicit none

  public

  integer, parameter :: ipnlaws = 50
  !! number of energy confinement time scaling laws

  real(dp) :: abeam
  !! beam ion mass (amu)

  real(dp) :: afuel
  !! average mass of fuel portion of ions (amu)

  real(dp) :: aion
  !! average mass of all ions (amu)

  real(dp) :: alphaj
  !! current profile index (calculated from q_0 and q if `iprofile=1`)

  real(dp) :: alphan
  !! density profile index

  real(dp) :: alphap
  !! pressure profile index

  real(dp) :: alpha_rate_density_total
  !! Alpha particle production rate per unit volume, from plasma and beams [particles/m3/sec]

  real(dp) :: alpha_rate_density_plasma
  !! Alpha particle production rate per unit volume, just from plasma [particles/m3/sec]

  real(dp) :: alphat
  !! temperature profile index

  real(dp) :: aspect
  !! aspect ratio (`iteration variable 1`)

  real(dp) :: beamfus0
  !! multiplier for beam-background fusion calculation

  real(dp) :: beta
  !! total plasma beta (`iteration variable 5`) (calculated if stellarator)

  real(dp) :: beta_fast_alpha
  !! fast alpha beta component

  real(dp) :: beta_max
  !! Max allowable beta

  real(dp) :: beta_min
  !! allowable lower beta

  real(dp) :: beta_beam
  !! neutral beam beta component

  real(dp) :: beta_poloidal
  !! poloidal beta

  real(dp) :: beta_poloidal_eps
  !! Poloidal beta and inverse aspcet ratio product

  real(dp) :: beta_toroidal
  !! toroidal beta

  real(dp) :: beta_thermal
  !! thermal beta

  real(dp) :: beta_thermal_poloidal
  !! poloidal thermal beta

  real(dp) :: beta_thermal_toroidal
  !! poloidal thermal beta

  real(dp) :: beta_norm_total
  !! normaised total beta

  real(dp) :: beta_norm_thermal
  !! normaised thermal beta

  real(dp) :: beta_norm_toroidal
  !! normaised toroidal beta

  real(dp) :: beta_norm_poloidal
  !! normaised poloidal beta

  real(dp) :: e_plasma_beta_thermal
  !! Plasma thermal energy derived from thermal beta

  real(dp) :: betbm0
  !! leading coefficient for NB beta fraction

  real(dp) :: bp
  !! poloidal field (T)

  real(dp) :: bt
  !! toroidal field on axis (T) (`iteration variable 2`)

  real(dp) :: btot
  !! total toroidal + poloidal field (T)

  real(dp) :: burnup
  !! fractional plasma burnup

  real(dp) :: burnup_in
  !! fractional plasma burnup user input

  real(dp) :: bvert
  !! vertical field at plasma (T)

  real(dp) :: c_beta
  !! Destabalisation parameter for iprofile=6 beta limit

  real(dp) :: csawth
  !! coeff. for sawteeth effects on burn V-s requirement

  real(dp) :: cvol
  !! multiplying factor times plasma volume (normally=1)

  real(dp) :: cwrmax
  !! maximum ratio of conducting wall distance to plasma minor radius for
  !! vertical stability (`constraint equation 23`)

  real(dp) :: dene
  !! electron density (/m3) (`iteration variable 6`)

  real(dp) :: deni
  !! fuel ion density (/m3)

  real(dp) :: dlamee
  !! electron-electron coulomb logarithm

  real(dp) :: dlamie
  !! ion-electron coulomb logarithm

  real(dp), dimension(8) :: dlimit
  !! density limit (/m3) as calculated using various models

  real(dp) :: dnalp
  !! thermal alpha density (/m3)

  real(dp) :: dnbeam
  !! hot beam ion density, variable (/m3)

  real(dp) :: beam_density_out
  !! hot beam ion density from calculation (/m3)

  real(dp) :: beta_norm_max
  !! Troyon-like coefficient for beta scaling

  real(dp) :: dnelimt
  !! density limit (/m3)

  real(dp) :: dnitot
  !! total ion density (/m3)

  real(dp) :: dnla
  !! line averaged electron density (/m3)

  real(dp) :: dnprot
  !! proton ash density (/m3)

  real(dp) :: dntau
  !! plasma average "n-tau" (seconds/m3)

  real(dp) :: dnz
  !! high Z ion density (/m3)

  real(dp) :: gradient_length_ne
  !! Max. normalized gradient length in el. density (ipedestal==0 only)

  real(dp) :: gradient_length_te
  !! Max. normalized gradient length in el. temperature (ipedestal==0 only)

  real(dp) :: beta_poloidal_eps_max
  !! maximum (eps*beta_poloidal) (`constraint equation 6`). Note: revised issue #346
  !! "Operation at the tokamak equilibrium poloidal beta-limit in TFTR", 1992 Nucl. Fusion 32 1468

  real(dp) :: eps
  !! inverse aspect ratio

  real(dp) :: aux_current_fraction
  !! fraction of plasma current produced by auxiliary current drive

  real(dp) :: inductive_current_fraction
  !! fraction of plasma current produced inductively

  real(dp) :: f_alpha_electron
  !! fraction of alpha energy to electrons

  real(dp) :: f_alpha_plasma
  !! Fraction of alpha power deposited in plasma. Default of 0.95 taken from https://doi.org/10.1088/0029-5515/39/12/305.

  real(dp) :: f_alpha_ion
  !! fraction of alpha power to ions

  real(dp) :: f_deuterium
  !! deuterium fuel fraction

  real(dp) :: ftar
  !! fraction of power to the lower divertor in double null configuration
  !! (`i_single_null = 0` only) (default assumes SN)

  real(dp) :: ffwal
  !! factor to convert plasma surface area to first wall area in neutron wall
  !! load calculation (`iwalld=1`)

  real(dp) :: fgwped
  !! fraction of Greenwald density to set as pedestal-top density. If `<0`, pedestal-top
  !! density set manually using neped (`ipedestal==1`).
  !! (`iteration variable 145`)

  real(dp) :: fgwsep
  !! fraction of Greenwald density to set as separatrix density. If `<0`, separatrix
  !! density set manually using nesep (`ipedestal==1`).
  !! (`iteration variable 152`)

  real(dp) :: f_helium3
  !! helium-3 fuel fraction

  real(dp) :: figmer
  !! physics figure of merit (= plasma_current*aspect**sbar, where `sbar=1`)

  real(dp) :: fkzohm
  !! Zohm elongation scaling adjustment factor (`ishape=2, 3`)

  real(dp) :: fplhsep
  !! F-value for Psep >= Plh + Paux (`constraint equation 73`)

  real(dp) :: fpdivlim
  !! F-value for minimum pdivt (`constraint equation 80`)

  real(dp) :: fne0
  !! f-value for the constraint ne(0) > ne(ped) (`constraint equation 81`)
  !! (`Iteration variable 154`)

  real(dp) :: f_tritium
  !! tritium fuel fraction

  real(dp) :: fusion_rate_density_total
  !! fusion reaction rate, from beams and plasma (reactions/m3/sec)

  real(dp) :: fusion_rate_density_plasma
  !! fusion reaction rate, just from plasma (reactions/m3/sec)

  real(dp) :: fvsbrnni
  !! fraction of the plasma current produced by non-inductive means (`iteration variable 44`)

  real(dp) :: gamma
  !! Ejima coefficient for resistive startup V-s formula

  real(dp) :: f_beta_alpha_beam_thermal
  !! ratio of (fast alpha + neutral beam beta) to thermal beta

  real(dp), dimension(ipnlaws) :: hfac
  !! H factors for an ignited plasma for each energy confinement time scaling law

  real(dp) :: hfact
  !! H factor on energy confinement times, radiation corrected (`iteration variable 10`).

  real(dp) :: taumax
  !! Maximum allowed energy confinement time (s)

  integer :: i_bootstrap_current
  !! switch for bootstrap current scaling
  !!
  !! - =1 ITER 1989 bootstrap scaling (high R/a only)
  !! - =2 for Nevins et al general scaling
  !! - =3 for Wilson et al numerical scaling
  !! - =4 for Sauter et al scaling
  !! - =5 for Sakai et al scaling
  !! - =6 for ARIES scaling
  !! - =7 for Andrade et al scaling
  !! - =8 for Hoang et al scaling
  !! - =9 for Wong et al scaling
  !! - =10 for Gi-I et al scaling
  !! - =11 for Gi-II et al scaling

  integer :: i_beta_component
  !! switch for beta limit scaling (`constraint equation 24`)
  !!
  !! - =0 apply limit to total beta
  !! - =1 apply limit to thermal beta
  !! - =2 apply limit to thermal + neutral beam beta
  !! - =3 apply limit to toroidal beta

  integer :: i_plasma_current
  !! switch for plasma current scaling to use
  !!
  !! - =1 Peng analytic fit
  !! - =2 Peng double null divertor scaling (ST)
  !! - =3 simple ITER scaling (k = 2.2, d = 0.6)
  !! - =4 later ITER scaling, a la Uckan
  !! - =5 Todd empirical scaling I
  !! - =6 Todd empirical scaling II
  !! - =7 Connor-Hastie model
  !! - =8 Sauter scaling allowing negative triangularity
  !! - =9 FIESTA ST fit

  integer :: i_diamagnetic_current
  !! switch for diamagnetic current scaling
  !!
  !! - =0 Do not calculate
  !! - =1 Use original TART scaling
  !! - =2 Use SCENE scaling

  integer :: i_density_limit
  !! switch for density limit to enforce (`constraint equation 5`)
  !!
  !! - =1 old ASDEX
  !! - =2 Borrass model for ITER (I)
  !! - =3 Borrass model for ITER (II)
  !! - =4 JET edge radiation
  !! - =5 JET simplified
  !! - =6 Hugill-Murakami Mq limit
  !! - =7 Greenwald limit
  !! - =8 ASDEX New

  integer :: idivrt
  !! number of divertors (calculated from `i_single_null`)

  integer :: i_beta_fast_alpha
  !! switch for fast alpha pressure calculation
  !!
  !! - =0 ITER physics rules (Uckan) fit
  !! - =1 Modified fit (D. Ward) - better at high temperature

  integer :: i_ignited
  !! switch for ignition assumption. Obviously, i_ignited must be zero if current drive
  !! is required. If i_ignited is 1, any auxiliary power is assumed to be used only during
  !! plasma start-up, and is excluded from all steady-state power balance calculations.
  !!
  !! - =0 do not assume plasma ignition
  !! - =1 assume ignited (but include auxiliary power in costs)</UL

  integer :: iinvqd
  !! switch for inverse quadrature in L-mode scaling laws 5 and 9:
  !!
  !! - =0 inverse quadrature not used
  !! - =1 inverse quadrature with Neo-Alcator tau-E used

  integer :: ipedestal
  !! switch for pedestal profiles:
  !!
  !! - =0 use original parabolic profiles
  !! - =1 use pedestal profile

  integer :: i_pfirsch_schluter_current
  !! switch for Pfirsch-Schlüter current scaling (issue #413):
  !!
  !! - =0 Do not calculate
  !! - =1 Use SCENE scaling

  real(dp) :: neped
  !! electron density of pedestal [m-3] (`ipedestal==1)

  real(dp) :: nesep
  !! electron density at separatrix [m-3] (`ipedestal==1)

  real(dp) :: alpha_crit
  !! critical ballooning parameter value

  real(dp) :: nesep_crit
  !! critical electron density at separatrix [m-3]

  real(dp) :: plasma_res_factor
  !! plasma resistivity pre-factor

  real(dp) :: rhopedn
  !! r/a of density pedestal (`ipedestal==1`)

  real(dp) :: rhopedt
  !! r/a of temperature pedestal (`ipedestal==1`)

  real(dp) :: rho_te_max
  !! r/a where the temperature gradient is largest (`ipedestal==0`)

  real(dp) :: rho_ne_max
  !! r/a where the density gradient is largest (`ipedestal==0`)

  real(dp) :: tbeta
  !! temperature profile index beta  (`ipedestal==1)

  real(dp) :: teped
  !! electron temperature of pedestal (keV) (`ipedestal==1`)

  real(dp) :: tesep
  !! electron temperature at separatrix (keV) (`ipedestal==1`) calculated if reinke
  !! criterion is used (`icc=78`)

  integer :: iprofile
  !! switch for current profile consistency:
  !!
  !! - =0 use input values for alphaj, rli, beta_norm_max
  !! - =1 make these consistent with input q, q_0 values (recommend `i_plasma_current=4` with this option)
  !! - =2 use input values for alphaj, rli. Scale beta_norm_max with aspect ratio (original scaling)
  !! - =3 use input values for alphaj, rli. Scale beta_norm_max with aspect ratio (Menard scaling)
  !! - =4 use input values for alphaj, beta_norm_max. Set rli from elongation (Menard scaling)
  !! - =5 use input value for alphaj.  Set rli and beta_norm_max from Menard scaling
  !! - =6 use input values for alphaj, c_beta.  Set rli from Menard and beta_norm_max from Tholerus

  integer :: iradloss
  !! switch for radiation loss term usage in power balance (see User Guide):
  !!
  !! - =0 total power lost is scaling power plus radiation
  !! - =1 total power lost is scaling power plus core radiation only
  !! - =2 total power lost is scaling power only, with no additional
  !!   allowance for radiation. This is not recommended for power plant models.

  integer :: isc
  !! switch for energy confinement time scaling law (see description in `tauscl`)

  character*24, parameter, dimension(ipnlaws) :: tauscl = (/ &
    'Neo-Alcator      (ohmic)', &
    'Mirnov               (H)', &
    'Merezkhin-Muhkovatov (L)', &
    'Shimomura            (H)', &
    'Kaye-Goldston        (L)', &
    'ITER 89-P            (L)', &
    'ITER 89-O            (L)', &
    'Rebut-Lallia         (L)', &
    'Goldston             (L)', &
    'T10                  (L)', &
    'JAERI-88             (L)', &
    'Kaye-Big Complex     (L)', &
    'ITER H90-P           (H)', &
    'ITER Mix             (L)', &
    'Riedel               (L)', &
    'Christiansen         (L)', &
    'Lackner-Gottardi     (L)', &
    'Neo-Kaye             (L)', &
    'Riedel               (H)', &
    'ITER H90-P amended   (H)', &
    'LHD              (stell)', &
    'Gyro-reduced Bohm(stell)', &
    'Lackner-Gottardi (stell)', &
    'ITER-93H             (H)', &
    'TITAN RFP OBSOLETE      ', &
    'ITER H-97P ELM-free  (H)', &
    'ITER H-97P ELMy      (H)', &
    'ITER-96P             (L)', &
    'Valovic modified ELMy(H)', &
    'Kaye PPPL April 98   (L)', &
    'ITERH-PB98P(y)       (H)', &
    'IPB98(y)             (H)', &
    'IPB98(y,1)           (H)', &
    'IPB98(y,2)           (H)', &
    'IPB98(y,3)           (H)', &
    'IPB98(y,4)           (H)', &
    'ISS95            (stell)', &
    'ISS04            (stell)', &
    'DS03                 (H)', &
    'Murari et al NPL     (H)', &
    'Petty 2008           (H)', &
    'Lang et al. 2012     (H)', &
    'Hubbard 2017 - nom   (I)', &
    'Hubbard 2017 - lower (I)', &
    'Hubbard 2017 - upper (I)', &
    'NSTX (Spherical)     (H)', &
    'NSTX-Petty08 Hybrid  (H)', &
    'NSTX gyro-Bohm Buxton(H)', &
    'Input tauee_in          ', &
    'ITPA20               (H)' /)
  !! tauscl(ipnlaws) : labels describing energy confinement scaling laws:<UL>
  !! <LI> ( 1)  Neo-Alcator (ohmic)
  !! <LI> ( 2)  Mirnov (H-mode)
  !! <LI> ( 3)  Merezkhin-Muhkovatov (L-mode)
  !! <LI> ( 4)  Shimomura (H-mode)
  !! <LI> ( 5)  Kaye-Goldston (L-mode)
  !! <LI> ( 6)  ITER 89-P (L-mode)
  !! <LI> ( 7)  ITER 89-O (L-mode)
  !! <LI> ( 8)  Rebut-Lallia (L-mode)
  !! <LI> ( 9)  Goldston (L-mode)
  !! <LI> (10)  T10 (L-mode)
  !! <LI> (11)  JAERI-88 (L-mode)
  !! <LI> (12)  Kaye-Big Complex (L-mode)
  !! <LI> (13)  ITER H90-P (H-mode)
  !! <LI> (14)  ITER Mix (L-mode)
  !! <LI> (15)  Riedel (L-mode)
  !! <LI> (16)  Christiansen (L-mode)
  !! <LI> (17)  Lackner-Gottardi (L-mode)
  !! <LI> (18)  Neo-Kaye (L-mode)
  !! <LI> (19)  Riedel (H-mode)
  !! <LI> (20)  ITER H90-P amended (H-mode)
  !! <LI> (21)  LHD (stellarator)
  !! <LI> (22)  Gyro-reduced Bohm (stellarator)
  !! <LI> (23)  Lackner-Gottardi (stellarator)
  !! <LI> (24)  ITER-93H (H-mode)
  !! <LI> (25) OBSOLETE
  !! <LI> (26)  ITER H-97P ELM-free (H-mode)
  !! <LI> (27)  ITER H-97P ELMy (H-mode)
  !! <LI> (28)  ITER-96P (=ITER-97L) (L-mode)
  !! <LI> (29)  Valovic modified ELMy (H-mode)
  !! <LI> (30)  Kaye PPPL April 98 (L-mode)
  !! <LI> (31)  ITERH-PB98P(y) (H-mode)
  !! <LI> (32)  IPB98(y) (H-mode)
  !! <LI> (33)  IPB98(y,1) (H-mode)
  !! <LI> (34)  IPB98(y,2) (H-mode)
  !! <LI> (35)  IPB98(y,3) (H-mode)
  !! <LI> (36)  IPB98(y,4) (H-mode)
  !! <LI> (37)  ISS95 (stellarator)
  !! <LI> (38)  ISS04 (stellarator)
  !! <LI> (39)  DS03 (H-mode)
  !! <LI> (40)  Murari et al non-power law (H-mode)
  !! <LI> (41)  Petty 2008 (H-mode)
  !! <LI> (42)  Lang et al. 2012 (H-mode)
  !! <LI> (43)  Hubbard 2017 (I-mode) - nominal
  !! <LI> (44)  Hubbard 2017 (I-mode) - lower bound
  !! <LI> (45)  Hubbard 2017 (I-mode) - upper bound
  !! <LI> (46)  NSTX (H-mode; Spherical tokamak)
  !! <LI> (47)  NSTX-Petty08 Hybrid (H-mode)
  !! <LI> (48)  NSTX gyro-Bohm (Buxton) (H-mode; Spherical tokamak)
  !! <LI> (49)  Use input tauee_in </UL>

  integer :: iscrp
  !! switch for plasma-first wall clearances:
  !!
  !! - =0 use 10% of rminor
  !! - =1 use input (scrapli and scraplo)

  integer :: ishape
  !! switch for plasma cross-sectional shape calculation:
  !!
  !! - =0 use input kappa, triang to calculate 95% values
  !! - =1 scale qlim, kappa, triang with aspect ratio (ST)
  !! - =2 set kappa to the natural elongation value (Zohm ITER scaling), triang input
  !! - =3 set kappa to the natural elongation value (Zohm ITER scaling), triang95 input
  !! - =4 use input kappa95, triang95 to calculate separatrix values
  !! - =5 use input kappa95, triang95 to calculate separatrix values based on MAST scaling (ST)
  !! - =6 use input kappa, triang to calculate 95% values based on MAST scaling (ST)
  !! - =7 use input kappa95, triang95 to calculate separatrix values based on fit to FIESTA (ST)
  !! - =8 use input kappa, triang to calculate 95% values based on fit to FIESTA (ST)
  !! - =9 set kappa to the natural elongation value, triang input
  !! - =10 set kappa to maximum stable value at a given aspect ratio (2.6<A<3.6)), triang input (#1399)
  !! - =11 set kappa Menard 2016 aspect-ratio-dependent scaling, triang input (#1439)

  integer :: itart
  !! switch for spherical tokamak (ST) models:
  !!
  !! - =0 use conventional aspect ratio models
  !! - =1 use spherical tokamak models

  integer :: itartpf
  !! switch for Spherical Tokamak PF models:
  !!
  !! - =0 use Peng and Strickler (1986) model
  !! - =1 use conventional aspect ratio model

  integer :: iwalld
  !! switch for neutron wall load calculation:
  !!
  !! - =1 use scaled plasma surface area
  !! - =2 use first wall area directly

  real(dp) :: kappa
  !! plasma separatrix elongation (calculated if `ishape = 1-5, 7 or 9-10`)

  real(dp) :: kappa95
  !! plasma elongation at 95% surface (calculated if `ishape = 0-3, 6, or 8-10`)

  real(dp) :: kappaa
  !! plasma elongation calculated as xarea/(pi.a^2)

  real(dp) :: kappaa_IPB
  !! Volume measure of plasma elongation

  real(dp) :: ne0
  !! central electron density (/m3)

  real(dp) :: ni0
  !! central ion density (/m3)

  real(dp) :: m_s_limit
  !! margin to vertical stability

  real(dp) :: p0
  !! central total plasma pressure (Pa)

  real(dp) :: j_plasma_0
  !! Central plasma current density (A/m2)

  real(dp) :: vol_avg_pressure
  !! Volume averaged plasma pressure (Pa)

  real(dp) :: f_dd_branching_trit
  !! branching ratio for DD -> T

  real(dp) :: alpha_power_density_plasma
  !! Alpha power per volume just from plasma [MW/m3]

  real(dp) :: alpha_power_density_total
  !! Alpha power per volume from plasma and beams [MW/m3]

  real(dp) :: alpha_power_electron_density
  !! Alpha power per volume to electrons [MW/m3]

  real(dp) :: p_fw_alpha_mw
  !! alpha power escaping plasma and reaching first wall (MW)

  real(dp) :: alpha_power_ions_density
  !! alpha power per volume to ions (MW/m3)

  real(dp) :: alpha_power_plasma
  !! Alpha power from only the plasma (MW)

  real(dp) :: alpha_power_total
  !! Total alpha power from plasma and beams (MW)

  real(dp) :: alpha_power_beams
  !! alpha power from hot neutral beam ions (MW)

  real(dp) :: non_alpha_charged_power
  !! non-alpha charged particle fusion power (MW)

  real(dp) :: charged_particle_power
  !! Total charged particle fusion power [MW]

  real(dp) :: charged_power_density
  !! Non-alpha charged particle fusion power per volume [MW/m3]

  real(dp) :: pcoef
  !! profile factor (= n-weighted T / average T)

  real(dp) :: pinnerzoneradmw
  !! radiation power from inner zone (MW)

  real(dp) :: pcoreradpv
  !! total core radiation power per volume (MW/m3)

  real(dp) :: dd_power
  !! deuterium-deuterium fusion power (MW)

  real(dp) :: dhe3_power
  !! deuterium-helium3 fusion power (MW)

  real(dp) :: pdivt
  !! power to conducted to the divertor region (MW)

  real(dp) :: pdivl
  !! power conducted to the lower divertor region (calculated if `i_single_null = 0`) (MW)

  real(dp) :: pdivu
  !! power conducted to the upper divertor region (calculated if `i_single_null = 0`) (MW)

  real(dp) :: pdivmax
  !! power conducted to the divertor with most load (calculated if `i_single_null = 0`) (MW)

  real(dp) :: dt_power_total
  !!  Total deuterium-tritium fusion power, from plasma and beams [MW]

  real(dp) :: dt_power_plasma
  !!  Deuterium-tritium fusion power, just from plasma [MW]

  real(dp) :: pouterzoneradmw
  !! radiation power from outer zone (MW)

  real(dp) :: pedgeradpv
  !! edge radiation power per volume (MW/m3)

  real(dp) :: phiint
  !! internal plasma V-s

  real(dp) :: photon_wall
  !! Nominal mean radiation load on inside surface of reactor (MW/m2)

  real(dp) :: piepv
  !! ion/electron equilibration power per volume (MW/m3)

  real(dp) :: plasma_current
  !! plasma current (A)

  real(dp) :: neutron_power_plasma
  !! Neutron fusion power from just the plasma [MW]

  real(dp) :: neutron_power_total
  !! Total neutron fusion power from plasma and beams [MW]

  real(dp) :: neutron_power_density_total
  !! neutron fusion power per volume from beams and plasma (MW/m3)

  real(dp) :: neutron_power_density_plasma
  !! neutron fusion power per volume just from plasma (MW/m3)

  real(dp) :: p_plasma_ohmic_mw
  !! ohmic heating power (MW)

  real(dp) :: pden_plasma_ohmic_mw
  !! ohmic heating power per volume (MW/m3)

  real(dp) :: powerht
  !! heating power (= transport loss power) (MW) used in confinement time calculation

  real(dp) :: fusion_power
  !! fusion power (MW)

  real(dp) :: pperim
  !! plasma poloidal perimeter (m)

  real(dp) :: pradmw
  !! total radiation power from inside LCFS (MW)

  real(dp) :: pradpv
  !! total radiation power per volume (MW/m3)

  real(dp) :: pradsolmw
  !! radiation power from SoL (MW)

  real(dp) :: proton_rate_density
  !! Proton production rate [particles/m3/sec]

  real(dp) :: psolradmw
  !! SOL radiation power (MW) (`stellarator only`)

  real(dp) :: psyncpv
  !! synchrotron radiation power per volume (MW/m3)

  integer :: ilhthresh
  !! switch for L-H mode power threshold scaling to use (see pthrmw for list)

  real(dp) :: plhthresh
  !! L-H mode power threshold (MW) (chosen via ilhthresh, and enforced if
  !! constraint equation 15 is on)

  real(dp), dimension(21) :: pthrmw
  !! L-H power threshold for various scalings (MW)
  !!
  !! - =1 ITER 1996 scaling: nominal
  !! - =2 ITER 1996 scaling: upper bound
  !! - =3 ITER 1996 scaling: lower bound
  !! - =4 ITER 1997 scaling: excluding elongation
  !! - =5 ITER 1997 scaling: including elongation
  !! - =6 Martin 2008 scaling: nominal
  !! - =7 Martin 2008 scaling: 95% upper bound
  !! - =8 Martin 2008 scaling: 95% lower bound
  !! - =9 Snipes 2000 scaling: nominal
  !! - =10 Snipes 2000 scaling: upper bound
  !! - =11 Snipes 2000 scaling: lower bound
  !! - =12 Snipes 2000 scaling (closed divertor): nominal
  !! - =13 Snipes 2000 scaling (closed divertor): upper bound
  !! - =14 Snipes 2000 scaling (closed divertor): lower bound
  !! - =15 Hubbard et al. 2012 L-I threshold scaling: nominal
  !! - =16 Hubbard et al. 2012 L-I threshold scaling: lower bound
  !! - =17 Hubbard et al. 2012 L-I threshold scaling: upper bound
  !! - =18 Hubbard et al. 2017 L-I threshold scaling
  !! - =19 Martin 2008 aspect ratio corrected scaling: nominal
  !! - =20 Martin 2008 aspect ratio corrected scaling: 95% upper bound
  !! - =21 Martin 2008 aspect ratio corrected scaling: 95% lower bound

  real(dp) :: ptremw
  !! electron transport power (MW)

  real(dp) :: ptrepv
  !! electron transport power per volume (MW/m3)

  real(dp) :: ptrimw
  !! ion transport power (MW)

  real(dp) :: pscalingmw
  !! Total transport power from scaling law (MW)

  real(dp) :: ptripv
  !! ion transport power per volume (MW/m3)

  real(dp) :: q
  !! Safety factor 'near' plasma edge (`iteration variable 18`) equal to q95
  !! (unless `i_plasma_current=2` (ST current scaling), in which case q = mean edge safety factor qbar)

  real(dp) :: q0
  !! safety factor on axis

  real(dp) :: q95
  !! safety factor at 95% surface

  real(dp) :: qfuel
  !! plasma fuelling rate (nucleus-pairs/s)

  real(dp) :: tauratio
  !! tauratio /1.0/ : ratio of He and pellet particle confinement times

  real(dp) :: qlim
  !! lower limit for edge safety factor

  real(dp) :: qstar
  !! cylindrical safety factor

  real(dp) :: rad_fraction_sol
  !! SoL radiation fraction

  real(dp) :: rad_fraction_total
  !! Radiation fraction total = SoL + LCFS radiation / total power deposited in plasma

  real(dp) :: ralpne
  !! thermal alpha density/electron density (`iteration variable 109`)

  real(dp) :: protium
  !! Seeded protium density / electron density.

  real(dp) :: rli
  !! plasma normalised internal inductance (calculated from alphaj if `iprofile=1`)

  real(dp) :: rlp
  !! plasma inductance (H)

  real(dp) :: rmajor
  !! plasma major radius (m) (`iteration variable 3`)

  real(dp) :: rminor
  !! plasma minor radius (m)

  real(dp) :: rnbeam
  !! hot beam density / n_e (`iteration variable 7`)

  real(dp) :: rncne
  !! n_carbon / n_e

  real(dp) :: rndfuel
  !! fuel burnup rate (reactions/second)

  real(dp) :: rnfene
  !! n_highZ / n_e

  real(dp) :: rnone
  !! n_oxygen / n_e

  real(dp) :: rpfac
  !! neo-classical correction factor to res_plasma

  real(dp) :: res_plasma
  !! plasma resistance (ohm)

  real(dp) :: res_time
  !! plasma current resistive diffusion time (s)

  real(dp) :: sarea
  !! plasma surface area

  real(dp) :: sareao
  !! outboard plasma surface area

  real(dp) :: sf
  !! shape factor = plasma poloidal perimeter / (2.pi.rminor)

  integer :: i_single_null
  !! switch for single null / double null plasma:
  !!
  !! - =0 for double null
  !! - =1 for single null (diverted side down)

  real(dp) :: ssync
  !! synchrotron wall reflectivity factor

  real(dp) :: tauee
  !! electron energy confinement time (sec)

  real(dp) :: tauee_in
  !! Input electron energy confinement time (sec) (`isc=48 only`)

  real(dp) :: taueff
  !! global thermal energy confinement time (sec)

  real(dp) :: tauei
  !! ion energy confinement time (sec)

  real(dp) :: taup
  !! alpha particle confinement time (sec)

  real(dp) :: te
  !! volume averaged electron temperature (keV) (`iteration variable 4`)

  real(dp) :: te0
  !! central electron temperature (keV)

  real(dp) :: ten
  !! density weighted average electron temperature (keV)

  real(dp) :: ti
  !! volume averaged ion temperature (keV). N.B. calculated from te if `tratio > 0.0`

  real(dp) :: ti0
  !! central ion temperature (keV)

  real(dp) :: tin
  !! density weighted average ion temperature (keV)

  real(dp) :: tratio
  !! ion temperature / electron temperature(used to calculate ti if `tratio > 0.0`

  real(dp) :: triang
  !! plasma separatrix triangularity (calculated if `ishape = 1, 3-5 or 7`)

  real(dp) :: triang95
  !! plasma triangularity at 95% surface (calculated if `ishape = 0-2, 6, 8 or 9`)

  real(dp) :: plasma_volume
  !! plasma volume (m3)

  real(dp) :: vsbrn
  !! V-s needed during flat-top (heat + burn times) (Wb)

  real(dp) :: vshift
  !! plasma/device midplane vertical shift - single null

  real(dp) :: vsind
  !! internal and external plasma inductance V-s (Wb)

  real(dp) :: vsres
  !! resistive losses in startup V-s (Wb)

  real(dp) :: vsstt
  !! total V-s needed (Wb)

  real(dp) :: wallmw
  !! average neutron wall load (MW/m2)

  real(dp) :: wtgpd
  !! mass of fuel used per day (g)

  real(dp) :: xarea
  !! plasma cross-sectional area (m2)

  real(dp) :: zeff
  !! plasma effective charge

  real(dp) :: zeffai
  !! mass weighted plasma effective charge

  contains

  subroutine init_physics_variables
    !! Initialise module variables
    implicit none

    abeam = 0.0D0
    afuel = 0.0D0
    aion = 0.0D0
    alphaj = 1.0D0
    alphan = 0.25D0
    alphap = 0.0D0
    alpha_rate_density_total = 0.0D0
    alpha_rate_density_plasma = 0.0D0
    alphat = 0.5D0
    aspect = 2.907D0
    beamfus0 = 1.0D0
    beta = 0.042D0
    beta_fast_alpha = 0.0D0
    beta_max = 0.0D0
    beta_min = 0.0D0
    beta_beam = 0.0D0
    beta_poloidal = 0.0D0
    beta_poloidal_eps = 0.0D0
    beta_toroidal = 0.0D0
    beta_thermal = 0.0D0
    beta_thermal_poloidal = 0.0D0
    beta_thermal_toroidal = 0.0D0
    beta_norm_total = 0.0D0
    beta_norm_thermal = 0.0D0
    beta_norm_poloidal = 0.0D0
    e_plasma_beta_thermal = 0.0D0
    beta_norm_toroidal = 0.0D0
    betbm0 = 1.5D0
    bp = 0.0D0
    bt = 5.68D0
    btot = 0.0D0
    burnup = 0.0D0
    burnup_in = 0.0D0
    bvert = 0.0D0
    c_beta = 0.5D0
    csawth = 1.0D0
    cvol = 1.0D0
    cwrmax = 1.35D0
    dene = 9.8D19
    deni = 0.0D0
    dlamee = 0.0D0
    dlamie = 0.0D0
    dlimit = 0.0D0
    dnalp = 0.0D0
    dnbeam = 0.0D0
    beam_density_out = 0.0D0
    beta_norm_max = 3.5D0
    dnelimt = 0.0D0
    dnitot = 0.0D0
    dnla = 0.0D0
    dnprot = 0.0D0
    dntau = 0.0D0
    dnz = 0.0D0
    beta_poloidal_eps_max = 1.38D0
    eps = 0.34399724802D0
    aux_current_fraction = 0.0D0
    inductive_current_fraction = 0.0D0
    f_alpha_electron = 0.0D0
    f_alpha_plasma = 0.95D0
    f_alpha_ion = 0.0D0
    f_deuterium = 0.5D0
    ftar = 1.0D0
    ffwal = 0.92D0
    fgwped = 0.85D0
    fgwsep = 0.50D0
    f_helium3 = 0.0D0
    figmer = 0.0D0
    fkzohm = 1.0D0
    fplhsep = 1.0D0
    fpdivlim = 1.0D0
    fne0 = 1.0D0
    f_tritium = 0.5D0
    fusion_rate_density_total = 0.0D0
    fusion_rate_density_plasma = 0.0D0
    fvsbrnni = 1.0D0
    gamma = 0.4D0
    f_beta_alpha_beam_thermal = 0.0D0
    hfac = 0.0D0
    hfact = 1.0D0
    taumax = 10.0D0
    i_bootstrap_current = 3
    i_beta_component = 0
    i_plasma_current = 4
    i_diamagnetic_current = 0
    i_density_limit = 8
    idivrt = 2
<<<<<<< HEAD
    ifalphap = 1
    i_ignited = 0
=======
    i_beta_fast_alpha = 1
    ignite = 0
>>>>>>> 885e5177
    iinvqd = 1
    ipedestal = 1
    i_pfirsch_schluter_current = 0
    neped = 4.0D19
    nesep = 3.0D19
    alpha_crit = 0.0D0
    nesep_crit = 0.0D0
    plasma_res_factor = 1.0D0
    rhopedn = 1.0D0
    rhopedt = 1.0D0
    tbeta = 2.0D0
    teped = 1.0D0
    tesep = 0.1D0
    iprofile = 1
    iradloss = 1
    isc = 34
    iscrp = 1
    ishape = 0
    itart = 0
    itartpf = 0
    iwalld = 1
    kappa = 1.792D0
    kappa95 = 1.6D0
    kappaa = 0.0D0
    kappaa_IPB = 0.d0
    ne0 = 0.0D0
    ni0 = 0.0D0
    m_s_limit = 0.3D0
    p0 = 0.0D0
    j_plasma_0 = 0.0D0
    f_dd_branching_trit = 0.0D0
    alpha_power_density_plasma = 0.0D0
    alpha_power_density_total = 0.0D0
    alpha_power_electron_density = 0.0D0
    p_fw_alpha_mw = 0.0D0
    alpha_power_ions_density = 0.0D0
    alpha_power_total = 0.0D0
    alpha_power_plasma = 0.0D0
    alpha_power_beams = 0.0D0
    non_alpha_charged_power = 0.0D0
    charged_power_density = 0.0D0
    pcoef = 0.0D0
    pinnerzoneradmw = 0.0D0
    pcoreradpv = 0.0D0
    dd_power = 0.0D0
    dhe3_power = 0.0D0
    pdivt = 0.0D0
    pdivl = 0.0D0
    pdivu = 0.0D0
    pdivmax = 0.0D0
    dt_power_total = 0.0D0
    dt_power_plasma = 0.0D0
    pouterzoneradmw = 0.0D0
    pedgeradpv = 0.0D0
    charged_particle_power = 0.0D0
    phiint = 0.0D0
    photon_wall = 0.0D0
    piepv = 0.0D0
    plasma_current = 0.0D0
    neutron_power_plasma = 0.0D0
    neutron_power_total = 0.0D0
    neutron_power_density_total = 0.0D0
    neutron_power_density_plasma = 0.0D0
    p_plasma_ohmic_mw = 0.0D0
    pden_plasma_ohmic_mw = 0.0D0
    powerht = 0.0D0
    fusion_power = 0.0D0
    pperim = 0.0D0
    pradmw = 0.0D0
    pradpv = 0.0D0
    pradsolmw = 0.0D0
    proton_rate_density = 0.0D0
    psolradmw = 0.0D0
    psyncpv = 0.0D0
    ilhthresh = 19
    plhthresh = 0.0D0
    pthrmw = 0.0D0
    ptremw = 0.0D0
    ptrepv = 0.0D0
    ptrimw = 0.0D0
    pscalingmw = 0.0D0
    ptripv = 0.0D0
    q = 3.0D0
    q0 = 1.0D0
    q95 = 0.0D0
    qfuel = 0.0D0
    tauratio = 1.0D0
    qlim = 0.0D0
    qstar = 0.0D0
    rad_fraction_sol = 0.8D0
    rad_fraction_total = 0.0D0
    ralpne = 0.10D0
    protium = 0.0D0
    rli = 0.9D0
    rlp = 0.0D0
    rmajor = 8.14D0
    rminor = 0.0D0
    rnbeam = 0.005D0
    rncne = 0.0D0
    rndfuel = 0.0D0
    rnfene = 0.0D0
    rnone = 0.0D0
    rpfac = 0.0D0
    res_plasma = 0.0D0
    res_time = 0.0D0
    sarea = 0.0D0
    sareao = 0.0D0
    sf = 0.0D0
    i_single_null = 1
    ssync = 0.6D0
    tauee = 0.0D0
    tauee_in = 0.0D0
    taueff = 0.0D0
    tauei = 0.0D0
    taup = 0.0D0
    te = 12.9D0
    te0 = 0.0D0
    ten = 0.0D0
    ti = 12.9D0
    ti0 = 0.0D0
    tin = 0.0D0
    tratio = 1.0D0
    triang = 0.36D0
    triang95 = 0.24D0
    plasma_volume = 0.0D0
    vsbrn = 0.0D0
    vshift = 0.0D0
    vsind = 0.0D0
    vsres = 0.0D0
    vsstt = 0.0D0
    wallmw = 0.0D0
    wtgpd = 0.0D0
    xarea = 0.0D0
    zeff = 0.0D0
    zeffai = 0.0D0
  end subroutine init_physics_variables
end module physics_variables<|MERGE_RESOLUTION|>--- conflicted
+++ resolved
@@ -1027,13 +1027,8 @@
     i_diamagnetic_current = 0
     i_density_limit = 8
     idivrt = 2
-<<<<<<< HEAD
-    ifalphap = 1
+    i_beta_fast_alpha = 1
     i_ignited = 0
-=======
-    i_beta_fast_alpha = 1
-    ignite = 0
->>>>>>> 885e5177
     iinvqd = 1
     ipedestal = 1
     i_pfirsch_schluter_current = 0
