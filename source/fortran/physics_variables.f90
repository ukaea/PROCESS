--- conflicted
+++ resolved
@@ -559,16 +559,8 @@
   real(dp) :: p0
   !! central total plasma pressure (Pa)
 
-<<<<<<< HEAD
-  real(dp) :: vol_avg_pressure
-  !! Volume average plasma pressure (Pa)
-
-  real(dp) :: palppv
-  !! alpha power per volume (MW/m3)
-=======
   real(dp) :: f_dd_branching_trit
   !! branching ratio for DD -> T
->>>>>>> 42780a91
 
   real(dp) :: alpha_power_density_plasma
   !! Alpha power per volume just from plasma [MW/m3]
