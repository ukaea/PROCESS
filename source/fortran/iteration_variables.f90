--- conflicted
+++ resolved
@@ -3850,12 +3850,7 @@
     casths = ratio
   end subroutine set_itv_172
 
-<<<<<<< HEAD
-=======
-  !---------------------------------
-  ! DUMMY variables below here
-  !---------------------------------
->>>>>>> 53f99cdd
+
   !---------------------------------
 
   subroutine init_itv_173
@@ -4124,14 +4119,9 @@
            case (168);  xcm(i) = itv_168()
            case (169);  xcm(i) = itv_169()
            case (170);  xcm(i) = itv_170()
-<<<<<<< HEAD
            case (171);  xcm(i) = itv_171() 
            case (172);  xcm(i) = itv_172() 
            case (173);  xcm(i) = itv_173() 
-=======
-           case (171);  xcm(i) = itv_171()
-           case (172);  xcm(i) = itv_172()
->>>>>>> 53f99cdd
             ! DUMMY Cases
            case (174);  xcm(i) = itv_174()
            case (175);  xcm(i) = itv_175()
@@ -4397,12 +4387,7 @@
            case (169);  call set_itv_169(ratio)
            case (170);  call set_itv_170(ratio)
            case (171);  call set_itv_171(ratio)
-<<<<<<< HEAD
            case (172);  call set_itv_172(ratio) 
-=======
-           case (172);  call set_itv_172(ratio)
-            ! DUMMY Cases
->>>>>>> 53f99cdd
            case (173);  call set_itv_173(ratio)
             ! DUMMY Cases
            case (174);  call set_itv_174(ratio)
