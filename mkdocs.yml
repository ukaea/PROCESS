--- conflicted
+++ resolved
@@ -40,7 +40,6 @@
       # - Versioning: development/versioning.md
   - Reference:
       - Physics Models:
-<<<<<<< HEAD
           - Plasma: 
             - Overview: physics-models/plasma_overview.md
             - Geometry: physics-models/plasma_geometry.md
@@ -60,25 +59,6 @@
             - Plasma Current: physics-models/plasma_current.md
             - Confinement time: physics-models/plasma_confinement.md
             - Plasma Core Power Balance: physics-models/plasma_power_balance.md
-=======
-          - Plasma:
-              - Overview: physics-models/plasma_overview.md
-              - Geometry: physics-models/plasma_geometry.md
-              - Profiles:
-                  - Overview: physics-models/profiles/plasma_profiles.md
-                  - Density Profile: physics-models/profiles/plasma_density_profile.md
-                  - Temperature Profile: physics-models/profiles/plasma_temperature_profile.md
-                  - Profile Base Class: physics-models/profiles/plasma_profiles_abstract_class.md
-              - Fusion Reactions: physics-models/plasma_reactions.md
-              - Beta Limit: physics-models/plasma_beta.md
-              - Fast Alpha: physics-models/plasma_alpha.md
-              - Density Limit: physics-models/plasma_density.md
-              - Composition & Impurities: physics-models/plasma_radiation_impurities.md
-              - Radiation: physics-models/plasma_radiation_impurities.md
-              - Plasma Current: physics-models/plasma_current.md
-              - Confinement time: physics-models/plasma_confinement.md
-              - Plasma Core Power Balance: physics-models/plasma_power_balance.md
->>>>>>> 312b9136
           - Pulsed Plant Operation: physics-models/pulsed-plant.md
       - Engineering Models:
           - Machine Build: eng-models/machine-build.md
