import logging
from copy import copy
import numpy as np

from process.fortran import (
    constants,
    stellarator_module as st,
    process_output as po,
    physics_variables,
    physics_module,
    current_drive_variables,
    tfcoil_variables,
    stellarator_configuration,
    stellarator_variables,
    numerics,
    build_variables,
    fwbs_variables,
    heat_transport_variables,
    structure_variables,
    divertor_variables,
    cost_variables,
    fwbs_module,
    error_handling,
    constraint_variables,
    rebco_variables,
    maths_library,
    neoclassics_module,
    impurity_radiation_module,
    sctfcoil_module,
)
import process.superconductors as superconductors
import process.physics_functions as physics_funcs
from process.coolprop_interface import FluidProperties
from process.physics import rether

logger = logging.getLogger(__name__)
# Logging handler for console output
s_handler = logging.StreamHandler()
s_handler.setLevel(logging.ERROR)
logger.addHandler(s_handler)


class Stellarator:
    """Module containing stellarator routines
    author: P J Knight, CCFE, Culham Science Centre
    N/A
    This module contains routines for calculating the
    parameters of the first wall, blanket and shield components
    of a fusion power plant.

    """

    def __init__(
        self,
        availability,
        vacuum,
        buildings,
        costs,
        power,
        plasma_profile,
        hcpb,
        current_drive,
        physics,
    ) -> None:
        """Initialises the Stellarator model's variables

        :param availability: a pointer to the availability model, allowing use of availability's variables/methods
        :type availability: process.availability.Availability
        :param buildings: a pointer to the buildings model, allowing use of buildings's variables/methods
        :type buildings: process.buildings.Buildings
        :param Vacuum: a pointer to the vacuum model, allowing use of vacuum's variables/methods
        :type Vacuum: process.vacuum.Vacuum
        :param costs: a pointer to the costs model, allowing use of costs' variables/methods
        :type costs: process.costs.Costs
        :param plasma_profile: a pointer to the plasma_profile model, allowing use of plasma_profile's variables/methods
        :type plasma_profile: process.plasma_profile.PlasmaProfile
        :param hcpb: a pointer to the ccfe_hcpb model, allowing use of ccfe_hcpb's variables/methods
        :type hcpb: process.hcpb.CCFE_HCPB
        :param current_drive: a pointer to the CurrentDrive model, allowing use of CurrentDrives's variables/methods
        :type current_drive: process.current_drive.CurrentDrive
        :param physics: a pointer to the Physics model, allowing use of Physics's variables/methods
        :type physics: process.physics.Physics
        """

        self.outfile: int = constants.nout
        self.first_call_stfwbs = True

        self.availability = availability
        self.buildings = buildings
        self.vacuum = vacuum
        self.costs = costs
        self.power = power
        self.plasma_profile = plasma_profile
        self.hcpb = hcpb
        self.current_drive = current_drive
        self.physics = physics

    def run(self, output: bool):
        """Routine to call the physics and engineering modules
        relevant to stellarators
        author: P J Knight, CCFE, Culham Science Centre
        author: F Warmer, IPP Greifswald

        This routine is the caller for the stellarator models.

        :param output: indicate whether output should be written to the output file, or not
        :type output: boolean
        """

        if output:
            self.costs.run()
            self.costs.output()
            self.availability.run(output=True)
            self.physics.outplas()
            self.stigma()
            self.stheat(True)
            self.stphys(True)
            self.stopt(True)

            # As stopt changes dene, te and bt, stphys needs two calls
            # to correct for larger changes (it is only consistent after
            # two or three fix point iterations) call stphys here again, just to be sure.
            # This can be removed once the bad practice in stopt is removed!
            self.stphys(False)

            self.stdiv(True)
            self.stbild(True)
            self.stcoil(True)
            self.ststrc(True)
            self.stfwbs(True)

            self.power.tfpwr(output=True)
            self.buildings.run(output=True)
            self.vacuum.run(output=True)
            self.power.acpow(output=True)
            self.power.power2(output=True)

            return

        self.stnewconfig()
        self.stgeom()
        self.stphys(False)
        self.stopt(False)
        self.stcoil(False)
        self.stbild(False)
        self.ststrc(False)
        self.stfwbs(False)
        self.stdiv(False)

        self.power.tfpwr(output=False)
        self.power.power1()
        self.buildings.run(output=False)
        self.vacuum.run(output=False)
        self.power.acpow(output=False)
        self.power.power2(output=False)
        # TODO: should availability.run be called
        # rather than availability.avail?
        self.availability.avail(output=False)
        self.costs.run()

        if any(numerics.icc == 91):
            # This call is comparably time consuming..
            # If the respective constraint equation is not called, do not set the values
            (
                stellarator_variables.powerht_constraint,
                stellarator_variables.powerscaling_constraint,
            ) = self.power_at_ignition_point(
                stellarator_variables.max_gyrotron_frequency,
                stellarator_variables.te0_ecrh_achievable,
            )

        st.first_call = False

    def stigma(self):
        """Routine to calculate ignition margin at the final point
        with different stellarator confinement time scaling laws
        author: P J Knight, CCFE, Culham Science Centre
        outfile : input integer : output file unit
        This routine calculates the ignition margin at the final
        point with different stellarator confinement time scaling laws
        """
        po.osubhd(self.outfile, "Confinement times, and required H-factors :")

        po.write(
            self.outfile,
            f"{' '*5}scaling law{' '*30}confinement time (s){' '*55}H-factor for",
        )
        po.write(self.outfile, f"{' '*34}for H = 2{' '*54}power balance")

        #  Label stellarator scaling laws (update if more are added)

        istlaw = [21, 22, 23, 37, 38]

        #  Calculate power balances for all stellarator scaling laws
        #  assuming H = 2

        for iisc, i in enumerate(istlaw):
            (
                physics_variables.kappaa,
                physics_variables.ptrepv,
                physics_variables.ptripv,
                physics_variables.tauee,
                physics_variables.tauei,
                physics_variables.taueff,
                physics_variables.powerht,
            ) = self.physics.pcond(
                physics_variables.afuel,
                physics_variables.alpha_power_total,
                physics_variables.aspect,
                physics_variables.bt,
                physics_variables.dnitot,
                physics_variables.dene,
                physics_variables.dnla,
                physics_variables.eps,
                2.0,
                physics_variables.iinvqd,
                physics_variables.isc,
                physics_variables.ignite,
                physics_variables.kappa,
                physics_variables.kappa95,
                physics_variables.non_alpha_charged_power,
                current_drive_variables.pinjmw,
                physics_variables.plasma_current,
                physics_variables.pcoreradpv,
                physics_variables.rmajor,
                physics_variables.rminor,
                physics_variables.te,
                physics_variables.ten,
                physics_variables.tin,
                physics_variables.q,
                physics_variables.qstar,
                physics_variables.plasma_volume,
                physics_variables.xarea,
                physics_variables.zeff,
            )

            physics_variables.hfac[iisc] = self.physics.fhfac(i)

    def stnewconfig(self):
        """author: J Lion, IPP Greifswald
        Routine to initialise the stellarator configuration

        Routine to initialise the stellarator configuration.
        This routine is called right before the calculation and could
        in principle overwrite variables from the input file.
        It overwrites rminor with rmajor and aspect ratio e.g.
        """

        stellarator_configuration.new_stella_config(stellarator_variables.istell)

        # If physics_variables.aspect ratio is not in numerics.ixc set it to default value
        # Or when you call it the first time
        if 1 not in numerics.ixc:
            physics_variables.aspect = (
                stellarator_configuration.stella_config_aspect_ref
            )

        # Set the physics_variables.rminor radius as result here.
        physics_variables.rminor = physics_variables.rmajor / physics_variables.aspect
        physics_variables.eps = 1.0e0 / physics_variables.aspect

        tfcoil_variables.n_tf = (
            stellarator_configuration.stella_config_coilspermodule
            * stellarator_configuration.stella_config_symmetry
        )  # This overwrites tfcoil_variables.n_tf in input file.

        #  Factors used to scale the reference point.
        st.f_r = (
            physics_variables.rmajor
            / stellarator_configuration.stella_config_rmajor_ref
        )  # Size scaling factor with respect to the reference calculation
        st.f_a = (
            physics_variables.rminor
            / stellarator_configuration.stella_config_rminor_ref
        )  # Size scaling factor with respect to the reference calculation

        st.f_aspect = (
            physics_variables.aspect
            / stellarator_configuration.stella_config_aspect_ref
        )
        st.f_n = tfcoil_variables.n_tf / (
            stellarator_configuration.stella_config_coilspermodule
            * stellarator_configuration.stella_config_symmetry
        )  # Coil number factor
        st.f_b = (
            physics_variables.bt / stellarator_configuration.stella_config_bt_ref
        )  # B-field scaling factor

    def stgeom(self):
        """
                author: J Lion, IPP Greifswald
        Routine to calculate the plasma volume and surface area for
        a stellarator using precalculated effective values

        This routine calculates the plasma volume and surface area for
        a stellarator configuration.
        It is simple scaling based on a Fourier representation based on
        that described in Geiger documentation.

        J. Geiger, IPP Greifswald internal document:  'Darstellung von
        ineinandergeschachtelten toroidal geschlossenen Flaechen mit
        Fourierkoeffizienten' ('Representation of nested, closed
        surfaces with Fourier coefficients')
        """
        physics_variables.plasma_volume = (
            st.f_r * st.f_a**2 * stellarator_configuration.stella_config_plasma_volume
        )

        # Plasma surface scaled from effective parameter:
        physics_variables.sarea = (
            st.f_r * st.f_a * stellarator_configuration.stella_config_plasma_surface
        )

        # Plasma cross section area. Approximated
        physics_variables.xarea = (
            np.pi * physics_variables.rminor * physics_variables.rminor
        )  # average, could be calculated for every toroidal angle if desired

        #  physics_variables.sareao is retained only for obsolescent fispact calculation...

        #  Cross-sectional area, averaged over toroidal angle
        physics_variables.sareao = (
            0.5e0 * physics_variables.sarea
        )  # Used only in the divertor model; approximate as for tokamaks

    def stopt(self, output: bool):
        """Routine to reiterate the physics loop
        author: J Lion, IPP Greifswald
        None
        This routine reiterates some physics modules.
        """

        physics_variables.dnelimt = self.stdlim(
            physics_variables.bt,
            physics_variables.powerht,
            physics_variables.rmajor,
            physics_variables.rminor,
        )

        # Calculates the ECRH parameters

        ne0_max_ECRH, bt_ecrh = self.stdlim_ecrh(
            stellarator_variables.max_gyrotron_frequency, physics_variables.bt
        )

        ne0_max_ECRH = min(physics_variables.ne0, ne0_max_ECRH)
        bt_ecrh = min(physics_variables.bt, bt_ecrh)

        if output:
            self.stopt_output(
                stellarator_variables.max_gyrotron_frequency,
                physics_variables.bt,
                bt_ecrh,
                ne0_max_ECRH,
                stellarator_variables.te0_ecrh_achievable,
            )

    def stbild(self, output: bool):
        """
                Routine to determine the build of a stellarator machine
        author: P J Knight, CCFE, Culham Science Centre
        author: F Warmer, IPP Greifswald
        outfile : input integer : output file unit
        iprint : input integer : switch for writing to output file (1=yes)
        This routine determines the build of the stellarator machine.
        The values calculated are based on the mean minor radius, etc.,
        as the actual radial and vertical build thicknesses vary with
        toroidal angle.
        """
        if fwbs_variables.blktmodel > 0:
            build_variables.blnkith = (
                build_variables.blbuith
                + build_variables.blbmith
                + build_variables.blbpith
            )
            build_variables.blnkoth = (
                build_variables.blbuoth
                + build_variables.blbmoth
                + build_variables.blbpoth
            )
            build_variables.shldtth = 0.5e0 * (
                build_variables.shldith + build_variables.shldoth
            )

        #  Top/bottom blanket thickness

        build_variables.blnktth = 0.5e0 * (
            build_variables.blnkith + build_variables.blnkoth
        )

        # First Wall
        build_variables.fwith = (
            2.0e0 * fwbs_variables.afw + 2.0e0 * fwbs_variables.fw_wall
        )
        build_variables.fwoth = build_variables.fwith

        build_variables.bore = physics_variables.rmajor - (
            build_variables.ohcth
            + build_variables.gapoh
            + build_variables.tfcth
            + build_variables.gapds
            + build_variables.d_vv_in
            + build_variables.shldith
            + build_variables.blnkith
            + build_variables.fwith
            + build_variables.scrapli
            + physics_variables.rminor
        )

        #  Radial build to centre of plasma (should be equal to physics_variables.rmajor)
        build_variables.rbld = (
            build_variables.bore
            + build_variables.ohcth
            + build_variables.gapoh
            + build_variables.tfcth
            + build_variables.gapds
            + build_variables.d_vv_in
            + build_variables.shldith
            + build_variables.blnkith
            + build_variables.fwith
            + build_variables.scrapli
            + physics_variables.rminor
        )

        # Bc stellarators cannot scale physics_variables.rminor reasonably well an additional constraint equation is required,
        # that ensures that there is enough space between coils and plasma.
        build_variables.required_radial_space = (
            build_variables.tfcth / 2.0e0
            + build_variables.gapds
            + build_variables.d_vv_in
            + build_variables.shldith
            + build_variables.blnkith
            + build_variables.fwith
            + build_variables.scrapli
        )

        # derivative_min_LCFS_coils_dist  for how strong the stellarator shape changes wrt to aspect ratio
        build_variables.available_radial_space = st.f_r * (
            stellarator_configuration.stella_config_derivative_min_lcfs_coils_dist
            * stellarator_configuration.stella_config_rminor_ref
            * (1 / st.f_aspect - 1)
            + stellarator_configuration.stella_config_min_plasma_coil_distance
        )

        #  Radius to inner edge of inboard shield
        build_variables.rsldi = (
            physics_variables.rmajor
            - physics_variables.rminor
            - build_variables.scrapli
            - build_variables.fwith
            - build_variables.blnkith
            - build_variables.shldith
        )

        #  Radius to outer edge of outboard shield
        build_variables.rsldo = (
            physics_variables.rmajor
            + physics_variables.rminor
            + build_variables.scraplo
            + build_variables.fwoth
            + build_variables.blnkoth
            + build_variables.shldoth
        )

        #  Thickness of outboard TF coil legs
        build_variables.tfthko = build_variables.tfcth

        #  Radius to centre of outboard TF coil legs

        build_variables.gapsto = build_variables.gapomin
        build_variables.r_tf_outboard_mid = (
            build_variables.rsldo
            + build_variables.d_vv_out
            + build_variables.gapsto
            + 0.5e0 * build_variables.tfthko
        )

        #  Height to inside edge of TF coil
        #  Roughly equal to average of (inboard build from TF coil to plasma
        #  centre) and (outboard build from plasma centre to TF coil)

        build_variables.hmax = 0.5e0 * (
            (
                build_variables.gapds
                + build_variables.d_vv_in
                + build_variables.shldith
                + build_variables.blnkith
                + build_variables.fwith
                + build_variables.scrapli
                + physics_variables.rminor
            )
            + (
                physics_variables.rminor
                + build_variables.scraplo
                + build_variables.fwoth
                + build_variables.blnkoth
                + build_variables.shldoth
                + build_variables.d_vv_out
                + build_variables.gapsto
            )
        )

        #  Outer divertor strike point radius, set equal to major radius

        build_variables.rspo = physics_variables.rmajor

        #  First wall area: scales with minor radius

        # Average minor radius of the first wall
        awall = physics_variables.rminor + 0.5e0 * (
            build_variables.scrapli + build_variables.scraplo
        )
        build_variables.fwarea = (
            physics_variables.sarea * awall / physics_variables.rminor
        )

        if heat_transport_variables.ipowerflow == 0:
            build_variables.fwarea = (
                1.0e0 - fwbs_variables.fhole
            ) * build_variables.fwarea
        else:
            build_variables.fwarea = (
                1.0e0 - fwbs_variables.fhole - fwbs_variables.fdiv - fwbs_variables.fhcd
            ) * build_variables.fwarea

        if output:
            #  Print out device build

            po.oheadr(self.outfile, "Radial Build")

            po.ovarre(
                self.outfile,
                "Avail. Space (m)",
                "(available_radial_space)",
                build_variables.available_radial_space,
            )
            po.ovarre(
                self.outfile,
                "Req. Space (m)",
                "(required_radial_space)",
                build_variables.required_radial_space,
            )
            po.ovarre(
                self.outfile, "f value: ", "(f_avspace)", build_variables.f_avspace
            )

            #     po.write(self.outfile,10)
            # 10  format(t43,'Thickness (m)',t60,'Radius (m)')

            radius = 0.0e0
            po.obuild(self.outfile, "Device centreline", 0.0e0, radius)

            drbild = (
                build_variables.bore + build_variables.ohcth + build_variables.gapoh
            )
            radius = radius + drbild
            po.obuild(self.outfile, "Machine bore", drbild, radius, "(bore)")
            po.ovarre(
                self.outfile, "Machine build_variables.bore (m)", "(bore)", drbild
            )

            radius = radius + build_variables.tfcth
            po.obuild(
                self.outfile,
                "Coil inboard leg",
                build_variables.tfcth,
                radius,
                "(tfcth)",
            )
            po.ovarre(
                self.outfile, "Coil inboard leg (m)", "(deltf)", build_variables.tfcth
            )

            radius = radius + build_variables.gapds
            po.obuild(self.outfile, "Gap", build_variables.gapds, radius, "(gapds)")
            po.ovarre(self.outfile, "Gap (m)", "(gapds)", build_variables.gapds)

            radius = radius + build_variables.d_vv_in
            po.obuild(
                self.outfile,
                "Vacuum vessel",
                build_variables.d_vv_in,
                radius,
                "(d_vv_in)",
            )
            po.ovarre(
                self.outfile,
                "Vacuum vessel radial thickness (m)",
                "(d_vv_in)",
                build_variables.d_vv_in,
            )

            radius = radius + build_variables.shldith
            po.obuild(
                self.outfile,
                "Inboard shield",
                build_variables.shldith,
                radius,
                "(shldith)",
            )
            po.ovarre(
                self.outfile,
                "Inner radiation shield radial thickness (m)",
                "(shldith)",
                build_variables.shldith,
            )

            radius = radius + build_variables.blnkith
            po.obuild(
                self.outfile,
                "Inboard blanket",
                build_variables.blnkith,
                radius,
                "(blnkith)",
            )
            po.ovarre(
                self.outfile,
                "Inboard blanket radial thickness (m)",
                "(blnkith)",
                build_variables.blnkith,
            )

            radius = radius + build_variables.fwith
            po.obuild(
                self.outfile,
                "Inboard first wall",
                build_variables.fwith,
                radius,
                "(fwith)",
            )
            po.ovarre(
                self.outfile,
                "Inboard first wall radial thickness (m)",
                "(fwith)",
                build_variables.fwith,
            )

            radius = radius + build_variables.scrapli
            po.obuild(
                self.outfile,
                "Inboard scrape-off",
                build_variables.scrapli,
                radius,
                "(scrapli)",
            )
            po.ovarre(
                self.outfile,
                "Inboard scrape-off radial thickness (m)",
                "(scrapli)",
                build_variables.scrapli,
            )

            radius = radius + physics_variables.rminor
            po.obuild(
                self.outfile,
                "Plasma geometric centre",
                physics_variables.rminor,
                radius,
                "(rminor)",
            )

            radius = radius + physics_variables.rminor
            po.obuild(
                self.outfile,
                "Plasma outboard edge",
                physics_variables.rminor,
                radius,
                "(rminor)",
            )

            radius = radius + build_variables.scraplo
            po.obuild(
                self.outfile,
                "Outboard scrape-off",
                build_variables.scraplo,
                radius,
                "(scraplo)",
            )
            po.ovarre(
                self.outfile,
                "Outboard scrape-off radial thickness (m)",
                "(scraplo)",
                build_variables.scraplo,
            )

            radius = radius + build_variables.fwoth
            po.obuild(
                self.outfile,
                "Outboard first wall",
                build_variables.fwoth,
                radius,
                "(fwoth)",
            )
            po.ovarre(
                self.outfile,
                "Outboard first wall radial thickness (m)",
                "(fwoth)",
                build_variables.fwoth,
            )

            radius = radius + build_variables.blnkoth
            po.obuild(
                self.outfile,
                "Outboard blanket",
                build_variables.blnkoth,
                radius,
                "(blnkoth)",
            )
            po.ovarre(
                self.outfile,
                "Outboard blanket radial thickness (m)",
                "(blnkoth)",
                build_variables.blnkoth,
            )

            radius = radius + build_variables.shldoth
            po.obuild(
                self.outfile,
                "Outboard shield",
                build_variables.shldoth,
                radius,
                "(shldoth)",
            )
            po.ovarre(
                self.outfile,
                "Outer radiation shield radial thickness (m)",
                "(shldoth)",
                build_variables.shldoth,
            )

            radius = radius + build_variables.d_vv_out
            po.obuild(
                self.outfile,
                "Vacuum vessel",
                build_variables.d_vv_out,
                radius,
                "(d_vv_out)",
            )

            radius = radius + build_variables.gapsto
            po.obuild(self.outfile, "Gap", build_variables.gapsto, radius, "(gapsto)")
            po.ovarre(self.outfile, "Gap (m)", "(gapsto)", build_variables.gapsto)

            radius = radius + build_variables.tfthko
            po.obuild(
                self.outfile,
                "Coil outboard leg",
                build_variables.tfthko,
                radius,
                "(tfthko)",
            )
            po.ovarre(
                self.outfile,
                "Coil outboard leg radial thickness (m)",
                "(tfthko)",
                build_variables.tfthko,
            )

    def ststrc(self, output):
        """
                Routine to calculate the structural masses for a stellarator
        author: P J Knight, CCFE, Culham Science Centre
        outfile : input integer : output file unit
        iprint : input integer : switch for writing to output file (1=yes)
        This routine calculates the structural masses for a stellarator.
        This is the stellarator version of routine
        <A HREF="struct.html">STRUCT</A>. In practice, many of the masses
        are simply set to zero to avoid double-counting of structural
        components that are specified differently for tokamaks.
        """
        structure_variables.fncmass = 0.0e0

        #  Reactor core gravity support mass
        structure_variables.gsmass = 0.0e0  # ? Not sure about this.

        # This is the previous scaling law for intercoil structure
        # We keep is here as a reference to the new model, which
        # we do not really trust yet.
        #  Mass of support structure (includes casing) (tonnes)
        #  Scaling for required structure mass (Steel) from:
        #  F.C. Moon, J. Appl. Phys. 53(12) (1982) 9112
        #
        #  Values based on regression analysis by Greifswald, March 2014
        M_struc = 1.3483e0 * (1000.0e0 * tfcoil_variables.estotftgj) ** 0.7821e0
        msupstr = 1000.0e0 * M_struc  # kg

        ################################################################
        # Intercoil support structure calculation:
        # Calculate the intercoil bolted plates structure from the coil surface
        # which needs to be precalculated (or calculated in PROCESS but this not done here)
        # The coil width is subtracted from that:
        # total_coil_width = b + 2* d_ic + 2* case_thickness_constant
        # total_coil_thickness = h + 2* d_ic + 2* case_thickness_constant

        # The following line is correct AS LONG AS we do not scale the coil sizes
        intercoil_surface = (
            stellarator_configuration.stella_config_coilsurface * st.f_r**2
            - tfcoil_variables.tftort
            * stellarator_configuration.stella_config_coillength
            * st.f_r
            * st.f_n
        )

        # This 0.18 m is an effective thickness which is scaled with empirial 1.5 law. 5.6 T is reference point of Helias
        # The thickness 0.18m was obtained as a measured value from Schauer, F. and Bykov, V. design of Helias 5-B. (Nucl Fus. 2013)
        structure_variables.aintmass = (
            0.18e0 * st.f_b**2 * intercoil_surface * fwbs_variables.denstl
        )

        structure_variables.clgsmass = (
            0.2e0 * structure_variables.aintmass
        )  # Very simple approximation for the gravity support.
        # This fits for the Helias 5b reactor design point ( F. and Bykov, V. design of Helias 5-B. (nucl Fus. 2013)).

        #  Total mass of cooled components
        structure_variables.coldmass = (
            tfcoil_variables.whttf
            + structure_variables.aintmass
            + fwbs_variables.dewmkg
        )

        #  Output section

        if output:
            po.oheadr(self.outfile, "Support Structure")
            po.ovarre(
                self.outfile,
                "Intercoil support structure mass (from intercoil calculation) (kg)",
                "(aintmass)",
                structure_variables.aintmass,
            )
            po.ovarre(
                self.outfile,
                "Intercoil support structure mass (scaling, for comparison) (kg)",
                "(empiricalmass)",
                msupstr,
            )
            po.ovarre(
                self.outfile,
                "Gravity support structure mass (kg)",
                "(clgsmass)",
                structure_variables.clgsmass,
            )
            po.ovarre(
                self.outfile,
                "Mass of cooled components (kg)",
                "(coldmass)",
                structure_variables.coldmass,
            )

    def stdiv(self, output: bool):
        """Routine to call the stellarator divertor model
        author: P J Knight, CCFE, Culham Science Centre
        author: F Warmer, IPP Greifswald
        outfile : input integer : output file unit
        iprint : input integer : switch for writing to output file (1=yes)
        This routine calls the divertor model for a stellarator,
        developed by Felix Warmer.
        Stellarator Divertor Model for the Systems
        Code PROCESS, F. Warmer, 21/06/2013
        """
        Theta = stellarator_variables.flpitch  # ~bmn [rad] field line pitch
        R = physics_variables.rmajor
        P_div = physics_variables.pdivt
        alpha = divertor_variables.anginc
        xi_p = divertor_variables.xpertin
        T_scrape = divertor_variables.tdiv

        #  Scrape-off temperature in Joules

        E = T_scrape * constants.electron_charge

        #  Sound speed of particles (m/s)

        c_s = np.sqrt(E / (physics_variables.afuel * constants.umass))

        #  Island size (m)

        w_r = 4.0e0 * np.sqrt(
            stellarator_variables.bmn
            * R
            / (stellarator_variables.shear * stellarator_variables.n_res)
        )

        #  Perpendicular (to plate) distance from X-point to divertor plate (m)

        Delta = stellarator_variables.f_w * w_r

        #  Length 'along' plasma (m)

        l_p = (
            2 * np.pi * R * (stellarator_variables.m_res) / stellarator_variables.n_res
        )

        #  Connection length from X-point to divertor plate (m)

        l_x_t = Delta / Theta

        #  Power decay length (m)

        l_q = np.sqrt(xi_p * (l_x_t / c_s))

        #  Channel broadening length (m)

        l_b = np.sqrt(xi_p * l_p / (c_s))

        #  Channel broadening factor

        f_x = 1.0e0 + (l_b / (l_p * Theta))

        #  Length of a single divertor plate (m)

        l_d = f_x * l_p * (Theta / alpha)

        #  Total length of divertor plates (m)

        l_t = 2.0e0 * stellarator_variables.n_res * l_d

        #  Wetted area (m2)

        a_eff = l_t * l_q

        #  Divertor plate width (m): assume total area is wetted area/stellarator_variables.fdivwet

        darea = a_eff / stellarator_variables.fdivwet
        l_w = darea / l_t

        #  Divertor heat load (MW/m2)

        q_div = stellarator_variables.f_asym * (P_div / a_eff)

        #  Transfer to global variables

        divertor_variables.hldiv = q_div
        divertor_variables.divsur = darea

        fwbs_variables.fdiv = darea / build_variables.fwarea

        if output:
            po.oheadr(self.outfile, "Divertor")

            po.ovarre(
                self.outfile,
                "Power to divertor (MW)",
                "(pdivt.)",
                physics_variables.pdivt,
            )
            po.ovarre(
                self.outfile,
                "Angle of incidence (deg)",
                "(anginc)",
                divertor_variables.anginc * 180.0e0 / np.pi,
            )
            po.ovarre(
                self.outfile,
                "Perp. heat transport coefficient (m2/s)",
                "(xpertin)",
                divertor_variables.xpertin,
            )
            po.ovarre(
                self.outfile,
                "Divertor plasma temperature (eV)",
                "(tdiv)",
                divertor_variables.tdiv,
            )
            po.ovarre(
                self.outfile,
                "Radiated power fraction in SOL",
                "(f_rad)",
                stellarator_variables.f_rad,
            )
            po.ovarre(
                self.outfile,
                "Heat load peaking factor",
                "(f_asym)",
                stellarator_variables.f_asym,
            )
            po.ovarin(
                self.outfile,
                "Poloidal resonance number",
                "(m_res)",
                stellarator_variables.m_res,
            )
            po.ovarin(
                self.outfile,
                "Toroidal resonance number",
                "(n_res)",
                stellarator_variables.n_res,
            )
            po.ovarre(
                self.outfile,
                "Relative radial field perturbation",
                "(bmn)",
                stellarator_variables.bmn,
            )
            po.ovarre(
                self.outfile,
                "Field line pitch (rad)",
                "(flpitch)",
                stellarator_variables.flpitch,
            )
            po.ovarre(
                self.outfile,
                "Island size fraction factor",
                "(f_w)",
                stellarator_variables.f_w,
            )
            po.ovarre(
                self.outfile,
                "Magnetic stellarator_variables.shear (/m)",
                "(shear)",
                stellarator_variables.shear,
            )
            po.ovarre(self.outfile, "Divertor wetted area (m2)", "(A_eff)", a_eff)
            po.ovarre(
                self.outfile,
                "Wetted area fraction of total plate area",
                "(fdivwet)",
                stellarator_variables.fdivwet,
            )
            po.ovarre(self.outfile, "Divertor plate length (m)", "(L_d)", l_d)
            po.ovarre(self.outfile, "Divertor plate width (m)", "(L_w)", l_w)
            po.ovarre(self.outfile, "Flux channel broadening factor", "(F_x)", f_x)
            po.ovarre(
                self.outfile, "Power decay width (cm)", "(100*l_q)", 100.0e0 * l_q
            )
            po.ovarre(self.outfile, "Island width (m)", "(w_r)", w_r)
            po.ovarre(
                self.outfile,
                "Perp. distance from X-point to plate (m)",
                "(Delta)",
                Delta,
            )
            po.ovarre(
                self.outfile,
                "Peak heat load (MW/m2)",
                "(hldiv)",
                divertor_variables.hldiv,
            )

    def blanket_neutronics(self):
        # heating of the blanket
        if fwbs_variables.breedmat == 1:
            fwbs_variables.breeder = "Orthosilicate"
            fwbs_variables.densbreed = 1.50e3
        elif fwbs_variables.breedmat == 2:
            fwbs_variables.breeder = "Metatitanate"
            fwbs_variables.densbreed = 1.78e3
        else:
            fwbs_variables.breeder = (
                "Zirconate"  # (In reality, rarely used - activation problems)
            )
            fwbs_variables.densbreed = 2.12e3

        fwbs_variables.whtblkt = fwbs_variables.volblkt * fwbs_variables.densbreed
        self.hcpb.nuclear_heating_blanket()

        # Heating of the magnets
        self.hcpb.nuclear_heating_magnets(False)

        # Rough estimate of TF coil volume used, assuming 25% of the total
        # TF coil perimeter is inboard, 75% outboard
        tf_volume = (
            0.25 * tfcoil_variables.tfleng * tfcoil_variables.tfareain
            + 0.75
            * tfcoil_variables.tfleng
            * tfcoil_variables.arealeg
            * tfcoil_variables.n_tf
        )

        fwbs_variables.ptfnucpm3 = fwbs_variables.ptfnuc / tf_volume

        # heating of the shield
        self.hcpb.nuclear_heating_shield()

        # Energy multiplication factor
        fwbs_variables.emult = 1.269

        # Tritium breeding ratio
        fwbs_variables.tbr = self.hcpb.tbr_shimwell(
            fwbs_variables.volblkt, fwbs_variables.li6enrich, 1
        )

        # Use older model to calculate neutron fluence since it
        # is not calculated in the CCFE blanket model
        (
            _,
            _,
            _,
            fwbs_variables.nflutf,
            _,
            _,
            _,
            _,
            _,
            _,
        ) = fwbs_module.sctfcoil_nuclear_heating_iter90()

        # blktlife calculation left entierly to availability
        # Cannot find calculation for vvhemax in CCFE blanket

    def stfwbs(self, output: bool):
        """Routine to calculate first wall, blanket and shield properties
        for a stellarator
        author: P J Knight, CCFE, Culham Science Centre
        author: F Warmer, IPP Greifswald
        outfile : input integer : Fortran output unit identifier
        iprint : input integer : Switch to write output to file (1=yes)
        This routine calculates a stellarator's first wall, blanket and
        shield properties.
        It calculates the nuclear heating in the blanket / shield, and
        estimates the volume and masses of the first wall,
        blanket, shield and vacuum vessel.
        <P>The arrays <CODE>coef(i,j)</CODE> and <CODE>decay(i,j)</CODE>
        are used for exponential decay approximations of the
        (superconducting) TF coil nuclear parameters.
        <UL><P><LI><CODE>j = 1</CODE> : stainless steel shield (assumed)
        <P><LI><CODE>j = 2</CODE> : tungsten shield (not used)</UL>
        Note: Costing and mass calculations elsewhere assume
        stainless steel only.
        <P>The method is the same as for tokamaks (as performed via
        <A HREF="fwbs.html">fwbs</A>), except for the volume calculations,
        which scale the surface area of the components from that
        of the plasma.
        """
        fwbs_variables.fwlife = min(
            cost_variables.abktflnc / physics_variables.wallmw, cost_variables.tlife
        )

        #  First wall inboard, outboard areas (assume 50% of total each)
        build_variables.fwareaib = 0.5e0 * build_variables.fwarea
        build_variables.fwareaob = 0.5e0 * build_variables.fwarea

        #  Blanket volume; assume that its surface area is scaled directly from the
        #  plasma surface area.
        #  Uses fwbs_variables.fhole etc. to take account of gaps due to ports etc.

        r1 = physics_variables.rminor + 0.5e0 * (
            build_variables.scrapli
            + build_variables.fwith
            + build_variables.scraplo
            + build_variables.fwoth
        )
        if heat_transport_variables.ipowerflow == 0:
            build_variables.blarea = (
                physics_variables.sarea
                * r1
                / physics_variables.rminor
                * (1.0e0 - fwbs_variables.fhole)
            )
        else:
            build_variables.blarea = (
                physics_variables.sarea
                * r1
                / physics_variables.rminor
                * (
                    1.0e0
                    - fwbs_variables.fhole
                    - fwbs_variables.fdiv
                    - fwbs_variables.fhcd
                )
            )

        build_variables.blareaib = 0.5e0 * build_variables.blarea
        build_variables.blareaob = 0.5e0 * build_variables.blarea

        fwbs_variables.volblkti = build_variables.blareaib * build_variables.blnkith
        fwbs_variables.volblkto = build_variables.blareaob * build_variables.blnkoth
        fwbs_variables.volblkt = fwbs_variables.volblkti + fwbs_variables.volblkto

        #  Shield volume
        #  Uses fvolsi, fwbs_variables.fvolso as area coverage factors

        r1 = r1 + 0.5e0 * (build_variables.blnkith + build_variables.blnkoth)
        build_variables.sharea = physics_variables.sarea * r1 / physics_variables.rminor
        build_variables.shareaib = (
            0.5e0 * build_variables.sharea * fwbs_variables.fvolsi
        )
        build_variables.shareaob = (
            0.5e0 * build_variables.sharea * fwbs_variables.fvolso
        )

        volshldi = build_variables.shareaib * build_variables.shldith
        volshldo = build_variables.shareaob * build_variables.shldoth
        fwbs_variables.volshld = volshldi + volshldo

        #  Neutron power lost through holes in first wall (eventually absorbed by
        #  shield)

        fwbs_variables.pnucloss = physics_variables.neutron_power_total * fwbs_variables.fhole

        # The peaking factor, obtained as precalculated parameter
        fwbs_variables.wallpf = (
            stellarator_configuration.stella_config_neutron_peakfactor
        )

        #  Blanket neutronics calculations
        if fwbs_variables.blktmodel == 1:
            self.blanket_neutronics()

            if heat_transport_variables.ipowerflow == 1:
                fwbs_variables.pnucdiv = physics_variables.neutron_power_total * fwbs_variables.fdiv
                fwbs_variables.pnuchcd = physics_variables.neutron_power_total * fwbs_variables.fhcd
                fwbs_variables.pnucfw = (
                    physics_variables.neutron_power_total
                    - fwbs_variables.pnucdiv
                    - fwbs_variables.pnucloss
                    - fwbs_variables.pnuchcd
                )

                fwbs_variables.pradloss = (
                    physics_variables.pradmw * fwbs_variables.fhole
                )
                fwbs_variables.praddiv = physics_variables.pradmw * fwbs_variables.fdiv
                fwbs_variables.pradhcd = physics_variables.pradmw * fwbs_variables.fhcd
                fwbs_variables.pradfw = (
                    physics_variables.pradmw
                    - fwbs_variables.praddiv
                    - fwbs_variables.pradloss
                    - fwbs_variables.pradhcd
                )

                heat_transport_variables.htpmw_fw = heat_transport_variables.fpumpfw * (
                    fwbs_variables.pnucfw
                    + fwbs_variables.pradfw
                    + current_drive_variables.porbitlossmw
                )
                heat_transport_variables.htpmw_blkt = (
                    heat_transport_variables.fpumpblkt * fwbs_variables.pnucblkt
                )
                heat_transport_variables.htpmw_shld = (
                    heat_transport_variables.fpumpshld * fwbs_variables.pnucshld
                )
                heat_transport_variables.htpmw_div = (
                    heat_transport_variables.fpumpdiv
                    * (
                        physics_variables.pdivt
                        + fwbs_variables.pnucdiv
                        + fwbs_variables.praddiv
                    )
                )

                #  Void fraction in first wall / breeding zone,
                #  for use in fwbs_variables.fwmass and coolvol calculation below

                vffwi = (
                    1.0e0
                    - fwbs_variables.fblbe
                    - fwbs_variables.fblbreed
                    - fwbs_variables.fblss
                )
                vffwo = vffwi

        else:
            fwbs_variables.pnuc_cp = 0.0e0

            if heat_transport_variables.ipowerflow == 0:
                #  Energy-multiplied neutron power

                pneut2 = (
                    physics_variables.neutron_power_total
                    - fwbs_variables.pnucloss
                    - fwbs_variables.pnuc_cp
                ) * fwbs_variables.emult

                fwbs_variables.emultmw = pneut2 - (
                    physics_variables.neutron_power_total
                    - fwbs_variables.pnucloss
                    - fwbs_variables.pnuc_cp
                )

                #  Nuclear heating in the blanket

                decaybl = 0.075e0 / (
                    1.0e0
                    - fwbs_variables.vfblkt
                    - fwbs_variables.fblli2o
                    - fwbs_variables.fblbe
                )

                fwbs_variables.pnucblkt = pneut2 * (
                    1.0e0 - np.exp(-build_variables.blnkoth / decaybl)
                )

                #  Nuclear heating in the shield
                fwbs_variables.pnucshld = pneut2 - fwbs_variables.pnucblkt

                #  Superconducting coil shielding calculations
                (
                    coilhtmx,
                    dpacop,
                    htheci,
                    fwbs_variables.nflutf,
                    pheci,
                    pheco,
                    ptfiwp,
                    ptfowp,
                    raddose,
                    fwbs_variables.ptfnuc,
                ) = fwbs_module.sctfcoil_nuclear_heating_iter90()

            else:  # heat_transport_variables.ipowerflow == 1
                #  Neutron power incident on divertor (MW)

                fwbs_variables.pnucdiv = physics_variables.neutron_power_total * fwbs_variables.fdiv

                #  Neutron power incident on HCD apparatus (MW)

                fwbs_variables.pnuchcd = physics_variables.neutron_power_total * fwbs_variables.fhcd

                #  Neutron power deposited in first wall, blanket and shield (MW)

                pnucfwbs = (
                    physics_variables.neutron_power_total
                    - fwbs_variables.pnucdiv
                    - fwbs_variables.pnucloss
                    - fwbs_variables.pnuc_cp
                    - fwbs_variables.pnuchcd
                )

                #  Split between inboard and outboard by first wall area fractions

                pnucfwbsi = pnucfwbs * build_variables.fwareaib / build_variables.fwarea
                pnucfwbso = pnucfwbs * build_variables.fwareaob / build_variables.fwarea

                #  Radiation power incident on divertor (MW)

                fwbs_variables.praddiv = physics_variables.pradmw * fwbs_variables.fdiv

                #  Radiation power incident on HCD apparatus (MW)

                fwbs_variables.pradhcd = physics_variables.pradmw * fwbs_variables.fhcd

                #  Radiation power lost through holes (eventually hits shield) (MW)

                fwbs_variables.pradloss = (
                    physics_variables.pradmw * fwbs_variables.fhole
                )

                #  Radiation power incident on first wall (MW)

                fwbs_variables.pradfw = (
                    physics_variables.pradmw
                    - fwbs_variables.praddiv
                    - fwbs_variables.pradloss
                    - fwbs_variables.pradhcd
                )

                #  Calculate the power deposited in the first wall, blanket and shield,
                #  and the required coolant pumping power

                #  If we have chosen pressurised water as the coolant, set the
                #  coolant outlet temperature as 20 deg C below the boiling point

                if fwbs_variables.coolwh == 2:
                    if fwbs_variables.irefprop:
                        fwbs_variables.outlet_temp = (
                            FluidProperties.of(
                                "Water",
                                pressure=fwbs_variables.coolp,
                                vapor_quality=0,
                            )
                            - 20
                        )
                    else:
                        fwbs_variables.outlet_temp = (
                            273.15
                            + 168.396
                            + 0.314653 / fwbs_variables.coolp
                            + -0.000728 / fwbs_variables.coolp**2
                            + 31.588979 * np.log(fwbs_variables.coolp)
                            + 11.473141 * fwbs_variables.coolp
                            + -0.575335 * fwbs_variables.coolp**2
                            + 0.013165 * fwbs_variables.coolp**3
                        ) - 20

                bfwi = 0.5e0 * build_variables.fwith
                bfwo = 0.5e0 * build_variables.fwoth

                vffwi = (
                    fwbs_variables.afwi * fwbs_variables.afwi / (bfwi * bfwi)
                )  # inboard FW coolant void fraction
                vffwo = (
                    fwbs_variables.afwo * fwbs_variables.afwo / (bfwo * bfwo)
                )  # outboard FW coolant void fraction

                #  First wall decay length (m) - improved calculation required

                decayfwi = fwbs_variables.declfw
                decayfwo = fwbs_variables.declfw

                #  Surface heat flux on first wall (MW) (sum = fwbs_variables.pradfw)

                psurffwi = (
                    fwbs_variables.pradfw
                    * build_variables.fwareaib
                    / build_variables.fwarea
                )
                psurffwo = (
                    fwbs_variables.pradfw
                    * build_variables.fwareaob
                    / build_variables.fwarea
                )

                #  Simple blanket model (fwbs_variables.primary_pumping = 0 or 1) is assumed for stellarators

                #  The power deposited in the first wall, breeder zone and shield is
                #  calculated according to their dimensions and materials assuming
                #  an exponential attenuation of nuclear heating with increasing
                #  radial distance.  The pumping power for the coolant is calculated
                #  as a fraction of the total thermal power deposited in the
                #  coolant.

                pnucfwi = pnucfwbsi * (1.0e0 - np.exp(-2.0e0 * bfwi / decayfwi))
                pnucfwo = pnucfwbso * (1.0e0 - np.exp(-2.0e0 * bfwo / decayfwo))

                #  Neutron power reaching blanket and shield (MW)

                pnucbsi = pnucfwbsi - pnucfwi
                pnucbso = pnucfwbso - pnucfwo

                #  Blanket decay length (m) - improved calculation required

                decaybzi = fwbs_variables.declblkt
                decaybzo = fwbs_variables.declblkt

                #  Neutron power deposited in breeder zone (MW)

                pnucbzi = pnucbsi * (
                    1.0e0 - np.exp(-build_variables.blnkith / decaybzi)
                )
                pnucbzo = pnucbso * (
                    1.0e0 - np.exp(-build_variables.blnkoth / decaybzo)
                )

                #  Calculate coolant pumping powers from input fraction.
                #  The pumping power is assumed to be a fraction, fpump, of the
                #  incident thermal power to each component so that
                #  htpmw_i = fpump_i*C, where C is the non-pumping thermal power
                #  deposited in the coolant

                #  First wall and Blanket pumping power (MW)

                if fwbs_variables.primary_pumping == 0:
                    #    Use input
                    pass
                elif fwbs_variables.primary_pumping == 1:
                    heat_transport_variables.htpmw_fw = (
                        heat_transport_variables.fpumpfw
                        * (
                            pnucfwi
                            + pnucfwo
                            + psurffwi
                            + psurffwo
                            + current_drive_variables.porbitlossmw
                        )
                    )
                    heat_transport_variables.htpmw_blkt = (
                        heat_transport_variables.fpumpblkt
                        * (
                            pnucbzi * fwbs_variables.emult
                            + pnucbzo * fwbs_variables.emult
                        )
                    )
                else:
                    error_handling.report_error(215)

                fwbs_variables.emultmw = (
                    heat_transport_variables.fpumpblkt
                    * (pnucbzi * fwbs_variables.emult + pnucbzo)
                    * (fwbs_variables.emult - 1.0e0)
                )

                #  Total nuclear heating of first wall (MW)

                fwbs_variables.pnucfw = pnucfwi + pnucfwo

                #  Total nuclear heating of blanket (MW)

                fwbs_variables.pnucblkt = (pnucbzi + pnucbzo) * fwbs_variables.emult

                fwbs_variables.emultmw = fwbs_variables.emultmw + (
                    pnucbzi + pnucbzo
                ) * (fwbs_variables.emult - 1.0e0)

                #  Calculation of shield and divertor powers
                #  Shield and divertor powers and pumping powers are calculated using the same
                #  simplified method as the first wall and breeder zone when fwbs_variables.primary_pumping = 1.
                #  i.e. the pumping power is a fraction of the total thermal power deposited in the
                #  coolant.

                #  Neutron power reaching the shield (MW)
                #  The power lost from the fwbs_variables.fhole area fraction is assumed to be incident upon the shield

                pnucsi = (
                    pnucbsi
                    - pnucbzi
                    + (fwbs_variables.pnucloss + fwbs_variables.pradloss)
                    * build_variables.fwareaib
                    / build_variables.fwarea
                )
                pnucso = (
                    pnucbso
                    - pnucbzo
                    + (fwbs_variables.pnucloss + fwbs_variables.pradloss)
                    * build_variables.fwareaob
                    / build_variables.fwarea
                )

                #  Improved calculation of shield power decay lengths required

                decayshldi = fwbs_variables.declshld
                decayshldo = fwbs_variables.declshld

                #  Neutron power deposited in the shield (MW)

                pnucshldi = pnucsi * (
                    1.0e0 - np.exp(-build_variables.shldith / decayshldi)
                )
                pnucshldo = pnucso * (
                    1.0e0 - np.exp(-build_variables.shldoth / decayshldo)
                )

                fwbs_variables.pnucshld = pnucshldi + pnucshldo

                #  Calculate coolant pumping powers from input fraction.
                #  The pumping power is assumed to be a fraction, fpump, of the incident
                #  thermal power to each component so that,
                #     htpmw_i = fpump_i*C
                #  where C is the non-pumping thermal power deposited in the coolant

                if fwbs_variables.primary_pumping == 1:
                    #  Shield pumping power (MW)
                    heat_transport_variables.htpmw_shld = (
                        heat_transport_variables.fpumpshld * (pnucshldi + pnucshldo)
                    )

                    #  Divertor pumping power (MW)
                    heat_transport_variables.htpmw_div = (
                        heat_transport_variables.fpumpdiv
                        * (
                            physics_variables.pdivt
                            + fwbs_variables.pnucdiv
                            + fwbs_variables.praddiv
                        )
                    )

                #  Remaining neutron power to coils and else:where. This is assumed
                #  (for superconducting coils at least) to be absorbed by the
                #  coils, and so contributes to the cryogenic load

                if tfcoil_variables.i_tf_sup == 1:
                    fwbs_variables.ptfnuc = pnucsi + pnucso - pnucshldi - pnucshldo
                else:  # resistive coils
                    fwbs_variables.ptfnuc = 0.0e0

        #  heat_transport_variables.ipowerflow

        #  fwbs_variables.blktmodel

        #  Divertor mass
        #  N.B. divertor_variables.divsur is calculated in stdiv after this point, so will
        #  be zero on first lap, hence the initial approximation

        if self.first_call_stfwbs:
            divertor_variables.divsur = 50.0e0
            self.first_call_stfwbs = False

        divertor_variables.divmas = (
            divertor_variables.divsur
            * divertor_variables.divdens
            * (1.0e0 - divertor_variables.divclfr)
            * divertor_variables.divplt
        )

        #  Start adding components of the coolant mass:
        #  Divertor coolant volume (m3)

        coolvol = (
            divertor_variables.divsur
            * divertor_variables.divclfr
            * divertor_variables.divplt
        )

        #  Blanket mass, excluding coolant

        if fwbs_variables.blktmodel == 0:
            if (fwbs_variables.blkttype == 1) or (
                fwbs_variables.blkttype == 2
            ):  # liquid breeder (WCLL or HCLL)
                fwbs_variables.wtbllipb = (
                    fwbs_variables.volblkt * fwbs_variables.fbllipb * 9400.0e0
                )
                fwbs_variables.whtblli = (
                    fwbs_variables.volblkt * fwbs_variables.fblli * 534.0e0
                )
                fwbs_variables.whtblkt = (
                    fwbs_variables.wtbllipb + fwbs_variables.whtblli
                )
            else:  # solid breeder (HCPB); always for ipowerflow=0
                fwbs_variables.wtblli2o = (
                    fwbs_variables.volblkt * fwbs_variables.fblli2o * 2010.0e0
                )
                fwbs_variables.whtblbe = (
                    fwbs_variables.volblkt * fwbs_variables.fblbe * 1850.0e0
                )
                fwbs_variables.whtblkt = (
                    fwbs_variables.wtblli2o + fwbs_variables.whtblbe
                )

            fwbs_variables.whtblss = (
                fwbs_variables.volblkt * fwbs_variables.denstl * fwbs_variables.fblss
            )
            fwbs_variables.whtblvd = (
                fwbs_variables.volblkt * 5870.0e0 * fwbs_variables.fblvd
            )

            fwbs_variables.whtblkt = (
                fwbs_variables.whtblkt + fwbs_variables.whtblss + fwbs_variables.whtblvd
            )

        else:  # volume fractions proportional to sub-assembly thicknesses
            fwbs_variables.whtblss = fwbs_variables.denstl * (
                fwbs_variables.volblkti
                / build_variables.blnkith
                * (
                    build_variables.blbuith * fwbs_variables.fblss
                    + build_variables.blbmith * (1.0e0 - fwbs_variables.fblhebmi)
                    + build_variables.blbpith * (1.0e0 - fwbs_variables.fblhebpi)
                )
                + fwbs_variables.volblkto
                / build_variables.blnkoth
                * (
                    build_variables.blbuoth * fwbs_variables.fblss
                    + build_variables.blbmoth * (1.0e0 - fwbs_variables.fblhebmo)
                    + build_variables.blbpoth * (1.0e0 - fwbs_variables.fblhebpo)
                )
            )
            fwbs_variables.whtblbe = (
                1850.0e0
                * fwbs_variables.fblbe
                * (
                    (
                        fwbs_variables.volblkti
                        * build_variables.blbuith
                        / build_variables.blnkith
                    )
                    + (
                        fwbs_variables.volblkto
                        * build_variables.blbuoth
                        / build_variables.blnkoth
                    )
                )
            )
            fwbs_variables.whtblbreed = (
                fwbs_variables.densbreed
                * fwbs_variables.fblbreed
                * (
                    (
                        fwbs_variables.volblkti
                        * build_variables.blbuith
                        / build_variables.blnkith
                    )
                    + (
                        fwbs_variables.volblkto
                        * build_variables.blbuoth
                        / build_variables.blnkoth
                    )
                )
            )
            fwbs_variables.whtblkt = (
                fwbs_variables.whtblss
                + fwbs_variables.whtblbe
                + fwbs_variables.whtblbreed
            )

            fwbs_variables.vfblkt = (
                fwbs_variables.volblkti
                / fwbs_variables.volblkt
                * (  # inboard portion
                    (build_variables.blbuith / build_variables.blnkith)
                    * (
                        1.0e0
                        - fwbs_variables.fblbe
                        - fwbs_variables.fblbreed
                        - fwbs_variables.fblss
                    )
                    + (build_variables.blbmith / build_variables.blnkith)
                    * fwbs_variables.fblhebmi
                    + (build_variables.blbpith / build_variables.blnkith)
                    * fwbs_variables.fblhebpi
                )
            )
            fwbs_variables.vfblkt = (
                fwbs_variables.vfblkt
                + fwbs_variables.volblkto
                / fwbs_variables.volblkt
                * (  # outboard portion
                    (build_variables.blbuoth / build_variables.blnkoth)
                    * (
                        1.0e0
                        - fwbs_variables.fblbe
                        - fwbs_variables.fblbreed
                        - fwbs_variables.fblss
                    )
                    + (build_variables.blbmoth / build_variables.blnkoth)
                    * fwbs_variables.fblhebmo
                    + (build_variables.blbpoth / build_variables.blnkoth)
                    * fwbs_variables.fblhebpo
                )
            )

        #  When fwbs_variables.blktmodel > 0, although the blanket is by definition helium-cooled
        #  in this case, the shield etc. are assumed to be water-cooled, and since
        #  water is heavier the calculation for fwbs_variables.coolmass is better done with
        #  coolwh=2 if fwbs_variables.blktmodel > 0; thus we can ignore the helium coolant mass
        #  in the blanket.

        if fwbs_variables.blktmodel == 0:
            coolvol = coolvol + fwbs_variables.volblkt * fwbs_variables.vfblkt

        # Shield mass
        fwbs_variables.whtshld = (
            fwbs_variables.volshld
            * fwbs_variables.denstl
            * (1.0e0 - fwbs_variables.vfshld)
        )

        coolvol = coolvol + fwbs_variables.volshld * fwbs_variables.vfshld

        #  Penetration shield (set = internal shield)

        fwbs_variables.wpenshld = fwbs_variables.whtshld

        if heat_transport_variables.ipowerflow == 0:
            #  First wall mass
            #  (first wall area is calculated else:where)

            fwbs_variables.fwmass = (
                build_variables.fwarea
                * (build_variables.fwith + build_variables.fwoth)
                / 2.0e0
                * fwbs_variables.denstl
                * (1.0e0 - fwbs_variables.fwclfr)
            )

            #  Surface areas adjacent to plasma

            coolvol = (
                coolvol
                + build_variables.fwarea
                * (build_variables.fwith + build_variables.fwoth)
                / 2.0e0
                * fwbs_variables.fwclfr
            )

        else:
            fwbs_variables.fwmass = fwbs_variables.denstl * (
                build_variables.fwareaib * build_variables.fwith * (1.0e0 - vffwi)
                + build_variables.fwareaob * build_variables.fwoth * (1.0e0 - vffwo)
            )
            coolvol = (
                coolvol
                + build_variables.fwareaib * build_variables.fwith * vffwi
                + build_variables.fwareaob * build_variables.fwoth * vffwo
            )

            #  Average first wall coolant fraction, only used by old routines
            #  in fispact.f90, safety.f90

            fwbs_variables.fwclfr = (
                build_variables.fwareaib * build_variables.fwith * vffwi
                + build_variables.fwareaob * build_variables.fwoth * vffwo
            ) / (
                build_variables.fwarea
                * 0.5e0
                * (build_variables.fwith + build_variables.fwoth)
            )

        #  Mass of coolant = volume * density at typical coolant
        #  temperatures and pressures
        #  N.B. for fwbs_variables.blktmodel > 0, mass of *water* coolant in the non-blanket
        #  structures is used (see comment above)

        if (fwbs_variables.blktmodel > 0) or (
            fwbs_variables.coolwh == 2
        ):  # pressurised water coolant
            fwbs_variables.coolmass = coolvol * 806.719e0
        else:  # gaseous helium coolant
            fwbs_variables.coolmass = coolvol * 1.517e0

        #  Assume external cryostat is a torus with circular cross-section,
        #  centred on plasma major radius.
        #  N.B. No check made to see if coils etc. lie wholly within cryostat...

        #  External cryostat outboard major radius (m)

        fwbs_variables.rdewex = (
            build_variables.r_tf_outboard_mid
            + 0.5e0 * build_variables.tfthko
            + fwbs_variables.rpf2dewar
        )
        adewex = fwbs_variables.rdewex - physics_variables.rmajor

        #  External cryostat volume

        fwbs_variables.vdewex = (
            4.0e0
            * (np.pi**2)
            * physics_variables.rmajor
            * adewex
            * build_variables.ddwex
        )

        #  Internal vacuum vessel volume
        #  fwbs_variables.fvoldw accounts for ports, support, etc. additions

        r1 = physics_variables.rminor + 0.5e0 * (
            build_variables.scrapli
            + build_variables.fwith
            + build_variables.blnkith
            + build_variables.shldith
            + build_variables.scraplo
            + build_variables.fwoth
            + build_variables.blnkoth
            + build_variables.shldoth
        )
        fwbs_variables.vdewin = (
            (build_variables.d_vv_in + build_variables.d_vv_out)
            / 2.0e0
            * physics_variables.sarea
            * r1
            / physics_variables.rminor
            * fwbs_variables.fvoldw
        )

        #  Vacuum vessel mass

        fwbs_variables.vvmass = fwbs_variables.vdewin * fwbs_variables.denstl

        #  Sum of internal vacuum vessel and external cryostat masses

        fwbs_variables.dewmkg = (
            fwbs_variables.vdewin + fwbs_variables.vdewex
        ) * fwbs_variables.denstl

        if output:
            #  Output section

            po.oheadr(self.outfile, "First Wall / Blanket / Shield")
            po.ovarre(
                self.outfile,
                "Average neutron wall load (MW/m2)",
                "(wallmw)",
                physics_variables.wallmw,
            )
            if fwbs_variables.blktmodel > 0:
                po.ovarre(
                    self.outfile,
                    "Neutron wall load peaking factor",
                    "(wallpf)",
                    fwbs_variables.wallpf,
                )

            po.ovarre(
                self.outfile,
                "First wall full-power lifetime (years)",
                "(fwlife)",
                fwbs_variables.fwlife,
            )

            po.ovarre(
                self.outfile,
                "Inboard shield thickness (m)",
                "(shldith)",
                build_variables.shldith,
            )
            po.ovarre(
                self.outfile,
                "Outboard shield thickness (m)",
                "(shldoth)",
                build_variables.shldoth,
            )
            po.ovarre(
                self.outfile,
                "Top shield thickness (m)",
                "(shldtth)",
                build_variables.shldtth,
            )

            if fwbs_variables.blktmodel > 0:
                po.ovarre(
                    self.outfile,
                    "Inboard breeding zone thickness (m)",
                    "(blbuith)",
                    build_variables.blbuith,
                )
                po.ovarre(
                    self.outfile,
                    "Inboard box manifold thickness (m)",
                    "(blbmith)",
                    build_variables.blbmith,
                )
                po.ovarre(
                    self.outfile,
                    "Inboard back plate thickness (m)",
                    "(blbpith)",
                    build_variables.blbpith,
                )

            po.ovarre(
                self.outfile,
                "Inboard blanket thickness (m)",
                "(blnkith)",
                build_variables.blnkith,
            )
            if fwbs_variables.blktmodel > 0:
                po.ovarre(
                    self.outfile,
                    "Outboard breeding zone thickness (m)",
                    "(blbuoth)",
                    build_variables.blbuoth,
                )
                po.ovarre(
                    self.outfile,
                    "Outboard box manifold thickness (m)",
                    "(blbmoth)",
                    build_variables.blbmoth,
                )
                po.ovarre(
                    self.outfile,
                    "Outboard back plate thickness (m)",
                    "(blbpoth)",
                    build_variables.blbpoth,
                )

            po.ovarre(
                self.outfile,
                "Outboard blanket thickness (m)",
                "(blnkoth)",
                build_variables.blnkoth,
            )
            po.ovarre(
                self.outfile,
                "Top blanket thickness (m)",
                "(blnktth)",
                build_variables.blnktth,
            )

            if (heat_transport_variables.ipowerflow == 0) and (
                fwbs_variables.blktmodel == 0
            ):
                po.osubhd(self.outfile, "Coil nuclear parameters :")
                po.ovarre(
                    self.outfile, "Peak magnet heating (MW/m3)", "(coilhtmx)", coilhtmx
                )
                po.ovarre(
                    self.outfile,
                    "Inboard coil winding pack heating (MW)",
                    "(ptfiwp)",
                    ptfiwp,
                )
                po.ovarre(
                    self.outfile,
                    "Outboard coil winding pack heating (MW)",
                    "(ptfowp)",
                    ptfowp,
                )
                po.ovarre(
                    self.outfile, "Peak coil case heating (MW/m3)", "(htheci)", htheci
                )
                po.ovarre(
                    self.outfile, "Inboard coil case heating (MW)", "(pheci)", pheci
                )
                po.ovarre(
                    self.outfile, "Outboard coil case heating (MW)", "(pheco)", pheco
                )
                po.ovarre(self.outfile, "Insulator dose (rad)", "(raddose)", raddose)
                po.ovarre(
                    self.outfile,
                    "Maximum neutron fluence (n/m2)",
                    "(nflutf)",
                    fwbs_variables.nflutf,
                )
                po.ovarre(
                    self.outfile,
                    "Copper stabiliser displacements/atom",
                    "(dpacop)",
                    dpacop,
                )

            if fwbs_variables.blktmodel == 0:
                po.osubhd(self.outfile, "Nuclear heating :")
                po.ovarre(
                    self.outfile,
                    "Blanket heating (including energy multiplication) (MW)",
                    "(pnucblkt)",
                    fwbs_variables.pnucblkt,
                )
                po.ovarre(
                    self.outfile,
                    "Shield nuclear heating (MW)",
                    "(pnucshld)",
                    fwbs_variables.pnucshld,
                )
                po.ovarre(
                    self.outfile,
                    "Coil nuclear heating (MW)",
                    "(ptfnuc)",
                    fwbs_variables.ptfnuc,
                )
            else:
                po.osubhd(self.outfile, "Blanket neutronics :")
                po.ovarre(
                    self.outfile,
                    "Blanket heating (including energy multiplication) (MW)",
                    "(pnucblkt)",
                    fwbs_variables.pnucblkt,
                )
                po.ovarre(
                    self.outfile,
                    "Shield heating (MW)",
                    "(pnucshld)",
                    fwbs_variables.pnucshld,
                )
                po.ovarre(
                    self.outfile,
                    "Energy multiplication in blanket",
                    "(emult)",
                    fwbs_variables.emult,
                )
                po.ovarin(
                    self.outfile,
                    "Number of divertor ports assumed",
                    "(npdiv)",
                    fwbs_variables.npdiv,
                )
                po.ovarin(
                    self.outfile,
                    "Number of inboard H/CD ports assumed",
                    "(nphcdin)",
                    fwbs_variables.nphcdin,
                )
                po.ovarin(
                    self.outfile,
                    "Number of outboard H/CD ports assumed",
                    "(nphcdout)",
                    fwbs_variables.nphcdout,
                )
                if fwbs_variables.hcdportsize == 1:
                    po.ocmmnt(
                        self.outfile, "     (small heating/current drive ports assumed)"
                    )
                else:
                    po.ocmmnt(
                        self.outfile, "     (large heating/current drive ports assumed)"
                    )

                if fwbs_variables.breedmat == 1:
                    po.ocmmnt(
                        self.outfile,
                        "Breeder material: Lithium orthosilicate (Li4Si04)",
                    )
                elif fwbs_variables.breedmat == 2:
                    po.ocmmnt(
                        self.outfile,
                        "Breeder material: Lithium methatitanate (Li2TiO3)",
                    )
                elif fwbs_variables.breedmat == 3:
                    po.ocmmnt(
                        self.outfile, "Breeder material: Lithium zirconate (Li2ZrO3)"
                    )
                else:  # shouldn't get here...
                    po.ocmmnt(self.outfile, "Unknown breeder material...")

                po.ovarre(
                    self.outfile,
                    "Lithium-6 enrichment (%)",
                    "(li6enrich)",
                    fwbs_variables.li6enrich,
                )
                po.ovarre(
                    self.outfile, "Tritium breeding ratio", "(tbr)", fwbs_variables.tbr
                )
                po.ovarre(
                    self.outfile,
                    "Tritium production rate (g/day)",
                    "(tritprate)",
                    fwbs_variables.tritprate,
                )
                po.ovarre(
                    self.outfile,
                    "Nuclear heating on i/b coil (MW/m3)",
                    "(pnuctfi)",
                    fwbs_variables.pnuctfi,
                )
                po.ovarre(
                    self.outfile,
                    "Nuclear heating on o/b coil (MW/m3)",
                    "(pnuctfo)",
                    fwbs_variables.pnuctfo,
                )
                po.ovarre(
                    self.outfile,
                    "Total nuclear heating on coil (MW)",
                    "(ptfnuc)",
                    fwbs_variables.ptfnuc,
                )
                po.ovarre(
                    self.outfile,
                    "Fast neut. fluence on i/b coil (n/m2)",
                    "(nflutfi)",
                    fwbs_variables.nflutfi * 1.0e4,
                )
                po.ovarre(
                    self.outfile,
                    "Fast neut. fluence on o/b coil (n/m2)",
                    "(nflutfo)",
                    fwbs_variables.nflutfo * 1.0e4,
                )
                po.ovarre(
                    self.outfile,
                    "Minimum final He conc. in IB VV (appm)",
                    "(vvhemini)",
                    fwbs_variables.vvhemini,
                )
                po.ovarre(
                    self.outfile,
                    "Minimum final He conc. in OB VV (appm)",
                    "(vvhemino)",
                    fwbs_variables.vvhemino,
                )
                po.ovarre(
                    self.outfile,
                    "Maximum final He conc. in IB VV (appm)",
                    "(vvhemaxi)",
                    fwbs_variables.vvhemaxi,
                )
                po.ovarre(
                    self.outfile,
                    "Maximum final He conc. in OB VV (appm)",
                    "(vvhemaxo)",
                    fwbs_variables.vvhemaxo,
                )
                po.ovarre(
                    self.outfile,
                    "Blanket lifetime (full power years)",
                    "(bktlife)",
                    fwbs_variables.bktlife,
                )
                po.ovarre(
                    self.outfile,
                    "Blanket lifetime (calendar years)",
                    "(t_bl_y)",
                    fwbs_variables.t_bl_y,
                )

            if (heat_transport_variables.ipowerflow == 1) and (
                fwbs_variables.blktmodel == 0
            ):
                po.oblnkl(self.outfile)
                po.ovarin(
                    self.outfile,
                    "First wall / blanket thermodynamic model",
                    "(secondary_cycle)",
                    fwbs_variables.secondary_cycle,
                )
                if fwbs_variables.secondary_cycle == 0:
                    po.ocmmnt(self.outfile, "   (Simple calculation)")

            po.osubhd(self.outfile, "Blanket / shield volumes and weights :")

            #     if (fwbs_variables.blktmodel == 0) :
            #         if ((fwbs_variables.blkttype == 1)or(fwbs_variables.blkttype == 2)) :
            #             po.write(self.outfile,601) volblkti, volblkto, volblkt,                whtblkt, vfblkt, fbllipb, wtbllipb, fblli, whtblli,                fblss, whtblss, fblvd, whtblvd, volshldi, volshldo,                volshld, whtshld, vfshld, fwbs_variables.wpenshld
            #         else:  #  (also if ipowerflow=0)
            #             po.write(self.outfile,600) volblkti, volblkto, volblkt,                whtblkt, vfblkt, fblbe, whtblbe, fblli2o, wtblli2o,                fblss, whtblss, fblvd, whtblvd, volshldi, volshldo,                volshld, whtshld, vfshld, fwbs_variables.wpenshld

            #     else:
            #         po.write(self.outfile,602) volblkti, volblkto, volblkt, whtblkt, vfblkt,             (fwbs_variables.volblkti/fwbs_variables.volblkt * build_variables.blbuith/build_variables.blnkith +             fwbs_variables.volblkto/fwbs_variables.volblkt * build_variables.blbuoth/build_variables.blnkoth) * fblbe, whtblbe,             (fwbs_variables.volblkti/fwbs_variables.volblkt * build_variables.blbuith/build_variables.blnkith +             fwbs_variables.volblkto/fwbs_variables.volblkt * build_variables.blbuoth/build_variables.blnkoth) * fblbreed, whtblbreed,             fwbs_variables.volblkti/fwbs_variables.volblkt/build_variables.blnkith * (build_variables.blbuith * fwbs_variables.fblss             + build_variables.blbmith * (1.0e0-fwbs_variables.fblhebmi) + build_variables.blbpith * (1.0e0-fwbs_variables.fblhebpi)) +             fwbs_variables.volblkto/fwbs_variables.volblkt/build_variables.blnkoth * (build_variables.blbuoth * fwbs_variables.fblss             + build_variables.blbmoth * (1.0e0-fwbs_variables.fblhebmo) + build_variables.blbpoth * (1.0e0-fwbs_variables.fblhebpo)),             whtblss,             volshldi, volshldo, volshld, whtshld, vfshld, fwbs_variables.wpenshld

            # 600 format(          t32,'volume (m3)',t45,'vol fraction',t62,'weight (kg)'/          t32,'-----------',t45,'------------',t62,'-----------'/          '    Inboard blanket' ,t32,1pe10.3,/          '    Outboard blanket' ,t32,1pe10.3,/          '    Total blanket' ,t32,1pe10.3,t62,1pe10.3/          '       Void fraction' ,t45,1pe10.3,/          '       Blanket Be   ',t45,1pe10.3,t62,1pe10.3/          '       Blanket Li2O ',t45,1pe10.3,t62,1pe10.3/          '       Blanket ss   ',t45,1pe10.3,t62,1pe10.3/          '       Blanket Vd   ',t45,1pe10.3,t62,1pe10.3/          '    Inboard shield'  ,t32,1pe10.3,/          '    Outboard shield'  ,t32,1pe10.3,/          '    Primary shield',t32,1pe10.3,t62,1pe10.3/          '       Void fraction' ,t45,1pe10.3,/          '    Penetration shield'        ,t62,1pe10.3)

            # 601 format(          t32,'volume (m3)',t45,'vol fraction',t62,'weight (kg)'/          t32,'-----------',t45,'------------',t62,'-----------'/          '    Inboard blanket' ,t32,1pe10.3,/          '    Outboard blanket' ,t32,1pe10.3,/          '    Total blanket' ,t32,1pe10.3,t62,1pe10.3/          '       Void fraction' ,t45,1pe10.3,/          '       Blanket LiPb ',t45,1pe10.3,t62,1pe10.3/          '       Blanket Li   ',t45,1pe10.3,t62,1pe10.3/          '       Blanket ss   ',t45,1pe10.3,t62,1pe10.3/          '       Blanket Vd   ',t45,1pe10.3,t62,1pe10.3/          '    Inboard shield'  ,t32,1pe10.3,/          '    Outboard shield'  ,t32,1pe10.3,/          '    Primary shield',t32,1pe10.3,t62,1pe10.3/          '       Void fraction' ,t45,1pe10.3,/          '    Penetration shield'        ,t62,1pe10.3)

            # 602 format(          t32,'volume (m3)',t45,'vol fraction',t62,'weight (kg)'/          t32,'-----------',t45,'------------',t62,'-----------'/          '    Inboard blanket' ,t32,1pe10.3,/          '    Outboard blanket' ,t32,1pe10.3,/          '    Total blanket' ,t32,1pe10.3,t62,1pe10.3/          '       Void fraction' ,t45,1pe10.3,/          '       Blanket Be   ',t45,1pe10.3,t62,1pe10.3/          '       Blanket breeder',t45,1pe10.3,t62,1pe10.3/          '       Blanket steel',t45,1pe10.3,t62,1pe10.3/          '    Inboard shield'  ,t32,1pe10.3,/          '    Outboard shield'  ,t32,1pe10.3,/          '    Primary shield',t32,1pe10.3,t62,1pe10.3/          '       Void fraction' ,t45,1pe10.3,/          '    Penetration shield'        ,t62,1pe10.3)

            po.osubhd(self.outfile, "Other volumes, masses and areas :")
            po.ovarre(
                self.outfile, "First wall area (m2)", "(fwarea)", build_variables.fwarea
            )
            po.ovarre(
                self.outfile, "First wall mass (kg)", "(fwmass)", fwbs_variables.fwmass
            )
            po.ovarre(
                self.outfile,
                "External cryostat inner radius (m)",
                "",
                fwbs_variables.rdewex - 2.0e0 * adewex,
            )
            po.ovarre(
                self.outfile,
                "External cryostat outer radius (m)",
                "(rdewex)",
                fwbs_variables.rdewex,
            )
            po.ovarre(
                self.outfile, "External cryostat minor radius (m)", "(adewex)", adewex
            )
            po.ovarre(
                self.outfile,
                "External cryostat shell volume (m3)",
                "(vdewex)",
                fwbs_variables.vdewex,
            )
            po.ovarre(
                self.outfile,
                "External cryostat mass (kg)",
                "",
                fwbs_variables.dewmkg - fwbs_variables.vvmass,
            )
            po.ovarre(
                self.outfile,
                "Internal vacuum vessel shell volume (m3)",
                "(vdewin)",
                fwbs_variables.vdewin,
            )
            po.ovarre(
                self.outfile,
                "Vacuum vessel mass (kg)",
                "(vvmass)",
                fwbs_variables.vvmass,
            )
            po.ovarre(
                self.outfile,
                "Total cryostat + vacuum vessel mass (kg)",
                "(dewmkg)",
                fwbs_variables.dewmkg,
            )
            po.ovarre(
                self.outfile,
                "Divertor area (m2)",
                "(divsur)",
                divertor_variables.divsur,
            )
            po.ovarre(
                self.outfile,
                "Divertor mass (kg)",
                "(divmas)",
                divertor_variables.divmas,
            )

    def stcoil(self, output: bool):
        """Routine that performs the calculations for stellarator coils
        author: J Lion, IPP Greifswald
        outfile : input integer : output file unit
        iprint : input integer : switch for writing to output file (1=yes)
        This routine calculates the properties of the coils for
        a stellarator device.
        <P>Some precalculated effective parameters for a stellarator power
        plant design are used as the basis for the calculations. The coils
        are assumed to be a fixed shape, but are scaled in size
        appropriately for the machine being modelled.
        """
        r_coil_major = stellarator_configuration.stella_config_coil_rmajor * st.f_r
        r_coil_minor = stellarator_configuration.stella_config_coil_rminor * st.f_r

        ########################################################################################
        # Winding Pack Geometry: for one conductor
        #
        # This one conductor will just be multiplied later to fit the winding pack size.
        #
        # [m] Dimension of square cable space inside insulation
        #     and case of the conduit of each turn
        t_cable = tfcoil_variables.t_turn_tf - 2.0e0 * (
            tfcoil_variables.thwcndut + tfcoil_variables.thicndut
        )  # t_cable = t_w
        if t_cable < 0:
            print(
                "t_cable is negative. Check t_turn, tfcoil_variables.thwcndut and thicndut."
            )
        # [m^2] Cross-sectional area of cable space per turn
        tfcoil_variables.acstf = (
            0.9e0 * t_cable**2
        )  # 0.9 to include some rounded corners. (tfcoil_variables.acstf = pi (t_cable/2)**2 = pi/4 *t_cable**2 for perfect round conductor). This factor depends on how round the corners are.
        # [m^2] Cross-sectional area of conduit case per turn
        tfcoil_variables.acndttf = (
            t_cable + 2.0e0 * tfcoil_variables.thwcndut
        ) ** 2 - tfcoil_variables.acstf
        #######################################################################################

        #######################################################################################
        # Winding Pack total size:
        #
        # Total coil current (MA)
        coilcurrent = (
            st.f_b * stellarator_configuration.stella_config_i0 * st.f_r / st.f_n
        )
        st.f_i = coilcurrent / stellarator_configuration.stella_config_i0

        n_it = 200  # number of iterations

        rhs = np.zeros((n_it,))
        lhs = np.zeros((n_it,))
        jcrit_vector = np.zeros((n_it,))
        wp_width_r = np.zeros((n_it,))
        b_max_k = np.zeros((n_it,))

        for k in range(n_it):
            # Sample coil winding pack
            wp_width_r[k] = (r_coil_minor / 40.0e0) + (k / (n_it - 1e0)) * (
                r_coil_minor / 1.0e0 - r_coil_minor / 40.0e0
            )
            if tfcoil_variables.i_tf_sc_mat == 6:
                wp_width_r[k] = (r_coil_minor / 150.0e0) + (k / (n_it - 1e0)) * (
                    r_coil_minor / 1.0e0 - r_coil_minor / 150.0e0
                )

            #  B-field calculation
            b_max_k[k] = self.bmax_from_awp(
                wp_width_r[k],
                coilcurrent,
                tfcoil_variables.n_tf,
                r_coil_major,
                r_coil_minor,
            )

            # jcrit for this bmax:
            jcrit_vector[k] = self.jcrit_frommaterial(
                b_max_k[k],
                tfcoil_variables.tftmp + 1.5,
                tfcoil_variables.i_tf_sc_mat,
                tfcoil_variables.b_crit_upper_nbti,
                tfcoil_variables.bcritsc,
                tfcoil_variables.fcutfsu,
                tfcoil_variables.fhts,
                tfcoil_variables.t_crit_nbti,
                tfcoil_variables.tcritsc,
                tfcoil_variables.vftf,
                tfcoil_variables.jwptf,
            )  # Get here a temperature margin of 1.5K.

        # The operation current density weighted with the global iop/icrit fraction
        lhs[:] = constraint_variables.fiooic * jcrit_vector

        # Conduct fraction of conduit * Superconductor fraction in conductor
        f_scu = (
            (tfcoil_variables.acstf * (1.0e0 - tfcoil_variables.vftf))
            / (tfcoil_variables.t_turn_tf**2)
            * (1.0e0 - tfcoil_variables.fcutfsu)
        )  # fraction that is SC of wp.
        # print *, "f_scu. ",f_scu,"Awp min: ",Awp(1)

        rhs[:] = coilcurrent / (
            wp_width_r**2 / stellarator_configuration.stella_config_wp_ratio * f_scu
        )  # f_scu should be the fraction of the sc that is in the winding pack.

        wp_width_r_min = (
            r_coil_minor / 10.0e0
        ) ** 2  # Initial guess for intersection routine
        if tfcoil_variables.i_tf_sc_mat == 6:
            wp_width_r_min = (
                r_coil_minor / 20.0e0
            ) ** 2  # If REBCO, : start at smaller winding pack ratios

        # Find the intersection between LHS and RHS (or: how much awp do I need to get to the desired coil current)
        wp_width_r_min = self.intersect(
            wp_width_r, lhs, wp_width_r, rhs, wp_width_r_min
        )

        # Maximum field at superconductor surface (T)
        wp_width_r_min = max(tfcoil_variables.t_turn_tf**2, wp_width_r_min)

        # Recalculate tfcoil_variables.bmaxtf at the found awp_min:
        tfcoil_variables.bmaxtf = self.bmax_from_awp(
            wp_width_r_min,
            coilcurrent,
            tfcoil_variables.n_tf,
            r_coil_major,
            r_coil_minor,
        )

        # Winding pack toroidal, radial cross-sections (m)
        awp_tor = (
            wp_width_r_min / stellarator_configuration.stella_config_wp_ratio
        )  # Toroidal dimension
        awp_rad = wp_width_r_min  # Radial dimension

        tfcoil_variables.wwp1 = awp_tor  # [m] toroidal thickness of winding pack
        tfcoil_variables.wwp2 = (
            awp_tor  # [m] toroidal thickness of winding pack (region in front)
        )
        tfcoil_variables.dr_tf_wp = awp_rad  # [m] radial thickness of winding pack

        #  [m^2] winding-pack cross sectional area including insulation (not global)
        awpc = (tfcoil_variables.dr_tf_wp + 2.0e0 * tfcoil_variables.tinstf) * (
            tfcoil_variables.wwp1 + 2.0e0 * tfcoil_variables.tinstf
        )

        awptf = awp_tor * awp_rad  # [m^2] winding-pack cross sectional area
        tfcoil_variables.jwptf = (
            coilcurrent * 1.0e6 / awptf
        )  # [A/m^2] winding pack current density
        tfcoil_variables.n_tf_turn = awptf / (
            tfcoil_variables.t_turn_tf**2
        )  # estimated number of turns for a given turn size (not global). Take at least 1.
        tfcoil_variables.cpttf = (
            coilcurrent * 1.0e6 / tfcoil_variables.n_tf_turn
        )  # [A] current per turn - estimation
        # [m^2] Total conductor cross-sectional area, taking account of void area
        tfcoil_variables.acond = (
            tfcoil_variables.acstf
            * tfcoil_variables.n_tf_turn
            * (1.0e0 - tfcoil_variables.vftf)
        )
        # [m^2] Void area in cable, for He
        tfcoil_variables.avwp = (
            tfcoil_variables.acstf * tfcoil_variables.n_tf_turn * tfcoil_variables.vftf
        )
        # [m^2] Insulation area (not including ground-wall)
        tfcoil_variables.aiwp = tfcoil_variables.n_tf_turn * (
            tfcoil_variables.t_turn_tf**2
            - tfcoil_variables.acndttf
            - tfcoil_variables.acstf
        )
        # [m^2] Structure area for cable
        tfcoil_variables.aswp = tfcoil_variables.n_tf_turn * tfcoil_variables.acndttf
        # End of winding pack calculations
        #######################################################################################

        #######################################################################################
        #  Casing calculations
        #
        # Coil case thickness (m). Here assumed to be constant
        # until something better comes up.
        # case_thickness_constant = tfcoil_variables.thkcas #0.2e0 # #? Leave this constant for now... Check this## Should be scaled with forces I think.
        #  For now assumed to be constant in a bolted plate model.
        #
        tfcoil_variables.casthi = (
            tfcoil_variables.thkcas
        )  # [m] coil case thickness outboard distance (radial)
        # thkcas = case_thickness_constant/2.0e0 # [m] coil case thickness inboard distance  (radial).
        tfcoil_variables.casths = (
            tfcoil_variables.thkcas
        )  # [m] coil case thickness toroidal distance (toroidal)

        # End of casing calculations
        #######################################################################################

        #######################################################################################
        #  Port calculations
        #
        #  Maximal toroidal port size (vertical ports) (m)
        #  The maximal distance is correct but the vertical extension of this port is not clear#
        #  This is simplified for now and can be made more accurate in the future#
        stellarator_variables.vporttmax = (
            0.4e0
            * stellarator_configuration.stella_config_max_portsize_width
            * st.f_r
            / st.f_n
        )  # This is not accurate yet. Needs more insight#

        #  Maximal poloidal port size (vertical ports) (m)
        stellarator_variables.vportpmax = (
            2.0 * stellarator_variables.vporttmax
        )  # Simple approximation

        #  Maximal vertical port clearance area (m2)
        stellarator_variables.vportamax = (
            stellarator_variables.vporttmax * stellarator_variables.vportpmax
        )

        #  Horizontal ports
        #  Maximal toroidal port size (horizontal ports) (m)
        stellarator_variables.hporttmax = (
            0.8e0
            * stellarator_configuration.stella_config_max_portsize_width
            * st.f_r
            / st.f_n
        )  # Factor 0.8 to take the variation with height into account

        #  Maximal poloidal port size (horizontal ports) (m)
        stellarator_variables.hportpmax = (
            2.0e0 * stellarator_variables.hporttmax
        )  # Simple approximation

        #  Maximal horizontal port clearance area (m2)
        stellarator_variables.hportamax = (
            stellarator_variables.hporttmax * stellarator_variables.hportpmax
        )
        # End of port calculations
        #######################################################################################

        #######################################################################################
        #  General Coil Geometry values
        #
        tfcoil_variables.tftort = (
            tfcoil_variables.wwp1
            + 2.0e0 * tfcoil_variables.casths
            + 2.0e0 * tfcoil_variables.tinstf
        )  # [m] Thickness of inboard leg in toroidal direction

        build_variables.tfcth = (
            tfcoil_variables.thkcas
            + tfcoil_variables.dr_tf_wp
            + tfcoil_variables.casthi
            + 2.0e0 * tfcoil_variables.tinstf
        )  # [m] Thickness of inboard leg in radial direction
        build_variables.tfthko = (
            tfcoil_variables.thkcas
            + tfcoil_variables.dr_tf_wp
            + tfcoil_variables.casthi
            + 2.0e0 * tfcoil_variables.tinstf
        )  # [m] Thickness of outboard leg in radial direction (same as inboard)
        tfcoil_variables.arealeg = (
            build_variables.tfcth * tfcoil_variables.tftort
        )  # [m^2] overall coil cross-sectional area (assuming inboard and
        #       outboard leg are the same)
        tfcoil_variables.acasetf = (
            build_variables.tfcth * tfcoil_variables.tftort
        ) - awpc  # [m^2] Cross-sectional area of surrounding case

        tfcoil_variables.tfocrn = (
            0.5e0 * tfcoil_variables.tftort
        )  # [m] Half-width of side of coil nearest torus centreline
        tfcoil_variables.tficrn = (
            0.5e0 * tfcoil_variables.tftort
        )  # [m] Half-width of side of coil nearest plasma

        # [m^2] Total surface area of coil side facing plasma: inboard region
        tfcoil_variables.tfsai = (
            tfcoil_variables.n_tf
            * tfcoil_variables.tftort
            * 0.5e0
            * tfcoil_variables.tfleng
        )
        # [m^2] Total surface area of coil side facing plasma: outboard region
        tfcoil_variables.tfsao = (
            tfcoil_variables.tfsai
        )  # depends, how 'inboard' and 'outboard' are defined

        # [m] Minimal distance in toroidal direction between two stellarator coils (from mid to mid)
        # Consistency with coil width is checked in constraint equation 82
        tfcoil_variables.toroidalgap = (
            stellarator_configuration.stella_config_dmin
            * (r_coil_major - r_coil_minor)
            / (
                stellarator_configuration.stella_config_coil_rmajor
                - stellarator_configuration.stella_config_coil_rminor
            )
        )
        # Left-Over coil gap between two coils (m)
        coilcoilgap = tfcoil_variables.toroidalgap - tfcoil_variables.tftort

        #  Variables for ALL coils.
        tfcoil_variables.tfareain = (
            tfcoil_variables.n_tf * tfcoil_variables.arealeg
        )  # [m^2] Total area of all coil legs (midplane)
        tfcoil_variables.ritfc = (
            tfcoil_variables.n_tf * coilcurrent * 1.0e6
        )  # [A] Total current in ALL coils
        tfcoil_variables.oacdcp = (
            tfcoil_variables.ritfc / tfcoil_variables.tfareain
        )  # [A / m^2] overall current density
        tfcoil_variables.rbmax = (
            r_coil_major - r_coil_minor + awp_rad
        )  # [m] radius of peak field occurrence, average
        # jlion: not sure what this will be used for. Not very
        # useful for stellarators

        # This uses the reference value for the inductance and scales it with a^2/R (toroid inductance scaling)
        inductance = (
            stellarator_configuration.stella_config_inductance
            / st.f_r
            * (r_coil_minor / stellarator_configuration.stella_config_coil_rminor) ** 2
            * st.f_n**2
        )
        tfcoil_variables.estotftgj = (
            0.5e0
            * (
                stellarator_configuration.stella_config_inductance
                / st.f_r
                * (r_coil_minor / stellarator_configuration.stella_config_coil_rminor)
                ** 2
                * st.f_n**2
            )
            * (tfcoil_variables.ritfc / tfcoil_variables.n_tf) ** 2
            * 1.0e-9
        )  # [GJ] Total magnetic energy

        #  Coil dimensions
        build_variables.hmax = (
            0.5e0
            * stellarator_configuration.stella_config_maximal_coil_height
            * (r_coil_minor / stellarator_configuration.stella_config_coil_rminor)
        )  # [m] maximum half-height of coil
        r_tf_inleg_mid = (
            r_coil_major - r_coil_minor
        )  # This is not very well defined for a stellarator.
        # Though, this is taken as an average value.
        tf_total_h_width = (
            r_coil_minor  # ? not really sure what this is supposed to be. Estimated as
        )
        # the average minor coil radius

        tfborev = 2.0e0 * build_variables.hmax  # [m] estimated vertical coil bore

        tfcoil_variables.tfleng = (
            stellarator_configuration.stella_config_coillength
            * (r_coil_minor / stellarator_configuration.stella_config_coil_rminor)
            / tfcoil_variables.n_tf
        )  # [m] estimated average length of a coil

        # [m^2] Total surface area of toroidal shells covering coils
        tfcoil_variables.tfcryoarea = (
            stellarator_configuration.stella_config_coilsurface
            * (r_coil_minor / stellarator_configuration.stella_config_coil_rminor) ** 2
            * 1.1e0
        )  # 1.1 to scale it out a bit. Should be coupled to winding pack maybe.

        # Minimal bending radius:
        min_bending_radius = (
            stellarator_configuration.stella_config_min_bend_radius
            * st.f_r
            * 1.0
            / (1.0 - tfcoil_variables.dr_tf_wp / (2.0 * r_coil_minor))
        )

        # End of general coil geometry values
        #######################################################################################

        #######################################################################################
        #  Masses of conductor constituents
        #
        # [kg] Mass of case
        #  (no need for correction factors as is the case for tokamaks)
        # This is only correct if the winding pack is 'thin' (tfleng>>sqrt(tfcoil_variables.acasetf)).
        tfcoil_variables.whtcas = (
            tfcoil_variables.tfleng * tfcoil_variables.acasetf * tfcoil_variables.dcase
        )
        # Mass of ground-wall insulation [kg]
        # (assumed to be same density/material as conduit insulation)
        tfcoil_variables.whtgw = (
            tfcoil_variables.tfleng * (awpc - awptf) * tfcoil_variables.dcondins
        )
        # [kg] mass of Superconductor
        tfcoil_variables.whtconsc = (
            tfcoil_variables.tfleng
            * tfcoil_variables.n_tf_turn
            * tfcoil_variables.acstf
            * (1.0e0 - tfcoil_variables.vftf)
            * (1.0e0 - tfcoil_variables.fcutfsu)
            - tfcoil_variables.tfleng * tfcoil_variables.awphec
        ) * tfcoil_variables.dcond[
            tfcoil_variables.i_tf_sc_mat - 1
        ]  # awphec is 0 for a stellarator. but keep this term for now.
        # [kg] mass of Copper in conductor
        tfcoil_variables.whtconcu = (
            tfcoil_variables.tfleng
            * tfcoil_variables.n_tf_turn
            * tfcoil_variables.acstf
            * (1.0e0 - tfcoil_variables.vftf)
            * tfcoil_variables.fcutfsu
            - tfcoil_variables.tfleng * tfcoil_variables.awphec
        ) * constants.dcopper
        # [kg] mass of Steel conduit (sheath)
        tfcoil_variables.whtconsh = (
            tfcoil_variables.tfleng
            * tfcoil_variables.n_tf_turn
            * tfcoil_variables.acndttf
            * fwbs_variables.denstl
        )
        # if (i_tf_sc_mat==6)   tfcoil_variables.whtconsh = fcondsteel * awptf *tfcoil_variables.tfleng* fwbs_variables.denstl
        # Conduit insulation mass [kg]
        # (tfcoil_variables.aiwp already contains tfcoil_variables.n_tf_turn)
        tfcoil_variables.whtconin = (
            tfcoil_variables.tfleng * tfcoil_variables.aiwp * tfcoil_variables.dcondins
        )
        # [kg] Total conductor mass
        tfcoil_variables.whtcon = (
            tfcoil_variables.whtconsc
            + tfcoil_variables.whtconcu
            + tfcoil_variables.whtconsh
            + tfcoil_variables.whtconin
        )
        # [kg] Total coil mass
        tfcoil_variables.whttf = (
            tfcoil_variables.whtcas + tfcoil_variables.whtcon + tfcoil_variables.whtgw
        ) * tfcoil_variables.n_tf
        # End of general coil geometry values
        #######################################################################################

        #######################################################################################
        # Quench protection:
        #
        # This copied from the tokamak module:
        # Radial position of vacuum vessel [m]
        radvv = (
            physics_variables.rmajor
            - physics_variables.rminor
            - build_variables.scrapli
            - build_variables.fwith
            - build_variables.blnkith
            - build_variables.vvblgap
            - build_variables.shldith
        )

        # Actual VV force density
        # Based on reference values from W-7X:
        # Bref = 3;
        # Iref = 1.3*50;
        # aref = 0.92;
        # \[Tau]ref = 1.;
        # Rref = 5.2;
        # dref = 14*10^-3;

        # NOTE: original implementation used taucq which used a EUROfusion
        # constant in the calculation. This was the minimum allowed quench time.
        # Replacing with the actual quench time.
        # MN/m^3
        f_vv_actual = (
            2.54e6
            * (3e0 * 1.3e0 * 50e0 * 0.92e0**2e0)
            / (1e0 * 5.2e0 * 0.014e0)
            * (
                physics_variables.bt
                * tfcoil_variables.ritfc
                * physics_variables.rminor**2
                / (
                    (build_variables.d_vv_in + build_variables.d_vv_out)
                    / 2
                    * tfcoil_variables.tdmptf
                    * radvv
                )
            )
            ** (-1)
        )

        # N/m^2
        # is the vv width the correct length to multiply by to turn the
        # force density into a stress?
        sctfcoil_module.vv_stress_quench = (
            f_vv_actual
            * 1e6
            * ((build_variables.d_vv_in + build_variables.d_vv_out) / 2)
        )

        # the conductor fraction is meant of the cable space#
        # This is the old routine which is being replaced for now by the new one below
        #    protect(aio,  tfes,               acs,       aturn,   tdump,  fcond,  fcu,   tba,  tmax   ,ajwpro, vd)
        # call protect(cpttf,estotftgj/tfcoil_variables.n_tf*1.0e9,acstf,   tfcoil_variables.t_turn_tf**2   ,tdmptf,1-vftf,fcutfsu,tftmp,tmaxpro,jwdgpro2,vd)

        vd = self.u_max_protect_v(
            tfcoil_variables.estotftgj / tfcoil_variables.n_tf * 1.0e9,
            tfcoil_variables.tdmptf,
            tfcoil_variables.cpttf,
        )

        # comparison
        # the new quench protection routine, see #1047
        tfcoil_variables.jwdgpro = self.j_max_protect_am2(
            tfcoil_variables.tdmptf,
            0.0e0,
            tfcoil_variables.fcutfsu,
            1 - tfcoil_variables.vftf,
            tfcoil_variables.tftmp,
            tfcoil_variables.acstf,
            tfcoil_variables.t_turn_tf**2,
        )

        # print *, "Jmax, comparison: ", jwdgpro, "  ", jwdgpro2,"  ",jwptf/jwdgpro, "   , tfcoil_variables.tdmptf: ",tdmptf, " tfcoil_variables.fcutfsu: ",fcutfsu
        # print *, "acstf: ", tfcoil_variables.acstf
        # Also give the copper area for REBCO quench calculations:
        rebco_variables.coppera_m2 = (
            coilcurrent * 1.0e6 / (tfcoil_variables.acond * tfcoil_variables.fcutfsu)
        )
        tfcoil_variables.vtfskv = vd / 1.0e3  # Dump voltage
        #
        #######################################################################################

        # Forces scaling #
        tfcoil_variables.max_force_density = (
            stellarator_configuration.stella_config_max_force_density
            * st.f_i
            / st.f_n
            * tfcoil_variables.bmaxtf
            / stellarator_configuration.stella_config_wp_bmax
            * stellarator_configuration.stella_config_wp_area
            / awptf
        )

        # Approximate, very simple maxiumum stress: (needed for limitation of icc 32)
        tfcoil_variables.sig_tf_wp = (
            tfcoil_variables.max_force_density * tfcoil_variables.dr_tf_wp * 1.0e6
        )  # in Pa

        # Units: MN/m
        max_force_density_mnm = (
            stellarator_configuration.stella_config_max_force_density_mnm
            * st.f_i
            / st.f_n
            * tfcoil_variables.bmaxtf
            / stellarator_configuration.stella_config_wp_bmax
        )
        #
        max_lateral_force_density = (
            stellarator_configuration.stella_config_max_lateral_force_density
            * st.f_i
            / st.f_n
            * tfcoil_variables.bmaxtf
            / stellarator_configuration.stella_config_wp_bmax
            * stellarator_configuration.stella_config_wp_area
            / awptf
        )
        max_radial_force_density = (
            stellarator_configuration.stella_config_max_radial_force_density
            * st.f_i
            / st.f_n
            * tfcoil_variables.bmaxtf
            / stellarator_configuration.stella_config_wp_bmax
            * stellarator_configuration.stella_config_wp_area
            / awptf
        )
        #
        # F = f*V = B*j*V \propto B/B0 * I/I0 * A0/A * A/A0 * len/len0
        centering_force_max_mn = (
            stellarator_configuration.stella_config_centering_force_max_mn
            * st.f_i
            / st.f_n
            * tfcoil_variables.bmaxtf
            / stellarator_configuration.stella_config_wp_bmax
            * stellarator_configuration.stella_config_coillength
            / tfcoil_variables.n_tf
            / tfcoil_variables.tfleng
        )
        centering_force_min_mn = (
            stellarator_configuration.stella_config_centering_force_min_mn
            * st.f_i
            / st.f_n
            * tfcoil_variables.bmaxtf
            / stellarator_configuration.stella_config_wp_bmax
            * stellarator_configuration.stella_config_coillength
            / tfcoil_variables.n_tf
            / tfcoil_variables.tfleng
        )
        centering_force_avg_mn = (
            stellarator_configuration.stella_config_centering_force_avg_mn
            * st.f_i
            / st.f_n
            * tfcoil_variables.bmaxtf
            / stellarator_configuration.stella_config_wp_bmax
            * stellarator_configuration.stella_config_coillength
            / tfcoil_variables.n_tf
            / tfcoil_variables.tfleng
        )
        #
        ####################################

        if output:
            self.stcoil_output(
                awptf,
                centering_force_avg_mn,
                centering_force_max_mn,
                centering_force_min_mn,
                coilcoilgap,
                rebco_variables.coppera_m2,
                rebco_variables.coppera_m2_max,
                f_scu,
                f_vv_actual,
                constraint_variables.fiooic,
                inductance,
                tfcoil_variables.max_force_density,
                max_force_density_mnm,
                max_lateral_force_density,
                max_radial_force_density,
                min_bending_radius,
                r_coil_major,
                r_coil_minor,
                r_tf_inleg_mid,
                tfcoil_variables.sig_tf_wp,
                tfcoil_variables.t_turn_tf,
                tfcoil_variables.tdmptf,
                tf_total_h_width,
                tfborev,
                tfcoil_variables.toroidalgap,
                tfcoil_variables.vdalw,
                tfcoil_variables.vtfskv,
            )

    def u_max_protect_v(self, tfes, tdump, aio):
        """tfes : input real : Energy stored in one TF coil (J)
        tdump : input real : Dump time (sec)
        aio : input real : Operating current (A)
        """
        return 2 * tfes / (tdump * aio)

    def j_max_protect_am2(self, tau_quench, t_detect, fcu, fcond, temp, acs, aturn):
        temp_k = [4, 14, 24, 34, 44, 54, 64, 74, 84, 94, 104, 114, 124]
        q_cu_array_sA2m4 = [
            1.08514e17,
            1.12043e17,
            1.12406e17,
            1.05940e17,
            9.49741e16,
            8.43757e16,
            7.56346e16,
            6.85924e16,
            6.28575e16,
            5.81004e16,
            5.40838e16,
            5.06414e16,
            4.76531e16,
        ]
        q_he_array_sA2m4 = [
            3.44562e16,
            9.92398e15,
            4.90462e15,
            2.41524e15,
            1.26368e15,
            7.51617e14,
            5.01632e14,
            3.63641e14,
            2.79164e14,
            2.23193e14,
            1.83832e14,
            1.54863e14,
            1.32773e14,
        ]

        q_he = maths_library.find_y_nonuniform_x(temp, temp_k, q_he_array_sA2m4, 13)
        q_cu = maths_library.find_y_nonuniform_x(temp, temp_k, q_cu_array_sA2m4, 13)

        # This leaves out the contribution from the superconductor fraction for now
        return (acs / aturn) * np.sqrt(
            1
            / (0.5 * tau_quench + t_detect)
            * (fcu**2 * fcond**2 * q_cu + fcu * fcond * (1 - fcond) * q_he)
        )

    def jcrit_frommaterial(
        self,
        bmax,
        thelium,
        i_tf_sc_mat,
        b_crit_upper_nbti,
        bcritsc,
        fcutfsu,
        fhts,
        t_crit_nbti,
        tcritsc,
        vftf,
        jwp,
    ):
        strain = -0.005  # for now a small value
        fhe = vftf  # this is helium fraction in the superconductor (set it to the fixed global variable here)

        fcu = fcutfsu  # fcutfsu is a global variable. Is the copper fraction
        # of a cable conductor.

        if i_tf_sc_mat == 1:  # ITER Nb3Sn critical surface parameterization
            bc20m = 32.97  # these are values taken from sctfcoil.f90
            tc0m = 16.06

            #  j_crit_sc returned by itersc is the critical current density in the
            #  superconductor - not the whole strand, which contains copper
            if bmax > bc20m:
                j_crit_sc = 1.0e-9  # Set to a small nonzero value
            else:
                (
                    j_crit_sc,
                    bcrit,
                    tcrit,
                ) = superconductors.itersc(thelium, bmax, strain, bc20m, tc0m)

            # j_crit_cable = j_crit_sc * non-copper fraction of conductor * conductor fraction of cable
            j_crit_cable = j_crit_sc * (1.0 - fcu) * (1.0e0 - fhe)

            # This is needed right now. Can we change it later?
            j_crit_sc = max(1.0e-9, j_crit_sc)
            j_crit_cable = max(1.0e-9, j_crit_cable)

        elif i_tf_sc_mat == 2:
            # Bi-2212 high temperature superconductor parameterization
            #  Current density in a strand of Bi-2212 conductor
            #  N.B. jcrit returned by bi2212 is the critical current density
            #  in the strand, not just the superconducting portion.
            #  The parameterization for j_crit_cable assumes a particular strand
            #  composition that does not require a user-defined copper fraction,
            #  so this is irrelevant in this model

            jstrand = jwp / (1 - fhe)
            #  jstrand = 0  # as far as I can tell this will always be 0
            #  because jwp was never set in fortran (so 0)

            j_crit_cable, tmarg = superconductors.bi2212(
                bmax, jstrand, thelium, fhts
            )  # bi2212 outputs j_crit_cable
            j_crit_sc = j_crit_cable / (1 - fcu)
            tcrit = thelium + tmarg
        elif i_tf_sc_mat == 3:  # NbTi data
            bc20m = 15.0
            tc0m = 9.3
            c0 = 1.0

            if bmax > bc20m:
                j_crit_sc = 1.0e-9  # Set to a small nonzero value
            else:
                j_crit_sc, tcrit = superconductors.jcrit_nbti(
                    thelium,
                    bmax,
                    c0,
                    bc20m,
                    tc0m,
                )
                # I dont need tcrit here so dont use it.

            # j_crit_cable = j_crit_sc * non-copper fraction of conductor * conductor fraction of cable
            j_crit_cable = j_crit_sc * (1 - fcu) * (1 - fhe)

            # This is needed right now. Can we change it later?
            j_crit_sc = max(1.0e-9, j_crit_sc)
            j_crit_cable = max(1.0e-9, j_crit_cable)
        elif i_tf_sc_mat == 4:  # As (1), but user-defined parameters
            bc20m = bcritsc
            tc0m = tcritsc
            j_crit_sc, bcrit, tcrit = superconductors.itersc(
                thelium, bmax, strain, bc20m, tc0m
            )
            # j_crit_cable = j_crit_sc * non-copper fraction of conductor * conductor fraction of cable
            j_crit_cable = j_crit_sc * (1 - fcu) * (1 - fhe)
        elif i_tf_sc_mat == 5:  # WST Nb3Sn parameterisation
            bc20m = 32.97
            tc0m = 16.06

            #  j_crit_sc returned by itersc is the critical current density in the
            #  superconductor - not the whole strand, which contains copper

            j_crit_sc, bcrit, tcrit = superconductors.wstsc(
                thelium,
                bmax,
                strain,
                bc20m,
                tc0m,
            )
            # j_crit_cable = j_crit_sc * non-copper fraction of conductor * conductor fraction of cable
            j_crit_cable = j_crit_sc * (1 - fcu) * (1 - fhe)
        elif (
            i_tf_sc_mat == 6
        ):  # ! "REBCO" 2nd generation HTS superconductor in CrCo strand
            j_crit_sc, validity = superconductors.jcrit_rebco(thelium, bmax, 0)
            j_crit_sc = max(1.0e-9, j_crit_sc)
            # j_crit_cable = j_crit_sc * non-copper fraction of conductor * conductor fraction of cable
            j_crit_cable = j_crit_sc * (1 - fcu) * (1 - fhe)

        elif i_tf_sc_mat == 7:  # Durham Ginzburg-Landau Nb-Ti parameterisation
            bc20m = b_crit_upper_nbti
            tc0m = t_crit_nbti
            j_crit_sc, bcrit, tcrit = superconductors.gl_nbti(
                thelium, bmax, strain, bc20m, tc0m
            )
            # j_crit_cable = j_crit_sc * non-copper fraction of conductor * conductor fraction of cable
            j_crit_cable = j_crit_sc * (1 - fcu) * (1 - fhe)
        elif i_tf_sc_mat == 8:
            bc20m = 429
            tc0m = 185
            j_crit_sc, bcrit, tcrit = superconductors.gl_rebco(
                thelium, bmax, strain, bc20m, tc0m
            )
            # A0 calculated for tape cross section already
            # j_crit_cable = j_crit_sc * non-copper fraction of conductor * conductor fraction of cable
            j_crit_cable = j_crit_sc * (1 - fcu) * (1 - fhe)
        else:
            error_handling.idiags[0] = i_tf_sc_mat
            error_handling.report_error(156)

        return j_crit_sc * 1e-6

    def bmax_from_awp(self, wp_width_radial, current, n_tf, r_coil_major, r_coil_minor):
        """Returns a fitted function for bmax for stellarators

        author: J Lion, IPP Greifswald
        Returns a fitted function for bmax in dependece
        of the winding pack. The stellarator type config
        is taken from the parent scope.
        """

        return (
            2e-1
            * current
            * n_tf
            / (r_coil_major - r_coil_minor)
            * (
                stellarator_configuration.stella_config_a1
                + stellarator_configuration.stella_config_a2
                * r_coil_major
                / wp_width_radial
            )
        )

    def intersect(self, x1, y1, x2, y2, xin):
        """Routine to find the x (abscissa) intersection point of two curves
        each defined by tabulated (x,y) values
        author: P J Knight, CCFE, Culham Science Centre
        x1(1:n1) : input real array : x values for first curve
        y1(1:n1) : input real array : y values for first curve
        n1       : input integer : length of arrays x1, y1
        x2(1:n2) : input real array : x values for first curve
        y2(1:n2) : input real array : y values for first curve
        n2       : input integer : length of arrays x2, y2
        x        : input/output real : initial x value guess on entry;
        x value at point of intersection on exit
        This routine estimates the x point (abscissa) at which two curves
        defined by tabulated (x,y) values intersect, using simple
        linear interpolation and the Newton-Raphson method.
        The routine will stop with an error message if no crossing point
        is found within the x ranges of the two curves.
        None
        """
        x = xin
        n1 = len(x1)
        n2 = len(x2)

        xmin = max(np.amin(x1), np.amin(x2))
        xmax = min(np.max(x1), np.amax(x2))

        if xmin >= xmax:
            error_handling.fdiags[0] = np.amin(x1)
            error_handling.fdiags[1] = np.amin(x2)
            error_handling.fdiags[2] = np.amax(x1)
            error_handling.fdiags[3] = np.amax(x2)
            error_handling.report_error(111)

        #  Ensure input guess for x is within this range

        if x < xmin:
            x = xmin
        elif x > xmax:
            x = xmax

        #  Find overall y range, and set tolerance
        #  in final difference in y values

        ymin = min(np.amin(y1), np.amin(y2))
        ymax = max(np.max(y1), np.max(y2))

        epsy = 1.0e-6 * (ymax - ymin)

        #  Finite difference dx

        dx = 0.01e0 / max(n1, n2) * (xmax - xmin)

        for i in range(100):
            #  Find difference in y values at x

            y01 = maths_library.find_y_nonuniform_x(x, x1, y1, n1)
            y02 = maths_library.find_y_nonuniform_x(x, x2, y2, n2)
            y = y01 - y02

            if abs(y) < epsy:
                break

            #  Find difference in y values at x+dx

            y01 = maths_library.find_y_nonuniform_x(x + dx, x1, y1, n1)
            y02 = maths_library.find_y_nonuniform_x(x + dx, x2, y2, n2)
            yright = y01 - y02

            #  Find difference in y values at x-dx

            y01 = maths_library.find_y_nonuniform_x(x - dx, x1, y1, n1)
            y02 = maths_library.find_y_nonuniform_x(x - dx, x2, y2, n2)
            yleft = y01 - y02

            #  Adjust x using Newton-Raphson method

            x = x - 2.0e0 * dx * y / (yright - yleft)

            if x < xmin:
                error_handling.fdiags[0] = x
                error_handling.fdiags[1] = xmin
                error_handling.report_error(112)
                x = xmin
                break

            if x > xmax:
                error_handling.fdiags[0] = x
                error_handling.fdiags[1] = xmax
                error_handling.report_error(113)
                x = xmax
                break
        else:
            error_handling.report_error(114)

        return x

    def stopt_output(
        self, max_gyrotron_frequency, bt, bt_ecrh, ne0_max_ECRH, te0_ecrh_achievable
    ):
        po.oheadr(self.outfile, "ECRH Ignition at lower values. Information:")

        po.ovarre(
            self.outfile,
            "Maximal available gyrotron freq (input)",
            "(max_gyro_frequency)",
            max_gyrotron_frequency,
        )

        po.ovarre(self.outfile, "Operating point: bfield", "(bt)", bt)
        po.ovarre(
            self.outfile,
            "Operating point: Peak density",
            "(ne0)",
            physics_variables.ne0,
        )
        po.ovarre(
            self.outfile,
            "Operating point: Peak temperature",
            "(te0)",
            physics_variables.te0,
        )

        po.ovarre(self.outfile, "Ignition point: bfield (T)", "(bt_ecrh)", bt_ecrh)
        po.ovarre(
            self.outfile,
            "Ignition point: density (/m3)",
            "(ne0_max_ECRH)",
            ne0_max_ECRH,
        )
        po.ovarre(
            self.outfile,
            "Maximum reachable ECRH temperature (pseudo) (keV)",
            "(te0_ecrh_achievable)",
            te0_ecrh_achievable,
        )

        powerht_local, pscalingmw_local = self.power_at_ignition_point(
            max_gyrotron_frequency, te0_ecrh_achievable
        )
        po.ovarre(
            self.outfile,
            "Ignition point: Heating Power (MW)",
            "(powerht_ecrh)",
            powerht_local,
        )
        po.ovarre(
            self.outfile,
            "Ignition point: Loss Power (MW)",
            "(pscalingmw_ecrh)",
            pscalingmw_local,
        )

        if powerht_local >= pscalingmw_local:
            po.ovarin(self.outfile, "Operation point ECRH ignitable?", "(ecrh_bool)", 1)
        else:
            po.ovarin(self.outfile, "Operation point ECRH ignitable?", "(ecrh_bool)", 0)

    def power_at_ignition_point(self, gyro_frequency_max, te0_available):
        """Routine to calculate if the plasma is ignitable with the current values for the B field. Assumes
        current ECRH achievable peak temperature (which is inaccurate as the cordey pass should be calculated)
        author: J Lion, IPP Greifswald
        gyro_frequency_max : input real : Maximal available Gyrotron frequency (1/s) NOT (rad/s)
        te0_available : input real : Reachable peak electron temperature, reached by ECRH (keV)
        powerht_out : output real: Heating Power at ignition point (MW)
        pscalingmw_out : output real: Heating Power loss at ignition point (MW)
        This routine calculates the density limit due to an ECRH heating scheme on axis
        Assumes current peak temperature (which is inaccurate as the cordey pass should be calculated)
        Maybe use this: https://doi.org/10.1088/0029-5515/49/8/085026
        """
        te_old = copy(physics_variables.te)
        # Volume averaged physics_variables.te from te0_achievable
        physics_variables.te = te0_available / (1.0e0 + physics_variables.alphat)
        ne0_max, bt_ecrh_max = self.stdlim_ecrh(
            gyro_frequency_max, physics_variables.bt
        )
        # Now go to point where ECRH is still available
        # In density..
        dene_old = copy(physics_variables.dene)
        physics_variables.dene = min(
            dene_old, ne0_max / (1.0e0 + physics_variables.alphan)
        )

        # And B-field..
        bt_old = copy(physics_variables.bt)
        physics_variables.bt = min(bt_ecrh_max, physics_variables.bt)

        self.stphys(False)
        self.stphys(
            False
        )  # The second call seems to be necessary for all values to "converge" (and is sufficient)

        powerht_out = max(
            copy(physics_variables.powerht), 0.00001e0
        )  # the radiation module sometimes returns negative heating power
        pscalingmw_out = copy(physics_variables.pscalingmw)

        # Reverse it and do it again because anything more efficiently isn't suitable with the current implementation
        # This is bad practice but seems to be necessary as of now:
        physics_variables.te = te_old
        physics_variables.dene = dene_old
        physics_variables.bt = bt_old

        self.stphys(False)
        self.stphys(False)

        return powerht_out, pscalingmw_out

    def stdlim(self, bt, powht, rmajor, rminor):
        """Routine to calculate the Sudo density limit in a stellarator
        author: P J Knight, CCFE, Culham Science Centre
        bt     : input real : Toroidal field on axis (T)
        powht  : input real : Absorbed heating power (MW)
        rmajor : input real : Plasma major radius (m)
        rminor : input real : Plasma minor radius (m)
        dlimit : output real : Maximum volume-averaged plasma density (/m3)
        This routine calculates the density limit for a stellarator.
        S.Sudo, Y.Takeiri, H.Zushi et al., Scalings of Energy Confinement
        and Density Limit in Stellarator/Heliotron Devices, Nuclear Fusion
        vol.30, 11 (1990).
        """
        arg = powht * bt / (rmajor * rminor * rminor)

        if arg <= 0.0e0:
            error_handling.fdiags[0] = arg
            error_handling.fdiags[1] = powht
            error_handling.fdiags[2] = bt
            error_handling.fdiags[3] = rmajor
            error_handling.fdiags[4] = rminor
            error_handling.report_error(108)

        #  Maximum line-averaged electron density

        dnlamx = 0.25e20 * np.sqrt(arg)

        #  Scale the result so that it applies to the volume-averaged
        #  electron density

        dlimit = dnlamx * physics_variables.dene / physics_variables.dnla

        #  Set the required value for icc=5

        physics_variables.dnelimt = dlimit

        return dlimit

    def stcoil_output(
        self,
        awptf,
        centering_force_avg_mn,
        centering_force_max_mn,
        centering_force_min_mn,
        coilcoilgap,
        coppera_m2,
        coppera_m2_max,
        f_scu,
        f_vv_actual,
        fiooic,
        inductance,
        max_force_density,
        max_force_density_mnm,
        max_lateral_force_density,
        max_radial_force_density,
        min_bending_radius,
        r_coil_major,
        r_coil_minor,
        r_tf_inleg_mid,
        sig_tf_wp,
        t_turn_tf,
        tdmptf,
        tf_total_h_width,
        tfborev,
        toroidalgap,
        vdalw,
        vtfskv,
    ):
        """Writes stellarator modular coil output to file
        author: P J Knight, CCFE, Culham Science Centre
        outfile : input integer : output file unit
        This routine writes the stellarator modular coil results
        to the output file.
        None
        """
        po.oheadr(self.outfile, "Modular Coils")

        po.osubhd(self.outfile, "General Coil Parameters :")

        po.ovarre(
            self.outfile, "Number of modular coils", "(n_tf)", tfcoil_variables.n_tf
        )
        po.ovarre(self.outfile, "Av. coil major radius", "(coil_r)", r_coil_major)
        po.ovarre(self.outfile, "Av. coil minor radius", "(coil_a)", r_coil_minor)
        po.ovarre(
            self.outfile,
            "Av. coil aspect ratio",
            "(coil_aspect)",
            r_coil_major / r_coil_minor,
        )

        po.ovarre(
            self.outfile,
            "Cross-sectional area per coil (m2)",
            "(tfarea/n_tf)",
            tfcoil_variables.tfareain / tfcoil_variables.n_tf,
        )
        po.ovarre(
            self.outfile,
            "Total inboard leg radial thickness (m)",
            "(tfcth)",
            build_variables.tfcth,
        )
        po.ovarre(
            self.outfile,
            "Total outboard leg radial thickness (m)",
            "(tfthko)",
            build_variables.tfthko,
        )
        po.ovarre(
            self.outfile,
            "Inboard leg outboard half-width (m)",
            "(tficrn)",
            tfcoil_variables.tficrn,
        )
        po.ovarre(
            self.outfile,
            "Inboard leg inboard half-width (m)",
            "(tfocrn)",
            tfcoil_variables.tfocrn,
        )
        po.ovarre(
            self.outfile,
            "Outboard leg toroidal thickness (m)",
            "(tftort)",
            tfcoil_variables.tftort,
        )
        po.ovarre(
            self.outfile, "Minimum coil distance (m)", "(toroidalgap)", toroidalgap
        )
        po.ovarre(
            self.outfile,
            "Minimal left gap between coils (m)",
            "(coilcoilgap)",
            coilcoilgap,
        )
        po.ovarre(
            self.outfile,
            "Minimum coil bending radius (m)",
            "(min_bend_radius)",
            min_bending_radius,
        )
        po.ovarre(
            self.outfile,
            "Mean coil circumference (m)",
            "(tfleng)",
            tfcoil_variables.tfleng,
        )
        po.ovarre(
            self.outfile,
            "Total current (MA)",
            "(ritfc)",
            1.0e-6 * tfcoil_variables.ritfc,
        )
        po.ovarre(
            self.outfile,
            "Current per coil(MA)",
            "(ritfc/n_tf)",
            1.0e-6 * tfcoil_variables.ritfc / tfcoil_variables.n_tf,
        )
        po.ovarre(
            self.outfile,
            "Winding pack current density (A/m2)",
            "(jwptf)",
            tfcoil_variables.jwptf,
        )
        po.ovarre(
            self.outfile,
            "Max allowable current density as restricted by quench (A/m2)",
            "(jwdgpro)",
            tfcoil_variables.jwdgpro,
        )
        po.ovarre(
            self.outfile,
            "Overall current density (A/m2)",
            "(oacdcp)",
            tfcoil_variables.oacdcp,
        )
        po.ovarre(
            self.outfile,
            "Maximum field on superconductor (T)",
            "(bmaxtf)",
            tfcoil_variables.bmaxtf,
        )
        po.ovarre(
            self.outfile,
            "Total Stored energy (GJ)",
            "(estotftgj)",
            tfcoil_variables.estotftgj,
        )
        po.ovarre(
            self.outfile, "Inductance of TF Coils (H)", "(inductance)", inductance
        )
        po.ovarre(
            self.outfile, "Total mass of coils (kg)", "(whttf)", tfcoil_variables.whttf
        )

        po.osubhd(self.outfile, "Coil Geometry :")
        po.ovarre(
            self.outfile,
            "Inboard leg centre radius (m)",
            "(r_tf_inleg_mid)",
            r_tf_inleg_mid,
        )
        po.ovarre(
            self.outfile,
            "Outboard leg centre radius (m)",
            "(r_tf_outboard_mid)",
            build_variables.r_tf_outboard_mid,
        )
        po.ovarre(
            self.outfile,
            "Maximum inboard edge height (m)",
            "(hmax)",
            build_variables.hmax,
        )
        po.ovarre(
            self.outfile,
            "Clear horizontal bore (m)",
            "(tf_total_h_width)",
            tf_total_h_width,
        )
        po.ovarre(self.outfile, "Clear vertical bore (m)", "(tfborev)", tfborev)

        po.osubhd(self.outfile, "Conductor Information :")
        po.ovarre(
            self.outfile,
            "Superconductor mass per coil (kg)",
            "(whtconsc)",
            tfcoil_variables.whtconsc,
        )
        po.ovarre(
            self.outfile,
            "Copper mass per coil (kg)",
            "(whtconcu)",
            tfcoil_variables.whtconcu,
        )
        po.ovarre(
            self.outfile,
            "Steel conduit mass per coil (kg)",
            "(whtconsh)",
            tfcoil_variables.whtconsh,
        )
        po.ovarre(
            self.outfile,
            "Total conductor cable mass per coil (kg)",
            "(whtcon)",
            tfcoil_variables.whtcon,
        )
        po.ovarre(
            self.outfile,
            "Cable conductor + void area (m2)",
            "(acstf)",
            tfcoil_variables.acstf,
        )
        po.ovarre(
            self.outfile,
            "Cable space coolant fraction",
            "(vftf)",
            tfcoil_variables.vftf,
        )
        po.ovarre(
            self.outfile,
            "Conduit case thickness (m)",
            "(thwcndut)",
            tfcoil_variables.thwcndut,
        )
        po.ovarre(
            self.outfile,
            "Cable insulation thickness (m)",
            "(thicndut)",
            tfcoil_variables.thicndut,
        )

        ap = awptf
        po.osubhd(self.outfile, "Winding Pack Information :")
        po.ovarre(self.outfile, "Winding pack area", "(ap)", ap)
        po.ovarre(
            self.outfile,
            "Conductor fraction of winding pack",
            "(acond/ap)",
            tfcoil_variables.acond / ap,
        )
        po.ovarre(
            self.outfile,
            "Copper fraction of conductor",
            "(fcutfsu)",
            tfcoil_variables.fcutfsu,
        )
        po.ovarre(
            self.outfile,
            "Structure fraction of winding pack",
            "(aswp/ap)",
            tfcoil_variables.aswp / ap,
        )
        po.ovarre(
            self.outfile,
            "Insulator fraction of winding pack",
            "(aiwp/ap)",
            tfcoil_variables.aiwp / ap,
        )
        po.ovarre(
            self.outfile,
            "Helium fraction of winding pack",
            "(avwp/ap)",
            tfcoil_variables.avwp / ap,
        )
        po.ovarre(
            self.outfile,
            "Winding radial thickness (m)",
            "(dr_tf_wp)",
            tfcoil_variables.dr_tf_wp,
        )
        po.ovarre(
            self.outfile,
            "Winding toroidal thickness (m)",
            "(wwp1)",
            tfcoil_variables.wwp1,
        )
        po.ovarre(
            self.outfile,
            "Ground wall insulation thickness (m)",
            "(tinstf)",
            tfcoil_variables.tinstf,
        )
        po.ovarre(
            self.outfile,
            "Number of turns per coil",
            "(n_tf_turn)",
            tfcoil_variables.n_tf_turn,
        )
        po.ovarre(
            self.outfile,
            "Width of each turn (incl. insulation) (m)",
            "(t_turn_tf)",
            t_turn_tf,
        )
        po.ovarre(
            self.outfile, "Current per turn (A)", "(cpttf)", tfcoil_variables.cpttf
        )
        po.ovarre(self.outfile, "jop/jcrit", "(fiooic)", fiooic)
        po.ovarre(
            self.outfile,
            "Current density in conductor area (A/m2)",
            "(ritfc/acond)",
            1.0e-6
            * tfcoil_variables.ritfc
            / tfcoil_variables.n_tf
            / tfcoil_variables.acond,
        )
        po.ovarre(
            self.outfile,
            "Current density in SC area (A/m2)",
            "(ritfc/acond/f_scu)",
            1.0e-6 * tfcoil_variables.ritfc / tfcoil_variables.n_tf / ap / f_scu,
        )
        po.ovarre(self.outfile, "Superconductor faction of WP (1)", "(f_scu)", f_scu)

        po.osubhd(self.outfile, "Forces and Stress :")
        po.ovarre(
            self.outfile,
            "Maximal toroidally and radially av. force density (MN/m3)",
            "(max_force_density)",
            max_force_density,
        )
        po.ovarre(
            self.outfile,
            "Maximal force density (MN/m)",
            "(max_force_density_Mnm)",
            max_force_density_mnm,
        )
        po.ovarre(
            self.outfile,
            "Maximal stress (approx.) (MPa)",
            "(sig_tf_wp)",
            sig_tf_wp * 1.0e-6,
        )

        po.ovarre(
            self.outfile,
            "Maximal lateral force density (MN/m3)",
            "(max_lateral_force_density)",
            max_lateral_force_density,
        )
        po.ovarre(
            self.outfile,
            "Maximal radial force density (MN/m3)",
            "(max_radial_force_density)",
            max_radial_force_density,
        )

        po.ovarre(
            self.outfile,
            "Max. centering force (coil) (MN)",
            "(centering_force_max_MN)",
            centering_force_max_mn,
        )
        po.ovarre(
            self.outfile,
            "Min. centering force (coil) (MN)",
            "(centering_force_min_MN)",
            centering_force_min_mn,
        )
        po.ovarre(
            self.outfile,
            "Avg. centering force per coil (MN)",
            "(centering_force_avg_MN)",
            centering_force_avg_mn,
        )

        po.osubhd(self.outfile, "Quench Restrictions :")
        po.ovarre(
            self.outfile,
            "Actual quench time (or time constant) (s)",
            "(tdmptf)",
            tdmptf,
        )
        po.ovarre(
            self.outfile,
            "Actual quench vaccuum vessel force density (MN/m^3)",
            "(f_vv_actual)",
            f_vv_actual,
        )
        po.ovarre(
            self.outfile,
            "Maximum allowed voltage during quench due to insulation (kV)",
            "(vdalw)",
            vdalw,
        )
        po.ovarre(self.outfile, "Actual quench voltage (kV)", "(vtfskv)", vtfskv, "OP ")
        po.ovarre(
            self.outfile,
            "Current (A) per mm^2 copper (A/mm2)",
            "(coppera_m2)",
            coppera_m2 * 1.0e-6,
        )
        po.ovarre(
            self.outfile,
            "Max Copper current fraction:",
            "(coppera_m2/coppera_m2_max)",
            coppera_m2 / coppera_m2_max,
        )

        po.osubhd(self.outfile, "External Case Information :")

        po.ovarre(
            self.outfile,
            "Case thickness, plasma side (m)",
            "(casthi)",
            tfcoil_variables.casthi,
        )
        po.ovarre(
            self.outfile,
            "Case thickness, outer side (m)",
            "(thkcas)",
            tfcoil_variables.thkcas,
        )
        po.ovarre(
            self.outfile,
            "Case toroidal thickness (m)",
            "(casths)",
            tfcoil_variables.casths,
        )
        po.ovarre(
            self.outfile,
            "Case area per coil (m2)",
            "(acasetf)",
            tfcoil_variables.acasetf,
        )
        po.ovarre(
            self.outfile,
            "External case mass per coil (kg)",
            "(whtcas)",
            tfcoil_variables.whtcas,
        )

        po.osubhd(self.outfile, "Available Space for Ports :")

        po.ovarre(
            self.outfile,
            "Max toroidal size of vertical ports (m)",
            "(vporttmax)",
            stellarator_variables.vporttmax,
        )
        po.ovarre(
            self.outfile,
            "Max poloidal size of vertical ports (m)",
            "(vportpmax)",
            stellarator_variables.vportpmax,
        )
        po.ovarre(
            self.outfile,
            "Max area of vertical ports (m2)",
            "(vportamax)",
            stellarator_variables.vportamax,
        )
        po.ovarre(
            self.outfile,
            "Max toroidal size of horizontal ports (m)",
            "(hporttmax)",
            stellarator_variables.hporttmax,
        )
        po.ovarre(
            self.outfile,
            "Max poloidal size of horizontal ports (m)",
            "(hportpmax)",
            stellarator_variables.hportpmax,
        )
        po.ovarre(
            self.outfile,
            "Max area of horizontal ports (m2)",
            "(hportamax)",
            stellarator_variables.hportamax,
        )

    def stdlim_ecrh(self, gyro_frequency_max, bt_input):
        """Routine to calculate the density limit due to an ECRH heating scheme on axis
        depending on an assumed maximal available gyrotron frequency.
        author: J Lion, IPP Greifswald
        gyro_frequency_max     : input real : Maximal available Gyrotron frequency (1/s) NOT (rad/s)
        bt  : input real : Maximal magnetic field on axis (T)
        dlimit_ecrh : output real : Maximum peak plasma density by ECRH constraints (/m3)
        bt_max : output real : Maximum allowable b field for ecrh heating (T)
        This routine calculates the density limit due to an ECRH heating scheme on axis
        """
        gyro_frequency = min(1.76e11 * bt_input, gyro_frequency_max * 2.0e0 * np.pi)

        # Restrict b field to the maximal available gyrotron frequency
        bt_max = (gyro_frequency_max * 2.0e0 * np.pi) / 1.76e11

        #                      me*e0/e^2       * w^2
        ne0_max = max(0.0e0, 3.142077e-4 * gyro_frequency**2)

        # Check if parabolic profiles are used:
        if physics_variables.ipedestal == 0:
            # Parabolic profiles used, use analytical formula:
            dlimit_ecrh = ne0_max
        else:
            logger.warning(
                "It was used physics_variables.ipedestal = 1 in a stellarator routine. PROCESS will pretend it got parabolic profiles (physics_variables.ipedestal = 0)."
            )
            dlimit_ecrh = ne0_max

        return dlimit_ecrh, bt_max

    def stphys(self, output):
        """Routine to calculate stellarator plasma physics information
        author: P J Knight, CCFE, Culham Science Centre
        author: F Warmer, IPP Greifswald
        None
        This routine calculates the physics quantities relevant to
        a stellarator device.
        AEA FUS 172: Physics Assessment for the European Reactor Study
        """
        # ###############################################
        #  Calculate plasma composition
        # Issue #261 Remove old radiation model

        self.physics.plasma_composition()

        # Calculate density and temperature profile quantities
        self.plasma_profile.run()

        #  Total field
        physics_variables.btot = np.sqrt(
            physics_variables.bt**2 + physics_variables.bp**2
        )

        if (
            5 in numerics.ixc
        ):  # Check if physics_variables.beta (iteration variable 5) is an iteration variable
            error_handling.report_error(251)

        #  Set physics_variables.beta as a consequence:
        #  This replaces constraint equation 1 as it is just an equality.
        physics_variables.beta = (
            physics_variables.betaft
            + physics_variables.betanb
            + 2.0e3
            * constants.rmu0
            * constants.electron_charge
            * (
                physics_variables.dene * physics_variables.ten
                + physics_variables.dnitot * physics_variables.tin
            )
            / physics_variables.btot**2
        )
        physics_module.total_plasma_internal_energy = (
            1.5e0
            * physics_variables.beta
            * physics_variables.btot
            * physics_variables.btot
            / (2.0e0 * constants.rmu0)
            * physics_variables.plasma_volume
        )

        physics_module.rho_star = np.sqrt(
            2.0e0
            * constants.proton_mass
            * physics_variables.aion
            * physics_module.total_plasma_internal_energy
            / (3.0e0 * physics_variables.plasma_volume * physics_variables.dnla)
        ) / (
            constants.electron_charge
            * physics_variables.bt
            * physics_variables.eps
            * physics_variables.rmajor
        )

        physics_variables.q95 = physics_variables.q

        #  Calculate poloidal field using rotation transform
        physics_variables.bp = (
            physics_variables.rminor
            * physics_variables.bt
            / physics_variables.rmajor
            * stellarator_variables.iotabar
        )

        #  Poloidal physics_variables.beta

        # betap = physics_variables.beta * ( physics_variables.btot/physics_variables.bp )**2 # Dont need this I think.

        #  Perform auxiliary power calculations

        self.stheat(False)

        #  Calculate fusion power

<<<<<<< HEAD
        fusion_reactions = physics_funcs.FusionReactionRate(self.plasma_profile)
        fusion_reactions.calculate_fusion_rates()
        fusion_reactions.set_physics_variables()

        physics_variables.dt_power = physics_module.dt_power_density * physics_variables.plasma_volume
        physics_variables.dhe3_power = physics_module.dhe3_power_density * physics_variables.plasma_volume
        physics_variables.dd_power = physics_module.dd_power_density * physics_variables.plasma_volume
=======
        fusion_rate = physics_funcs.FusionReactionRate(self.plasma_profile)
        fusion_rate.calculate_fusion_rates()
        fusion_rate.set_physics_variables()

        physics_variables.pdt = physics_module.pdtpv * physics_variables.vol
        physics_variables.pdhe3 = physics_module.pdhe3pv * physics_variables.vol
        physics_variables.pdd = physics_module.pddpv * physics_variables.vol
>>>>>>> b68ac632

        #  Calculate neutral beam slowing down effects
        #  If ignited, then ignore beam fusion effects

        if (current_drive_variables.pnbeam != 0.0e0) and (
            physics_variables.ignite == 0
        ):
            (
                physics_variables.betanb,
                physics_variables.dnbeam2,
<<<<<<< HEAD
                physics_variables.alpha_power_beams,
=======
                physics_variables.palpnb,
>>>>>>> b68ac632
            ) = physics_funcs.beamfus(
                physics_variables.beamfus0,
                physics_variables.betbm0,
                physics_variables.bp,
                physics_variables.bt,
                current_drive_variables.cnbeam,
                physics_variables.dene,
                physics_variables.deni,
                physics_variables.dlamie,
                physics_variables.ealphadt,
                current_drive_variables.enbeam,
                physics_variables.fdeut,
                physics_variables.ftrit,
                current_drive_variables.ftritbm,
<<<<<<< HEAD
                physics_module.sigmav_dt_average,
=======
                physics_module.sigvdt,
>>>>>>> b68ac632
                physics_variables.ten,
                physics_variables.tin,
                physics_variables.plasma_volume,
                physics_variables.zeffai,
            )
            physics_variables.fusion_rate_density = (
                physics_variables.fusion_rate_density
                + 1.0e6
                * physics_variables.alpha_power_beams
                / (1.0e3 * physics_variables.ealphadt * constants.electron_charge)
                / physics_variables.plasma_volume
            )
            physics_variables.alpha_rate_density = (
                physics_variables.alpha_rate_density
                + 1.0e6
                * physics_variables.alpha_power_beams
                / (1.0e3 * physics_variables.ealphadt * constants.electron_charge)
                / physics_variables.plasma_volume
            )

        physics_variables.dt_power = physics_variables.dt_power + 5.0e0 * physics_variables.alpha_power_beams

        (
<<<<<<< HEAD
            physics_variables.neutron_power_density,
            physics_variables.alpha_power_total,
            physics_variables.neutron_power_total,
            physics_variables.non_alpha_charged_power,
            physics_variables.betaft,
            physics_variables.alpha_power_density,
            physics_variables.alpha_power_ions_density,
            physics_variables.alpha_power_electron_density,
            physics_variables.pfuscmw,
            physics_variables.fusion_power,
=======
            physics_variables.pneutpv,
            physics_variables.palpmw,
            physics_variables.pneutmw,
            physics_variables.pchargemw,
            physics_variables.betaft,
            physics_variables.palppv,
            physics_variables.palpipv,
            physics_variables.palpepv,
            physics_variables.pfuscmw,
            physics_variables.powfmw,
>>>>>>> b68ac632
        ) = physics_funcs.palph2(
            physics_variables.bp,
            physics_variables.bt,
            physics_variables.dene,
            physics_variables.deni,
            physics_variables.dnitot,
            physics_variables.falpe,
            physics_variables.falpi,
<<<<<<< HEAD
            physics_variables.alpha_power_beams,
            physics_variables.charged_power_density,
            physics_variables.neutron_power_density,
            physics_variables.ten,
            physics_variables.tin,
            physics_variables.plasma_volume,
            physics_variables.alpha_power_density,
=======
            physics_variables.palpnb,
            physics_variables.pchargepv,
            physics_variables.pneutpv,
            physics_variables.ten,
            physics_variables.tin,
            physics_variables.vol,
            physics_variables.palppv,
>>>>>>> b68ac632
            physics_variables.ifalphap,
        )

        #  Neutron wall load

        if physics_variables.iwalld == 1:
            physics_variables.wallmw = (
                physics_variables.ffwal
                * physics_variables.neutron_power_total
                / physics_variables.sarea
            )
        else:
            if heat_transport_variables.ipowerflow == 0:
                physics_variables.wallmw = (
                    (1.0e0 - fwbs_variables.fhole)
                    * physics_variables.neutron_power_total
                    / build_variables.fwarea
                )
            else:
                physics_variables.wallmw = (
                    (
                        1.0e0
                        - fwbs_variables.fhole
                        - fwbs_variables.fhcd
                        - fwbs_variables.fdiv
                    )
                    * physics_variables.neutron_power_total
                    / build_variables.fwarea
                )

        #  Calculate ion/electron equilibration power

        physics_variables.piepv = rether(
            physics_variables.alphan,
            physics_variables.alphat,
            physics_variables.dene,
            physics_variables.dlamie,
            physics_variables.te,
            physics_variables.ti,
            physics_variables.zeffai,
        )

        #  Calculate radiation power
        radpwr_data = physics_funcs.radpwr(self.plasma_profile)
        physics_variables.psyncpv = radpwr_data.psyncpv
        physics_variables.pcoreradpv = radpwr_data.pcoreradpv
        physics_variables.pedgeradpv = radpwr_data.pedgeradpv
        physics_variables.pradpv = radpwr_data.pradpv

        physics_variables.pcoreradpv = max(physics_variables.pcoreradpv, 0.0e0)
        physics_variables.pedgeradpv = max(physics_variables.pedgeradpv, 0.0e0)

        physics_variables.pinnerzoneradmw = (
            physics_variables.pcoreradpv * physics_variables.plasma_volume
        )  # Should probably be vol_core
        physics_variables.pouterzoneradmw = (
            physics_variables.pedgeradpv * physics_variables.plasma_volume
        )

        physics_variables.pradmw = physics_variables.pradpv * physics_variables.plasma_volume

        #  Heating power to plasma (= Psol in divertor model)
        #  Ohmic power is zero in a stellarator
        #  physics_variables.pradmw here is core + edge (no SOL)

        powht = (
            physics_variables.falpha * physics_variables.alpha_power_total
            + physics_variables.non_alpha_charged_power
            + physics_variables.pohmmw
            - physics_variables.pradpv * physics_variables.plasma_volume
        )
        powht = max(
            0.00001e0, powht
        )  # To avoid negative heating power. This line is VERY important

        if physics_variables.ignite == 0:
            powht = (
                powht + current_drive_variables.pinjmw
            )  # if not ignited add the auxiliary power

        # Here the implementation sometimes leaves the accessible regime when pradmw> powht which is unphysical and
        # is not taken care of by the rad module. We restrict the radiation power here by the heating power:
        physics_variables.pradmw = max(0.0e0, physics_variables.pradmw)

        #  Power to divertor, = (1-stellarator_variables.f_rad)*Psol

        # The SOL radiation needs to be smaller than the physics_variables.pradmw
        physics_variables.psolradmw = stellarator_variables.f_rad * powht
        physics_variables.pdivt = powht - physics_variables.psolradmw

        # Add SOL Radiation to total
        physics_variables.pradmw = (
            physics_variables.pradmw + physics_variables.psolradmw
        )
        # pradpv = physics_variables.pradmw / physics_variables.plasma_volume # this line OVERWRITES the original definition of pradpv, probably shouldn't be defined like that as the core does not lose SOL power.

        #  The following line is unphysical, but prevents -ve sqrt argument
        #  Should be obsolete if constraint eqn 17 is turned on (but beware -
        #  this may not be quite correct for stellarators)
        physics_variables.pdivt = max(0.001e0, physics_variables.pdivt)

        #  Power transported to the first wall by escaped alpha particles

        physics_variables.palpfwmw = physics_variables.alpha_power_total * (
            1.0e0 - physics_variables.falpha
        )

        # Nominal mean photon wall load
        if physics_variables.iwalld == 1:
            physics_variables.photon_wall = (
                physics_variables.ffwal
                * physics_variables.pradmw
                / physics_variables.sarea
            )
        else:
            if heat_transport_variables.ipowerflow == 0:
                physics_variables.photon_wall = (
                    (1.0e0 - fwbs_variables.fhole)
                    * physics_variables.pradmw
                    / build_variables.fwarea
                )
            else:
                physics_variables.photon_wall = (
                    (
                        1.0e0
                        - fwbs_variables.fhole
                        - fwbs_variables.fhcd
                        - fwbs_variables.fdiv
                    )
                    * physics_variables.pradmw
                    / build_variables.fwarea
                )

        constraint_variables.peakradwallload = (
            physics_variables.photon_wall * constraint_variables.peakfactrad
        )

        physics_variables.rad_fraction_total = physics_variables.pradmw / (
            physics_variables.falpha * physics_variables.alpha_power_total
            + physics_variables.non_alpha_charged_power
            + physics_variables.pohmmw
            + current_drive_variables.pinjmw
        )

        #  Calculate transport losses and energy confinement time using the
        #  chosen scaling law
        #  N.B. stellarator_variables.iotabar replaces tokamak physics_variables.q95 in argument list

        (
            physics_variables.kappaa,
            physics_variables.ptrepv,
            physics_variables.ptripv,
            physics_variables.tauee,
            physics_variables.tauei,
            physics_variables.taueff,
            physics_variables.powerht,
        ) = self.physics.pcond(
            physics_variables.afuel,
            physics_variables.alpha_power_total,
            physics_variables.aspect,
            physics_variables.bt,
            physics_variables.dnitot,
            physics_variables.dene,
            physics_variables.dnla,
            physics_variables.eps,
            physics_variables.hfact,
            physics_variables.iinvqd,
            physics_variables.isc,
            physics_variables.ignite,
            physics_variables.kappa,
            physics_variables.kappa95,
            physics_variables.non_alpha_charged_power,
            current_drive_variables.pinjmw,
            physics_variables.plasma_current,
            physics_variables.pcoreradpv,
            physics_variables.rmajor,
            physics_variables.rminor,
            physics_variables.te,
            physics_variables.ten,
            physics_variables.tin,
            stellarator_variables.iotabar,
            physics_variables.qstar,
            physics_variables.plasma_volume,
            physics_variables.xarea,
            physics_variables.zeff,
        )

        physics_variables.ptremw = physics_variables.ptrepv * physics_variables.plasma_volume
        physics_variables.ptrimw = physics_variables.ptripv * physics_variables.plasma_volume

        physics_variables.pscalingmw = (
            physics_variables.ptremw + physics_variables.ptrimw
        )

        #  Calculate auxiliary physics related information
        #  for the rest of the code

        sbar = 1.0e0
        (
            physics_variables.burnup,
            physics_variables.dntau,
            physics_variables.figmer,
            fusrat,
            physics_variables.qfuel,
            physics_variables.rndfuel,
            physics_variables.taup,
        ) = self.physics.phyaux(
            physics_variables.aspect,
            physics_variables.dene,
            physics_variables.deni,
            physics_variables.fusion_rate_density,
            physics_variables.alpha_rate_density,
            physics_variables.plasma_current,
            sbar,
            physics_variables.dnalp,
            physics_variables.taueff,
            physics_variables.plasma_volume,
        )

        # Calculate physics_variables.beta limit. Does nothing atm so commented out
        # call stblim(physics_variables.betalim)

        # Calculate the neoclassical sanity check with PROCESS parameters
        (
            q_PROCESS,
            q_PROCESS_r1,
            q_neo,
            gamma_neo,
            total_q_neo,
            total_q_neo_e,
            q_neo_e,
            q_neo_D,
            q_neo_a,
            q_neo_T,
            g_neo_e,
            g_neo_D,
            g_neo_a,
            g_neo_T,
            dndt_neo_e,
            dndt_neo_D,
            dndt_neo_a,
            dndt_neo_T,
            dndt_neo_fuel,
            dmdt_neo_fuel,
            dmdt_neo_fuel_from_e,
            chi_neo_e,
            chi_PROCESS_e,
            nu_star_e,
            nu_star_d,
            nu_star_T,
            nu_star_He,
        ) = self.calc_neoclassics()

        if output:
            self.stphys_output(
                q_PROCESS,
                total_q_neo_e,
                dmdt_neo_fuel_from_e,
                q_PROCESS_r1,
                chi_PROCESS_e,
                chi_neo_e,
                q_neo_e,
                g_neo_e,
                dndt_neo_e,
                physics_variables.rho_ne_max,
                physics_variables.rho_te_max,
                physics_variables.gradient_length_ne,
                physics_variables.gradient_length_te,
                physics_module.rho_star,
                nu_star_e,
                nu_star_d,
                nu_star_T,
                nu_star_He,
                physics_variables.dnla,
                physics_variables.dnelimt,
            )

    def stphys_output(
        self,
        q_PROCESS,
        total_q_neo_e,
        dmdt_neo_fuel_from_e,
        q_PROCESS_r1,
        chi_PROCESS_e,
        chi_neo_e,
        q_neo_e,
        g_neo_e,
        dndt_neo_e,
        rho_ne_max,
        rho_te_max,
        gradient_length_ne,
        gradient_length_te,
        rho_star,
        nu_star_e,
        nu_star_D,
        nu_star_T,
        nu_star_He,
        dnla,
        dnelimt,
    ):
        po.oheadr(self.outfile, "Stellarator Specific Physics:")

        po.ovarre(
            self.outfile,
            "Total 0D heat flux (r=rhocore) (MW/m2)",
            "(q_PROCESS)",
            q_PROCESS,
        )
        po.ovarre(
            self.outfile,
            "Total neoclassical flux from 4*q_e (r=rhocore) (MW/m2)",
            "(total_q_neo_e)",
            total_q_neo_e,
        )

        po.ovarre(
            self.outfile,
            "Total fuel (DT) mass flux by using 4 * neoclassical e transport (mg/s): ",
            "(dmdt_neo_fuel_from_e)",
            dmdt_neo_fuel_from_e,
        )
        po.ovarre(
            self.outfile,
            "Considered Heatflux by LCFS heat flux ratio (1)",
            "(q_PROCESS/q_PROCESS_r1)",
            q_PROCESS / q_PROCESS_r1,
        )

        po.ovarre(
            self.outfile,
            "Resulting electron effective chi (0D) (r=rhocore): ",
            "(chi_PROCESS_e)",
            chi_PROCESS_e,
        )
        po.ovarre(
            self.outfile,
            "Neoclassical electron effective chi (r=rhocore): ",
            "(chi_neo_e)",
            chi_neo_e,
        )

        po.ovarre(
            self.outfile,
            "Heat flux due to neoclassical energy transport (e) (MW/m2): ",
            "(q_neo_e)",
            q_neo_e,
        )
        po.ovarre(
            self.outfile,
            "Heat flux due to neoclassical particle transport (e) (MW/m2): ",
            "(g_neo_e)",
            g_neo_e,
        )
        po.ovarre(
            self.outfile,
            "Particle flux due to neoclassical particle transport (e) (1/m2/s): ",
            "(dndt_neo_e)",
            dndt_neo_e,
        )

        po.ovarre(
            self.outfile, "r/a of maximum ne gradient (m)", "(rho_ne_max)", rho_ne_max
        )
        po.ovarre(
            self.outfile, "r/a of maximum te gradient (m)", "(rho_te_max)", rho_te_max
        )
        po.ovarre(
            self.outfile,
            "Maxium ne gradient length (1)",
            "(gradient_length_ne)",
            gradient_length_ne,
        )
        po.ovarre(
            self.outfile,
            "Maxium te gradient length (1)",
            "(gradient_length_te)",
            gradient_length_te,
        )
        po.ovarre(
            self.outfile,
            "Gradient Length Ratio (T/n) (1)",
            "(gradient_length_ratio)",
            gradient_length_te / gradient_length_ne,
        )

        po.ovarre(self.outfile, "Normalized ion Larmor radius", "(rho_star)", rho_star)
        po.ovarre(
            self.outfile,
            "Normalized collisionality (electrons)",
            "(nu_star_e)",
            nu_star_e,
        )
        po.ovarre(
            self.outfile, "Normalized collisionality (D)", "(nu_star_D)", nu_star_D
        )
        po.ovarre(
            self.outfile, "Normalized collisionality (T)", "(nu_star_T)", nu_star_T
        )
        po.ovarre(
            self.outfile, "Normalized collisionality (He)", "(nu_star_He)", nu_star_He
        )

        po.ovarre(
            self.outfile,
            "Obtained line averaged density at op. point (/m3)",
            "(dnla)",
            dnla,
        )
        po.ovarre(self.outfile, "Sudo density limit (/m3)", "(dnelimt)", dnelimt)
        po.ovarre(
            self.outfile,
            "Ratio density to sudo limit (1)",
            "(dnla/dnelimt)",
            dnla / dnelimt,
        )

    def calc_neoclassics(self):
        neoclassics_module.init_neoclassics(
            0.6,
            stellarator_configuration.stella_config_epseff,
            stellarator_variables.iotabar,
        )

        q_PROCESS = (
            (
                physics_variables.falpha * physics_variables.alpha_power_density
                - physics_variables.pcoreradpv
            )
            * physics_variables.plasma_volume
            / physics_variables.sarea
            * impurity_radiation_module.coreradius
        )
        q_PROCESS_r1 = (
            (
                physics_variables.falpha * physics_variables.alpha_power_density
                - physics_variables.pcoreradpv
            )
            * physics_variables.plasma_volume
            / physics_variables.sarea
        )

        q_neo = sum(neoclassics_module.q_flux * 1e-6)
        gamma_neo = sum(
            neoclassics_module.gamma_flux * neoclassics_module.temperatures * 1e-6
        )

        total_q_neo = sum(
            neoclassics_module.q_flux * 1e-6
            + neoclassics_module.gamma_flux * neoclassics_module.temperatures * 1e-6
        )

        total_q_neo_e = (
            2
            * 2
            * (
                neoclassics_module.q_flux[0] * 1e-6
                + neoclassics_module.gamma_flux[0]
                * neoclassics_module.temperatures[0]
                * 1e-6
            )
        )

        q_neo_e = neoclassics_module.q_flux[0] * 1e-6
        q_neo_D = neoclassics_module.q_flux[1] * 1e-6
        q_neo_a = neoclassics_module.q_flux[3] * 1e-6
        q_neo_T = neoclassics_module.q_flux[2] * 1e-6

        g_neo_e = (
            neoclassics_module.gamma_flux[0] * 1e-6 * neoclassics_module.temperatures[0]
        )
        g_neo_D = (
            neoclassics_module.gamma_flux[1] * 1e-6 * neoclassics_module.temperatures[1]
        )
        g_neo_a = (
            neoclassics_module.gamma_flux[3] * 1e-6 * neoclassics_module.temperatures[3]
        )
        g_neo_T = (
            neoclassics_module.gamma_flux[2] * 1e-6 * neoclassics_module.temperatures[2]
        )

        dndt_neo_e = neoclassics_module.gamma_flux[0]
        dndt_neo_D = neoclassics_module.gamma_flux[1]
        dndt_neo_a = neoclassics_module.gamma_flux[3]
        dndt_neo_T = neoclassics_module.gamma_flux[2]

        dndt_neo_fuel = (
            (dndt_neo_D + dndt_neo_T)
            * physics_variables.sarea
            * impurity_radiation_module.coreradius
        )
        dmdt_neo_fuel = (
            dndt_neo_fuel * physics_variables.afuel * constants.proton_mass * 1.0e6
        )  # mg
        dmdt_neo_fuel_from_e = (
            4
            * dndt_neo_e
            * physics_variables.sarea
            * impurity_radiation_module.coreradius
            * physics_variables.afuel
            * constants.proton_mass
            * 1.0e6
        )  # kg

        chi_neo_e = -(
            neoclassics_module.q_flux[0]
            + neoclassics_module.gamma_flux[0] * neoclassics_module.temperatures[0]
        ) / (
            neoclassics_module.densities[0] * neoclassics_module.dr_temperatures[0]
            + neoclassics_module.temperatures[0] * neoclassics_module.dr_densities[0]
        )

        chi_PROCESS_e = self.st_calc_eff_chi()

        nu_star_e = neoclassics_module.nu_star_averaged[0]
        nu_star_d = neoclassics_module.nu_star_averaged[1]
        nu_star_T = neoclassics_module.nu_star_averaged[2]
        nu_star_He = neoclassics_module.nu_star_averaged[3]

        return (
            q_PROCESS,
            q_PROCESS_r1,
            q_neo,
            gamma_neo,
            total_q_neo,
            total_q_neo_e,
            q_neo_e,
            q_neo_D,
            q_neo_a,
            q_neo_T,
            g_neo_e,
            g_neo_D,
            g_neo_a,
            g_neo_T,
            dndt_neo_e,
            dndt_neo_D,
            dndt_neo_a,
            dndt_neo_T,
            dndt_neo_fuel,
            dmdt_neo_fuel,
            dmdt_neo_fuel_from_e,
            chi_neo_e,
            chi_PROCESS_e,
            nu_star_e,
            nu_star_d,
            nu_star_T,
            nu_star_He,
        )

    def st_calc_eff_chi(self):
        volscaling = (
            physics_variables.plasma_volume
            * st.f_r
            * (
                impurity_radiation_module.coreradius
                * physics_variables.rminor
                / stellarator_configuration.stella_config_rminor_ref
            )
            ** 2
        )
        surfacescaling = (
            physics_variables.sarea
            * st.f_r
            * (
                impurity_radiation_module.coreradius
                * physics_variables.rminor
                / stellarator_configuration.stella_config_rminor_ref
            )
        )

        nominator = (
            physics_variables.falpha * physics_variables.alpha_power_density
            - physics_variables.pcoreradpv
        ) * volscaling

        # in fortran there was a 0d0*alphan term which I have removed for obvious reasons
        # the following comment seems to describe this?
        # "include alphan if chi should be incorporate density gradients too"
        # but the history can be consulted if required (23/11/22 TN)
        denominator = (
            (
                3
                * physics_variables.ne0
                * constants.electron_charge
                * physics_variables.te0
                * 1e3
                * physics_variables.alphat
                * impurity_radiation_module.coreradius
                * (1 - impurity_radiation_module.coreradius**2)
                ** (physics_variables.alphan + physics_variables.alphat - 1)
            )
            * surfacescaling
            * 1e-6
        )

        return nominator / denominator

    def stheat(self, output: bool):
        """Routine to calculate the auxiliary heating power
        in a stellarator
        author: P J Knight, CCFE, Culham Science Centre
        outfile : input integer : output file unit
        iprint : input integer : switch for writing to output file (1=yes)
        This routine calculates the auxiliary heating power for
        a stellarator device.
        AEA FUS 172: Physics Assessment for the European Reactor Study
        """
        if stellarator_variables.isthtr == 1:
            current_drive_variables.echpwr = current_drive_variables.pheat
            current_drive_variables.pinjimw = 0
            current_drive_variables.pinjemw = current_drive_variables.echpwr
            current_drive_variables.etacd = current_drive_variables.etaech
            current_drive_variables.pinjwp = (
                current_drive_variables.pinjimw + current_drive_variables.pinjemw
            ) / current_drive_variables.etacd
        elif stellarator_variables.isthtr == 2:
            current_drive_variables.plhybd = current_drive_variables.pheat
            current_drive_variables.pinjimw = 0
            current_drive_variables.pinjemw = current_drive_variables.plhybd
            current_drive_variables.etacd = current_drive_variables.etalh
            current_drive_variables.pinjwp = (
                current_drive_variables.pinjimw + current_drive_variables.pinjemw
            ) / current_drive_variables.etacd
        elif stellarator_variables.isthtr == 3:
            (
                effnbss,
                fpion,
                current_drive_variables.nbshinef,
            ) = self.current_drive.culnbi()
            current_drive_variables.pnbeam = current_drive_variables.pheat * (
                1 - current_drive_variables.forbitloss
            )
            current_drive_variables.porbitlossmw = (
                current_drive_variables.pheat * current_drive_variables.forbitloss
            )
            current_drive_variables.pinjimw = current_drive_variables.pnbeam * fpion
            current_drive_variables.pinjemw = current_drive_variables.pnbeam * (
                1 - fpion
            )
            current_drive_variables.etacd = current_drive_variables.etanbi
            current_drive_variables.pinjwp = (
                current_drive_variables.pinjimw + current_drive_variables.pinjemw
            ) / current_drive_variables.etacd
        else:
            error_handling.idiags[0] = stellarator_variables.isthtr
            error_handling.report_error(107)

        #  Total injected power

        current_drive_variables.pinjmw = (
            current_drive_variables.pinjemw + current_drive_variables.pinjimw
        )

        #  Calculate neutral beam current

        if abs(current_drive_variables.pnbeam) > 1e-8:
            current_drive_variables.cnbeam = (
                1e-3
                * (current_drive_variables.pnbeam * 1e6)
                / current_drive_variables.enbeam
            )
        else:
            current_drive_variables.cnbeam = 0

        #  Ratio of fusion to input (injection+ohmic) power

        if (
            abs(
                current_drive_variables.pinjmw
                + current_drive_variables.porbitlossmw
                + physics_variables.pohmmw
            )
            < 1e-6
        ):
            current_drive_variables.bigq = 1e18
        else:
            current_drive_variables.bigq = physics_variables.fusion_power / (
                current_drive_variables.pinjmw
                + current_drive_variables.porbitlossmw
                + physics_variables.pohmmw
            )

        if output:
            po.oheadr(self.outfile, "Auxiliary Heating System")

            if stellarator_variables.isthtr == 1:
                po.ocmmnt(self.outfile, "Electron Cyclotron Resonance Heating")
            elif stellarator_variables.isthtr == 2:
                po.ocmmnt(self.outfile, "Lower Hybrid Heating")
            elif stellarator_variables.isthtr == 3:
                po.ocmmnt(self.outfile, "Neutral Beam Injection Heating")

            if physics_variables.ignite == 1:
                po.ocmmnt(
                    self.outfile,
                    "Ignited plasma; injected power only used for start-up phase",
                )

            po.oblnkl(self.outfile)

            po.ovarre(
                self.outfile,
                "Auxiliary power supplied to plasma (MW)",
                "(pheat)",
                current_drive_variables.pheat,
            )
            po.ovarre(
                self.outfile,
                "Fusion gain factor Q",
                "(bigq)",
                current_drive_variables.bigq,
            )

            if abs(current_drive_variables.pnbeam) > 1e-8:
                po.ovarre(
                    self.outfile,
                    "Neutral beam energy (keV)",
                    "(enbeam)",
                    current_drive_variables.enbeam,
                )
                po.ovarre(
                    self.outfile,
                    "Neutral beam current (A)",
                    "(cnbeam)",
                    current_drive_variables.cnbeam,
                )
                po.ovarre(
                    self.outfile, "Fraction of beam energy to ions", "(fpion)", fpion
                )
                po.ovarre(
                    self.outfile,
                    "Neutral beam shine-through fraction",
                    "(nbshinef)",
                    current_drive_variables.nbshinef,
                )
                po.ovarre(
                    self.outfile,
                    "Neutral beam orbit loss power (MW)",
                    "(porbitlossmw)",
                    current_drive_variables.porbitlossmw,
                )
                po.ovarre(
                    self.outfile,
                    "Beam duct shielding thickness (m)",
                    "(nbshield)",
                    current_drive_variables.nbshield,
                )
                po.ovarre(
                    self.outfile,
                    "R injection tangent / R-major",
                    "(frbeam)",
                    current_drive_variables.frbeam,
                )
                po.ovarre(
                    self.outfile,
                    "Beam centreline tangency radius (m)",
                    "(rtanbeam)",
                    current_drive_variables.rtanbeam,
                )
                po.ovarre(
                    self.outfile,
                    "Maximum possible tangency radius (m)",
                    "(rtanmax)",
                    current_drive_variables.rtanmax,
                )
                po.ovarre(
                    self.outfile,
                    "Beam decay lengths to centre",
                    "(taubeam)",
                    current_drive_variables.taubeam,
                )<|MERGE_RESOLUTION|>--- conflicted
+++ resolved
@@ -3933,7 +3933,6 @@
 
         #  Calculate fusion power
 
-<<<<<<< HEAD
         fusion_reactions = physics_funcs.FusionReactionRate(self.plasma_profile)
         fusion_reactions.calculate_fusion_rates()
         fusion_reactions.set_physics_variables()
@@ -3941,15 +3940,6 @@
         physics_variables.dt_power = physics_module.dt_power_density * physics_variables.plasma_volume
         physics_variables.dhe3_power = physics_module.dhe3_power_density * physics_variables.plasma_volume
         physics_variables.dd_power = physics_module.dd_power_density * physics_variables.plasma_volume
-=======
-        fusion_rate = physics_funcs.FusionReactionRate(self.plasma_profile)
-        fusion_rate.calculate_fusion_rates()
-        fusion_rate.set_physics_variables()
-
-        physics_variables.pdt = physics_module.pdtpv * physics_variables.vol
-        physics_variables.pdhe3 = physics_module.pdhe3pv * physics_variables.vol
-        physics_variables.pdd = physics_module.pddpv * physics_variables.vol
->>>>>>> b68ac632
 
         #  Calculate neutral beam slowing down effects
         #  If ignited, then ignore beam fusion effects
@@ -3960,11 +3950,7 @@
             (
                 physics_variables.betanb,
                 physics_variables.dnbeam2,
-<<<<<<< HEAD
                 physics_variables.alpha_power_beams,
-=======
-                physics_variables.palpnb,
->>>>>>> b68ac632
             ) = physics_funcs.beamfus(
                 physics_variables.beamfus0,
                 physics_variables.betbm0,
@@ -3979,11 +3965,7 @@
                 physics_variables.fdeut,
                 physics_variables.ftrit,
                 current_drive_variables.ftritbm,
-<<<<<<< HEAD
                 physics_module.sigmav_dt_average,
-=======
-                physics_module.sigvdt,
->>>>>>> b68ac632
                 physics_variables.ten,
                 physics_variables.tin,
                 physics_variables.plasma_volume,
@@ -4007,7 +3989,6 @@
         physics_variables.dt_power = physics_variables.dt_power + 5.0e0 * physics_variables.alpha_power_beams
 
         (
-<<<<<<< HEAD
             physics_variables.neutron_power_density,
             physics_variables.alpha_power_total,
             physics_variables.neutron_power_total,
@@ -4018,27 +3999,15 @@
             physics_variables.alpha_power_electron_density,
             physics_variables.pfuscmw,
             physics_variables.fusion_power,
-=======
-            physics_variables.pneutpv,
-            physics_variables.palpmw,
-            physics_variables.pneutmw,
-            physics_variables.pchargemw,
-            physics_variables.betaft,
-            physics_variables.palppv,
-            physics_variables.palpipv,
-            physics_variables.palpepv,
-            physics_variables.pfuscmw,
-            physics_variables.powfmw,
->>>>>>> b68ac632
         ) = physics_funcs.palph2(
             physics_variables.bp,
+            physics_variables.bt,
             physics_variables.bt,
             physics_variables.dene,
             physics_variables.deni,
             physics_variables.dnitot,
             physics_variables.falpe,
             physics_variables.falpi,
-<<<<<<< HEAD
             physics_variables.alpha_power_beams,
             physics_variables.charged_power_density,
             physics_variables.neutron_power_density,
@@ -4046,15 +4015,6 @@
             physics_variables.tin,
             physics_variables.plasma_volume,
             physics_variables.alpha_power_density,
-=======
-            physics_variables.palpnb,
-            physics_variables.pchargepv,
-            physics_variables.pneutpv,
-            physics_variables.ten,
-            physics_variables.tin,
-            physics_variables.vol,
-            physics_variables.palppv,
->>>>>>> b68ac632
             physics_variables.ifalphap,
         )
 
