--- conflicted
+++ resolved
@@ -3,14 +3,62 @@
 from scipy import integrate
 from dataclasses import dataclass
 from process.fortran import physics_variables, physics_module, constants
-<<<<<<< HEAD
 from process.plasma_profiles import PlasmaProfile
-=======
->>>>>>> b68ac632
 import process.impurity_radiation as impurity
 
 
 logger = logging.getLogger(__name__)
+
+ATOMIC_MASS_DEUTERIUM = 2.0
+ATOMIC_MASS_TRITIUM = 3.0
+
+REACTION_CONSTANTS_DT = dict(
+    bg=34.3827,
+    mrc2=1.124656e6,
+    cc1=1.17302e-9,
+    cc2=1.51361e-2,
+    cc3=7.51886e-2,
+    cc4=4.60643e-3,
+    cc5=1.35000e-2,
+    cc6=-1.06750e-4,
+    cc7=1.36600e-5,
+)
+
+REACTION_CONSTANTS_DHE3 = dict(
+    bg=68.7508,
+    mrc2=1.124572e6,
+    cc1=5.51036e-10,
+    cc2=6.41918e-3,
+    cc3=-2.02896e-3,
+    cc4=-1.91080e-5,
+    cc5=1.35776e-4,
+    cc6=0.0,
+    cc7=0.0,
+)
+
+REACTION_CONSTANTS_DD1 = dict(
+    bg=31.3970,
+    mrc2=0.937814e6,
+    cc1=5.43360e-12,
+    cc2=5.85778e-3,
+    cc3=7.68222e-3,
+    cc4=0.0,
+    cc5=-2.96400e-6,
+    cc6=0.0,
+    cc7=0.0,
+)
+
+REACTION_CONSTANTS_DD2 = dict(
+    bg=31.3970,
+    mrc2=0.937814e6,
+    cc1=5.65718e-12,
+    cc2=3.41267e-3,
+    cc3=1.99167e-3,
+    cc4=0.0,
+    cc5=1.05060e-5,
+    cc6=0.0,
+    cc7=0.0,
+)
 
 ATOMIC_MASS_DEUTERIUM = 2.0
 ATOMIC_MASS_TRITIUM = 3.0
@@ -146,7 +194,6 @@
             proton_rate_density (float): Proton production rate density.
         """
         self.plasma_profile = plasma_profile
-<<<<<<< HEAD
         self.sigmav_dt_average = 0.0
         self.dhe3_power_density = 0.0
         self.dd_power_density = 0.0
@@ -211,28 +258,11 @@
         dt = BoschHaleConstants(**REACTION_CONSTANTS_DT)
 
         # Calculate the fusion reaction rate integral using Simpson's rule
-=======
-        self.sigvdt = 0.0
-        self.pdhe3pv = 0.0
-        self.pddpv = 0.0
-        self.pdtpv = 0.0
-        self.palppv = 0.0
-        self.pchargepv = 0.0
-        self.pneutpv = 0.0
-        self.fusionrate = 0.0
-        self.alpharate = 0.0
-        self.protonrate = 0.0
-
-    def dt(self):
-        """D + T --> 4He + n reaction"""
-        dt = BoschHaleConstants(**REACTION_CONSTANTS_DT)
->>>>>>> b68ac632
         sigmav = integrate.simpson(
             fusion_rate_integral(self.plasma_profile, dt),
             x=self.plasma_profile.neprofile.profile_x,
             dx=self.plasma_profile.neprofile.profile_dx,
         )
-<<<<<<< HEAD
 
         # Store the average fusion reaction rate
         self.sigmav_dt_average = sigmav
@@ -296,37 +326,11 @@
         dhe3 = BoschHaleConstants(**REACTION_CONSTANTS_DHE3)
 
         # Calculate the fusion reaction rate integral using Simpson's rule
-=======
-        self.sigvdt = sigmav
-        etot = 17.59 * constants.echarge  # MJ
-        fpow = (
-            1.0
-            * sigmav
-            * etot
-            * physics_variables.fdeut
-            * physics_variables.ftrit
-            * physics_variables.deni
-            * physics_variables.deni
-        )  # MW/m3
-        pa = 0.2 * fpow
-        pc = 0.0
-        pn = 0.8 * fpow
-        frate = fpow / etot  # reactions/m3/second
-        arate = frate
-        prate = 0.0
-        self.pdtpv = fpow
-        self.sum_fusion_rates(pa, pc, pn, frate, arate, prate)
-
-    def dhe3(self):
-        """D + 3He --> 4He + p reaction"""
-        dhe3 = BoschHaleConstants(**REACTION_CONSTANTS_DHE3)
->>>>>>> b68ac632
         sigmav = integrate.simpson(
             fusion_rate_integral(self.plasma_profile, dhe3),
             x=self.plasma_profile.neprofile.profile_x,
             dx=self.plasma_profile.neprofile.profile_dx,
         )
-<<<<<<< HEAD
 
         # Reaction energy in MegaJoules [MJ]
         reaction_energy = constants.d_helium_energy / 1.0e6
@@ -388,36 +392,11 @@
         dd1 = BoschHaleConstants(**REACTION_CONSTANTS_DD1)
 
         # Calculate the fusion reaction rate integral using Simpson's rule
-=======
-        etot = 18.35 * constants.echarge  # MJ
-        fpow = (
-            1.0
-            * sigmav
-            * etot
-            * physics_variables.fdeut
-            * physics_variables.fhe3
-            * physics_variables.deni
-            * physics_variables.deni
-        )  # MW/m3
-        pa = 0.2 * fpow
-        pc = 0.8 * fpow
-        pn = 0.0
-        frate = fpow / etot  # reactions/m3/second
-        arate = frate
-        prate = frate  # proton production /m3/second
-        self.pdhe3pv = fpow
-        self.sum_fusion_rates(pa, pc, pn, frate, arate, prate)
-
-    def dd1(self):
-        """D + D --> 3He + n reaction"""
-        dd1 = BoschHaleConstants(**REACTION_CONSTANTS_DD1)
->>>>>>> b68ac632
         sigmav = integrate.simpson(
             fusion_rate_integral(self.plasma_profile, dd1),
             x=self.plasma_profile.neprofile.profile_x,
             dx=self.plasma_profile.neprofile.profile_dx,
         )
-<<<<<<< HEAD
 
         # Reaction energy in MegaJoules [MJ]
         reaction_energy = constants.dd_helium_energy / 1.0e6
@@ -480,31 +459,6 @@
         dd2 = BoschHaleConstants(**REACTION_CONSTANTS_DD2)
 
         # Calculate the fusion reaction rate integral using Simpson's rule
-=======
-        etot = 3.27 * constants.echarge  # MJ
-        fpow = (
-            1.0
-            * sigmav
-            * etot
-            * 0.5
-            * physics_variables.fdeut
-            * physics_variables.fdeut
-            * physics_variables.deni
-            * physics_variables.deni
-        )  # MW/m3
-        pa = 0.0
-        pc = 0.25 * fpow
-        pn = 0.75 * fpow
-        frate = fpow / etot  # reactions/m3/second
-        arate = 0.0
-        prate = 0.0
-        self.pddpv = self.pddpv + fpow
-        self.sum_fusion_rates(pa, pc, pn, frate, arate, prate)
-
-    def dd2(self):
-        """D + D --> T + p reaction"""
-        dd2 = BoschHaleConstants(**REACTION_CONSTANTS_DD2)
->>>>>>> b68ac632
         sigmav = integrate.simpson(
             fusion_rate_integral(self.plasma_profile, dd2),
             x=self.plasma_profile.neprofile.profile_x,
@@ -639,11 +593,14 @@
     pedgeradpv = imp_rad.radtot - imp_rad.radcore
 
     # Synchrotron radiation power/volume; assumed to be from core only.
+    # Synchrotron radiation power/volume; assumed to be from core only.
     psyncpv = psync_albajar_fidone()
 
+    # Total core radiation power/volume.
     # Total core radiation power/volume.
     pcoreradpv = imp_rad.radcore + psyncpv
 
+    # Total radiation power/volume.
     # Total radiation power/volume.
     pradpv = imp_rad.radtot + psyncpv
 
@@ -667,6 +624,8 @@
 
     # rpow is the (1-Rsyn) power dependence based on plasma shape
     # (see Fidone)
+    # rpow is the (1-Rsyn) power dependence based on plasma shape
+    # (see Fidone)
 
     rpow = 0.62e0
 
@@ -685,6 +644,8 @@
 
     # No account is taken of pedestal profiles here, other than use of
     # the correct physics_variables.ne0 and physics_variables.te0...
+    # No account is taken of pedestal profiles here, other than use of
+    # the correct physics_variables.ne0 and physics_variables.te0...
 
     de2o = 1.0e-20 * physics_variables.ne0
     pao = 6.04e3 * (physics_variables.rminor * de2o) / physics_variables.bt
@@ -707,6 +668,7 @@
         * (1.0e0 - physics_variables.ssync) ** 0.41e0
     )
 
+    # Very high T modification, from Fidone
     # Very high T modification, from Fidone
 
     dum = dum ** (-1.51e0)
@@ -727,6 +689,7 @@
         * kfun
     )
 
+    # psyncpv should be per unit volume; Albajar gives it as total
     # psyncpv should be per unit volume; Albajar gives it as total
 
     psyncpv = psync / physics_variables.plasma_volume
@@ -884,7 +847,6 @@
 
 
 def palph2(
-<<<<<<< HEAD
     bp: float,
     bt: float,
     dene: float,
@@ -982,79 +944,6 @@
     # No consideration of charged_power_density here...
     alpha_power_ions_density = physics_variables.falpha * alpha_power_density_out * falpi
     alpha_power_electron_density = physics_variables.falpha * alpha_power_density_out * falpe
-=======
-    bp,
-    bt,
-    dene,
-    deni,
-    dnitot,
-    falpe,
-    falpi,
-    palpnb,
-    pchargepv,
-    pneutpv,
-    ten,
-    tin,
-    vol,
-    palppv,
-    ifalphap,
-):
-    """
-    Fusion power and fast alpha pressure calculations.
-    ITER Physics Design Guidelines: 1989 [IPDG89], N. A. Uckan et al,
-    ITER Documentation Series No.10, IAEA/ITER/DS/10, IAEA, Vienna, 1990
-    D J Ward, UKAEA Fusion: F/PL/PJK/PROCESS/CODE/050
-
-    :param bp: poloidal field (T)
-    :param bt: totoidal field on axis (T)
-    :param dene: electron density (m^-3)
-    :param deni: fuel ion density (m^-3)
-    :param dnitot: total ion density (m^-3)
-    :param falpe: fraction of alpha energy to electrons
-    :param falpi: fraction of alpha energy to ions
-    :param palpnb: alpha power from hot neutral beam ions (MW)
-    :param pchargepv: other charged particle fusion power/volume (MW/m3)
-    :param pneutpv: neutron fusion power per volume (MW/m3)
-    :param ten: density-weighted electron temperature (keV)
-    :param tin: density-weighted ion temperature (keV)
-    :param vol: plasma volume (m3)
-    :param palppv: alpha power per volume (MW/m3)
-    :param ifalphap: switch for fast alpha pressure method
-
-    :return: neutron fusion power per volume (MW/m3), alpha power (MW),
-    neutron fusion power (MW), other charged particle fusion power (MW),
-    fast alpha beta component, alpha power per volume (MW/m3),
-    alpha power per volume to electrons (MW/m3), alpha power per volume to ions (MW/m3),
-    charged particle fusion power (MW), fusion power (MW)
-    """
-
-    # Add neutral beam alpha power / volume
-    palppv_out = palppv + palpnb / vol
-
-    # Add extra neutron power
-    pneutpv_out = pneutpv + 4.0 * palpnb / vol
-
-    # Total alpha power
-    palpmw = palppv_out * vol
-
-    # Total non-alpha charged particle power
-    pchargemw = pchargepv * vol
-
-    # Total neutron power
-    pneutmw = pneutpv_out * vol
-
-    # Total fusion power
-    powfmw = palpmw + pneutmw + pchargemw
-
-    # Charged particle fusion power
-    pfuscmw = palpmw + pchargemw
-
-    # Alpha power to electrons and ions (used with electron
-    # and ion power balance equations only)
-    # No consideration of pchargepv here...
-    palpipv = physics_variables.falpha * palppv_out * falpi
-    palpepv = physics_variables.falpha * palppv_out * falpe
->>>>>>> b68ac632
 
     # Determine average fast alpha density
     if physics_variables.fdeut < 1.0:
@@ -1062,11 +951,7 @@
         betath = (
             2.0e3
             * constants.rmu0
-<<<<<<< HEAD
             * constants.electron_charge
-=======
-            * constants.echarge
->>>>>>> b68ac632
             * (dene * ten + dnitot * tin)
             / (bt**2 + bp**2)
         )
@@ -1086,7 +971,6 @@
             )
 
         fact = max(fact, 0.0)
-<<<<<<< HEAD
         fact2 = alpha_power_density_out / alpha_power_density
         betaft = betath * fact * fact2
 
@@ -1106,25 +990,6 @@
         alpha_power_ions_density,
         charged_particle_power,
         fusion_power,
-=======
-        fact2 = palppv_out / palppv
-        betaft = betath * fact * fact2
-
-    else:  # negligible alpha production, palppv = palpnb = 0
-        betaft = 0.0
-
-    return (
-        pneutpv_out,
-        palpmw,
-        pneutmw,
-        pchargemw,
-        betaft,
-        palppv_out,
-        palpepv,
-        palpipv,
-        pfuscmw,
-        powfmw,
->>>>>>> b68ac632
     )
 
 
@@ -1142,17 +1007,10 @@
     fdeut,
     ftrit,
     ftritbm,
-<<<<<<< HEAD
     sigmav_dt_average,
     ten,
     tin,
     plasma_volume,
-=======
-    sigvdt,
-    ten,
-    tin,
-    vol,
->>>>>>> b68ac632
     zeffai,
 ):
     """Routine to calculate beam slowing down properties
@@ -1171,17 +1029,10 @@
     :param fdeut: deuterium fraction of main plasma
     :param ftrit: tritium fraction of main plasma
     :param ftritbm: tritium fraction of neutral beam
-<<<<<<< HEAD
     :param sigmav_dt_average: profile averaged <sigma v> for D-T (m3/s)
     :param ten: density-weighted electron temperature (keV)
     :param tin: density-weighted ion temperature (keV)
     :param plasma_volume: plasma volume (m3)
-=======
-    :param sigvdt: profile averaged <sigma v> for D-T (m3/s)
-    :param ten: density-weighted electron temperature (keV)
-    :param tin: density-weighted ion temperature (keV)
-    :param vol: plasma volume (m3)
->>>>>>> b68ac632
     :param zeffai: mass weighted plasma effective charge
 
     :returns: neutral beam beta component, hot beam ion density (m^-3),
@@ -1217,40 +1068,23 @@
         ftritbm,
         cnbeam,
         tin,
-<<<<<<< HEAD
         plasma_volume,
         sigmav_dt_average,
-=======
-        vol,
-        sigvdt,
->>>>>>> b68ac632
     )
 
     # Neutral beam alpha power
 
-<<<<<<< HEAD
     alpha_power_beams = beamfus0 * (palpdb + palptb)
-=======
-    palpnb = beamfus0 * (palpdb + palptb)
->>>>>>> b68ac632
 
     # Neutral beam beta
 
     betanb = betbm0 * 4.03e-22 * 0.66666 * dnbeam2 * ehotnb / (bt**2 + bp**2)
 
-<<<<<<< HEAD
     return betanb, dnbeam2, alpha_power_beams
 
 
 def beamcalc(
     nd, nt, ealphadt, ebeam, ecritd, ecritt, tausbme, ftritbm, ibeam, ti, plasma_volume, svdt
-=======
-    return betanb, dnbeam2, palpnb
-
-
-def beamcalc(
-    nd, nt, ealphadt, ebeam, ecritd, ecritt, tausbme, ftritbm, ibeam, ti, vol, svdt
->>>>>>> b68ac632
 ):
     """Neutral beam alpha power and ion energy
     author: P J Knight, CCFE, Culham Science Centre
@@ -1267,11 +1101,7 @@
     :param svdt: profile averaged <sigma v> for D-T (m3/s)
     :param tausbme: beam ion slowing down time on electrons (s)
     :param ti: thermal ion temperature (keV)
-<<<<<<< HEAD
     :param plasma_volume: plasma volume (m3) (95% flux surface)
-=======
-    :param vol: plasma volume (m3) (95% flux surface)
->>>>>>> b68ac632
 
     :returns: alpha power from deut. beam-background fusion (MW),
     alpha power from trit. beam-background fusion (MW), hot beam ion density (m^-3),
@@ -1285,7 +1115,6 @@
     ebmratd = ebeam / ecritd
     vcritd = numpy.sqrt(
         2.0
-<<<<<<< HEAD
         * constants.electron_charge
         * 1000.0
         * ecritd
@@ -1293,20 +1122,10 @@
     )
     tauseffd = tausbme / 3.0 * numpy.log(1.0 + (ebmratd) ** 1.5)
     nhotmsd = (1.0 - ftritbm) * ibeam * tauseffd / (constants.electron_charge * plasma_volume)
-=======
-        * constants.echarge
-        * 1000.0
-        * ecritd
-        / (constants.mproton * ATOMIC_MASS_DEUTERIUM)
-    )
-    tauseffd = tausbme / 3.0 * numpy.log(1.0 + (ebmratd) ** 1.5)
-    nhotmsd = (1.0 - ftritbm) * ibeam * tauseffd / (constants.echarge * vol)
->>>>>>> b68ac632
 
     ebmratt = ebeam / ecritt
     vcritt = numpy.sqrt(
         2.0
-<<<<<<< HEAD
         * constants.electron_charge
         * 1000.0
         * ecritt
@@ -1314,22 +1133,12 @@
     )
     tausefft = tausbme / 3.0 * numpy.log(1.0 + (ebmratt) ** 1.5)
     nhotmst = ftritbm * ibeam * tausefft / (constants.electron_charge * plasma_volume)
-=======
-        * constants.echarge
-        * 1000.0
-        * ecritt
-        / (constants.mproton * ATOMIC_MASS_TRITIUM)
-    )
-    tausefft = tausbme / 3.0 * numpy.log(1.0 + (ebmratt) ** 1.5)
-    nhotmst = ftritbm * ibeam * tausefft / (constants.echarge * vol)
->>>>>>> b68ac632
 
     nhot = nhotmsd + nhotmst
     ndhot = nhotmsd
     nthot = nhotmst
 
     # Average hot ion energy from Deng & Emmert, UWFDM-718, Jan 87
-<<<<<<< HEAD
     vcds = (
         2.0
         * ecritd
@@ -1363,29 +1172,6 @@
         * vcts
         * s0t
         / (constants.electron_charge * 1000.0 * 3.0)
-=======
-    vcds = 2.0 * ecritd * constants.echarge * 1000.0 / (2.0 * constants.mproton)
-    vcts = 2.0 * ecritt * constants.echarge * 1000.0 / (3.0 * constants.mproton)
-
-    s0d = ifbmd / (constants.echarge * vol)
-    s0t = ifbmt / (constants.echarge * vol)
-
-    xcoefd = (
-        ATOMIC_MASS_DEUTERIUM
-        * constants.mproton
-        * tausbme
-        * vcds
-        * s0d
-        / (constants.echarge * 1000.0 * 3.0)
-    )
-    xcoeft = (
-        ATOMIC_MASS_TRITIUM
-        * constants.mproton
-        * tausbme
-        * vcts
-        * s0t
-        / (constants.echarge * 1000.0 * 3.0)
->>>>>>> b68ac632
     )
 
     presd = xcoefd * xbrak(ebeam, ecritd)
@@ -1400,13 +1186,8 @@
     iabm = 3
     svthotn = 1e-4 * sgvhot(iabm, vcritt, ebeam)
 
-<<<<<<< HEAD
     palfdb = palphabm(ealphadt, ndhot, nt, svdhotn, plasma_volume, ti, svdt)
     palftb = palphabm(ealphadt, nthot, nd, svthotn, plasma_volume, ti, svdt)
-=======
-    palfdb = palphabm(ealphadt, ndhot, nt, svdhotn, vol, ti, svdt)
-    palftb = palphabm(ealphadt, nthot, nd, svthotn, vol, ti, svdt)
->>>>>>> b68ac632
 
     return palfdb, palftb, nhot, ehot
 
@@ -1431,11 +1212,7 @@
     return t1 + t2 - t3 - t4
 
 
-<<<<<<< HEAD
 def palphabm(ealphadt, nbm, nblk, sigv, plasma_volume, ti, svdt):
-=======
-def palphabm(ealphadt, nbm, nblk, sigv, vol, ti, svdt):
->>>>>>> b68ac632
     """Alpha power from beam-background fusion
     author: P J Knight, CCFE, Culham Science Centre
 
@@ -1443,18 +1220,13 @@
     :param nblk: thermal ion density (/m3)
     :param nbm: hot beam ion density (/m3)
     :param sigv: hot beam fusion reaction rate (m3/s)
-<<<<<<< HEAD
     :param plasma_volume: plasma volume (m3)
-=======
-    :param vol: plasma volume (m3)
->>>>>>> b68ac632
     :param ti: thermal ion temperature (keV)
     :param svdt: profile averaged <sigma v> for D-T (m3/s)
     """
 
     # [ti] because bosch_hale expects temperature profile
     # so we pass it a profile of length 1
-<<<<<<< HEAD
     ratio = svdt / bosch_hale_reactivity(
         numpy.array([ti]), BoschHaleConstants(**REACTION_CONSTANTS_DT)
     )
@@ -1467,13 +1239,6 @@
         * ealphadt
         * plasma_volume
         * ratio.item()
-=======
-    ratio = svdt / bosch_hale(
-        numpy.array([ti]), BoschHaleConstants(**REACTION_CONSTANTS_DT)
-    )
-    return (
-        constants.echarge / 1000.0 * nbm * nblk * sigv * ealphadt * vol * ratio.item()
->>>>>>> b68ac632
     )
 
 
@@ -1487,7 +1252,6 @@
     """
     # Beam velocity
 
-<<<<<<< HEAD
     vbeams = (
         ebeam
         * constants.electron_charge
@@ -1495,9 +1259,6 @@
         * 2.0
         / (rmass_ion * constants.proton_mass)
     )
-=======
-    vbeams = ebeam * constants.echarge * 1000.0 * 2.0 / (rmass_ion * constants.mproton)
->>>>>>> b68ac632
     vbeam = numpy.sqrt(vbeams)
 
     xv = vbeam / vcrx
@@ -1520,11 +1281,7 @@
 
     # vcritx : critical velocity for electron/ion slowing down of beam ion (m/s)
     xvc = vcritx * u
-<<<<<<< HEAD
     xvcs = xvc * xvc * constants.proton_mass / (constants.electron_charge * 1000.0)
-=======
-    xvcs = xvc * xvc * constants.mproton / (constants.echarge * 1000.0)
->>>>>>> b68ac632
     t2 = _sigbmfus(xvcs)
 
     return t1 * t2
