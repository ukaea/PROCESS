--- conflicted
+++ resolved
@@ -3656,15 +3656,9 @@
     pfv.b_cs_limit_max = 13.0
     pfv.fb_cs_limit_max = 1.0
     pfv.ld_ratio_cst = 70.0 / 22.0
-<<<<<<< HEAD
     pfv.dr_cs_turn = 0.0
     pfv.dz_cs_turn = 0.0
     pfv.radius_cs_turn_cable_space = 0.0
-    pfv.r_out_cst = 3.0e-3
-=======
-    pfv.l_cond_cst = 0.0
-    pfv.d_cond_cst = 0.0
-    pfv.r_in_cst = 0.0
     pfv.r_out_cst = 3.0e-3
 
 
@@ -4183,5 +4177,4 @@
     fac_b = 2e-7 * j_tor * rp  # MU_0/(2*np.pi)
     fac_psi = 2e-7 * j_tor
 
-    return current * fac_b * br, current * fac_b * bz, current * fac_psi * psi
->>>>>>> 55b0d7d2
+    return current * fac_b * br, current * fac_b * bz, current * fac_psi * psi