--- conflicted
+++ resolved
@@ -698,13 +698,8 @@
             if (
                 abs(
                     current_drive_variables.pinjmw
-<<<<<<< HEAD
                     + current_drive_variables.p_nb_orbit_loss_mw
-                    + physics_variables.pohmmw
-=======
-                    + current_drive_variables.porbitlossmw
                     + physics_variables.p_plasma_ohmic_mw
->>>>>>> 885e5177
                 )
                 < 1.0e-6
             ):
@@ -712,13 +707,8 @@
             else:
                 current_drive_variables.bigq = physics_variables.fusion_power / (
                     current_drive_variables.pinjmw
-<<<<<<< HEAD
                     + current_drive_variables.p_nb_orbit_loss_mw
-                    + physics_variables.pohmmw
-=======
-                    + current_drive_variables.porbitlossmw
                     + physics_variables.p_plasma_ohmic_mw
->>>>>>> 885e5177
                 )
 
         if not output:
