import math

import numba as nb
import numpy as np
import scipy
import scipy.integrate as integrate
from scipy.optimize import root_scalar

import process.confinement_time as confinement
import process.impurity_radiation as impurity_radiation
import process.l_h_transition as transition
import process.physics_functions as physics_funcs
from process import (
    process_output as po,
)
from process.fortran import (
    build_variables,
    constants,
    constraint_variables,
    current_drive_variables,
    divertor_variables,
    error_handling,
    fwbs_variables,
    impurity_radiation_module,
    numerics,
    physics_module,
    physics_variables,
    pulse_variables,
    reinke_module,
    reinke_variables,
    stellarator_variables,
    times_variables,
)
from process.utilities.f2py_string_patch import f2py_compatible_to_string


@nb.jit(nopython=True, cache=True)
def rether(alphan, alphat, dene, dlamie, te, ti, zeffai):
    """Routine to find the equilibration power between the
    ions and electrons
    author: P J Knight, CCFE, Culham Science Centre
    alphan : input real :  density profile index
    alphat : input real :  temperature profile index
    dene   : input real :  electron density (/m3)
    dlamie : input real :  ion-electron coulomb logarithm
    te     : input real :  electron temperature (keV)
    ti     : input real :  ion temperature (keV)
    zeffai : input real :  mass weighted plasma effective charge
    piepv  : output real : ion/electron equilibration power (MW/m3)
    This routine calculates the equilibration power between the
    ions and electrons.
    Unknown origin
    """
    profie = (1.0 + alphan) ** 2 / (
        (2.0 * alphan - 0.5 * alphat + 1.0) * np.sqrt(1.0 + alphat)
    )
    conie = 2.42165e-41 * dlamie * dene**2 * zeffai * profie

    return conie * (ti - te) / (te**1.5)


def calculate_volt_second_requirements(
    csawth: float,
    eps: float,
    inductive_current_fraction: float,
    ejima_coeff: float,
    kappa: float,
    rmajor: float,
    res_plasma: float,
    plasma_current: float,
    t_fusion_ramp: float,
    t_burn: float,
    ind_plasma_internal_norm: float,
) -> tuple[float, float, float, float, float, float]:
    """Calculate the volt-second requirements and related parameters for plasma physics.

            :param csawth: Coefficient for sawteeth effects
            :type csawth: float
            :param eps: Inverse aspect ratio
            :type eps: float
            :param inductive_current_fraction: Fraction of plasma current produced inductively
            :type inductive_current_fraction: float
            :param ejima_coeff: Ejima coefficient for resistive start-up V-s component
            :type ejima_coeff: float
            :param kappa: Plasma elongation
            :type kappa: float
            :param rmajor: Plasma major radius (m)
            :type rmajor: float
            :param res_plasma: Plasma resistance (ohm)
            :type res_plasma: float
            :param plasma_current: Plasma current (A)
            :type plasma_current: float
            :param t_fusion_ramp: Heating time (s)
            :type t_fusion_ramp: float
            :param t_burn: Burn time (s)
            :type t_burn: float
            :param ind_plasma_internal_norm: Plasma normalized internal inductance
            :type ind_plasma_internal_norm: float

            :return: A tuple containing:
                - vs_plasma_internal: Internal plasma volt-seconds (Wb)
                - ind_plasma_internal: Plasma inductance (H)
                - vs_plasma_burn_required: Volt-seconds needed during flat-top (heat+burn) (Wb)
                - ind_plasma_total,: Internal and external plasma inductance V-s (Wb)
                - vs_res_ramp: Resistive losses in start-up volt-seconds (Wb)
                - vs_plasma_total_required: Total volt-seconds needed (Wb)
            :rtype: tuple[float, float, float, float, float, float]

            :notes:

            :references:
                - S. Ejima, R. W. Callis, J. L. Luxon, R. D. Stambaugh, T. S. Taylor, and J. C. Wesley,
                “Volt-second analysis and consumption in Doublet III plasmas,”
                Nuclear Fusion, vol. 22, no. 10, pp. 1313-1319, Oct. 1982, doi:
                https://doi.org/10.1088/0029-5515/22/10/006.
    ‌
                - S. C. Jardin, C. E. Kessel, and N Pomphrey,
                “Poloidal flux linkage requirements for the International Thermonuclear Experimental Reactor,”
                Nuclear Fusion, vol. 34, no. 8, pp. 1145-1160, Aug. 1994,
                doi: https://doi.org/10.1088/0029-5515/34/8/i07.
    ‌
                - S. P. Hirshman and G. H. Neilson, “External inductance of an axisymmetric plasma,”
                The Physics of Fluids, vol. 29, no. 3, pp. 790-793, Mar. 1986,
                doi: https://doi.org/10.1063/1.865934.
        ‌
    """
    # Plasma internal inductance

    ind_plasma_internal = constants.rmu0 * rmajor * ind_plasma_internal_norm / 2.0

    # Internal plasma flux (V-s) component
    vs_plasma_internal = ind_plasma_internal * plasma_current

    # Start-up resistive component
    # Uses ITER formula without the 10 V-s add-on

    vs_res_ramp = ejima_coeff * constants.rmu0 * plasma_current * rmajor

    # ======================================================================

    # Hirshman and Neilson fit for external inductance

    aeps = (1.0 + 1.81 * np.sqrt(eps) + 2.05 * eps) * np.log(8.0 / eps) - (
        2.0 + 9.25 * np.sqrt(eps) - 1.21 * eps
    )
    beps = 0.73 * np.sqrt(eps) * (1.0 + 2.0 * eps**4 - 6.0 * eps**5 + 3.7 * eps**6)

    ind_plasma_external = (
        rmajor * constants.rmu0 * aeps * (1.0 - eps) / (1.0 - eps + beps * kappa)
    )

    # ======================================================================

    ind_plasma_total = ind_plasma_external + ind_plasma_internal

    # Inductive V-s component

    vs_self_ind_ramp = ind_plasma_total * plasma_current
    vs_ramp_required = vs_res_ramp + vs_self_ind_ramp

    # Plasma loop voltage during flat-top
    # Include enhancement factor in flattop V-s requirement
    # to account for MHD sawtooth effects.

    v_plasma_loop_burn = plasma_current * res_plasma * inductive_current_fraction

    v_burn_resistive = v_plasma_loop_burn * csawth

    # N.B. t_burn on first iteration will not be correct
    # if the pulsed reactor option is used, but the value
    # will be correct on subsequent calls.

    vs_plasma_burn_required = v_burn_resistive * (t_fusion_ramp + t_burn)
    vs_plasma_total_required = vs_ramp_required + vs_plasma_burn_required

    return (
        vs_plasma_internal,
        ind_plasma_total,
        vs_plasma_burn_required,
        vs_self_ind_ramp,
        vs_res_ramp,
        vs_plasma_total_required,
        v_plasma_loop_burn,
    )


@nb.jit(nopython=True, cache=True)
def calculate_beta_limit(
    bt: float, beta_norm_max: float, plasma_current: float, rminor: float
) -> float:
    """
    Calculate the beta scaling limit.

    :param bt: Toroidal B-field on plasma axis [T].
    :type bt: float
    :param beta_norm_max: Troyon-like g coefficient.
    :type beta_norm_max: float
    :param plasma_current: Plasma current [A].
    :type plasma_current: float
    :param rminor: Plasma minor axis [m].
    :type rminor: float
    :return: Beta limit as defined below.
    :rtype: float

    This subroutine calculates the beta limit using the algorithm documented in AEA FUS 172.
    The limit applies to beta defined with respect to the total B-field.
    Switch i_beta_component determines which components of beta to include.

    Notes:
        - If i_beta_component = 0, then the limit is applied to the total beta.
        - If i_beta_component = 1, then the limit is applied to the thermal beta only.
        - If i_beta_component = 2, then the limit is applied to the thermal + neutral beam beta components.
        - If i_beta_component = 3, then the limit is applied to the toroidal beta.

        - The default value for the g coefficient is beta_norm_max = 3.5.

    References:
        - F. Troyon et.al,  “Beta limit in tokamaks. Experimental and computational status,”
          Plasma Physics and Controlled Fusion, vol. 30, no. 11, pp. 1597-1609, Oct. 1988,
          doi: https://doi.org/10.1088/0741-3335/30/11/019.

        - T.C.Hender et.al., 'Physics Assesment of the European Reactor Study', AEA FUS 172, 1992

    """

    # Multiplied by 0.01 to convert from % to fraction
    return 0.01 * beta_norm_max * (plasma_current / 1.0e6) / (rminor * bt)


# -----------------------------------------------------
# Plasma Current & Poloidal Field Calculations
# -----------------------------------------------------


@nb.jit(nopython=True, cache=True)
def _plascar_bpol(
    aspect: float, eps: float, kappa: float, delta: float
) -> tuple[float, float, float, float]:
    """
    Calculate the poloidal field coefficients for determining the plasma current
    and poloidal field.

    Parameters:
    - aspect: float, plasma aspect ratio
    - eps: float, inverse aspect ratio
    - kappa: float, plasma elongation
    - delta: float, plasma triangularity

    Returns:
    - Tuple[float, float, float, float], coefficients ff1, ff2, d1, d2

    This internal function calculates the poloidal field coefficients,
    which is used to calculate the poloidal field and the plasma current.

    References:
    - Peng, Y. K. M., Galambos, J. D., & Shipe, P. C. (1992).
      'Small Tokamaks for Fusion Technology Testing'. Fusion Technology, 21(3P2A),
      1729-1738. https://doi.org/10.13182/FST92-A29971
    - J D Galambos, STAR Code : Spherical Tokamak Analysis and Reactor Code,
      unpublished internal Oak Ridge document
    """
    # Original coding, only suitable for TARTs [STAR Code]

    c1 = (kappa**2 / (1.0 + delta)) + delta
    c2 = (kappa**2 / (1.0 - delta)) - delta

    d1 = (kappa / (1.0 + delta)) ** 2 + 1.0
    d2 = (kappa / (1.0 - delta)) ** 2 + 1.0

    c1_aspect = ((c1 * eps) - 1.0) if aspect < c1 else (1.0 - (c1 * eps))

    y1 = np.sqrt(c1_aspect / (1.0 + eps)) * ((1.0 + delta) / kappa)
    y2 = np.sqrt((c2 * eps + 1.0) / (1.0 - eps)) * ((1.0 - delta) / kappa)

    h2 = (1.0 + (c2 - 1.0) * (eps / 2.0)) / np.sqrt((1.0 - eps) * (c2 * eps + 1.0))
    f2 = (d2 * (1.0 - delta) * eps) / ((1.0 - eps) * ((c2 * eps) + 1.0))
    g = (eps * kappa) / (1.0 - (eps * delta))
    ff2 = f2 * (g + 2.0 * h2 * np.arctan(y2))

    h1 = (1.0 + (1.0 - c1) * (eps / 2.0)) / np.sqrt((1.0 + eps) * c1_aspect)
    f1 = (d1 * (1.0 + delta) * eps) / ((1.0 + eps) * (c1 * eps - 1.0))

    if aspect < c1:
        ff1 = f1 * (g - h1 * np.log((1.0 + y1) / (1.0 - y1)))
    else:
        ff1 = -f1 * (-g + 2.0 * h1 * np.arctan(y1))

    return ff1, ff2, d1, d2


def calculate_poloidal_field(
    i_plasma_current: int,
    ip: float,
    q95: float,
    aspect: float,
    eps: float,
    bt: float,
    kappa: float,
    delta: float,
    perim: float,
    rmu0: float,
) -> float:
    """
    Function to calculate poloidal field from the plasma current

    Parameters:
    - i_plasma_current: int, current scaling model to use
    - ip: float, plasma current (A)
    - q95: float, 95% flux surface safety factor
    - aspect: float, plasma aspect ratio
    - eps: float, inverse aspect ratio
    - bt: float, toroidal field on axis (T)
    - kappa: float, plasma elongation
    - delta: float, plasma triangularity
    - perim: float, plasma perimeter (m)
    - rmu0: float, vacuum permeability (H/m)

    Returns:
    - float, poloidal field in Tesla

    This function calculates the poloidal field from the plasma current in Tesla,
    using a simple calculation using Ampere's law for conventional
    tokamaks, or for TARTs, a scaling from Peng, Galambos and
    Shipe (1992).

    References:
    - J D Galambos, STAR Code : Spherical Tokamak Analysis and Reactor Code,
      unpublished internal Oak Ridge document
    - Peng, Y. K. M., Galambos, J. D., & Shipe, P. C. (1992).
      'Small Tokamaks for Fusion Technology Testing'. Fusion Technology, 21(3P2A),
      1729-1738. https://doi.org/10.13182/FST92-A29971
    """
    # Use Ampere's law using the plasma poloidal cross-section
    if i_plasma_current != 2:
        return rmu0 * ip / perim
    # Use the relation from Peng, Galambos and Shipe (1992) [STAR code] otherwise
    ff1, ff2, _, _ = _plascar_bpol(aspect, eps, kappa, delta)

    # Transform q95 to qbar
    qbar = q95 * 1.3e0 * (1.0e0 - physics_variables.eps) ** 0.6e0

    return bt * (ff1 + ff2) / (2.0 * np.pi * qbar)


def calculate_current_coefficient_peng(
    eps: float, len_plasma_poloidal: float, rminor: float
) -> float:
    """
    Calculate the plasma current scaling coefficient for the Peng scaling from the STAR code.

    :param eps: Plasma inverse aspect ratio.
    :type eps: float
    :param len_plasma_poloidal: Plasma poloidal perimeter length [m].
    :type len_plasma_poloidal: float
    :param rminor: Plasma minor radius [m].
    :type rminor: float

    :return: The plasma current scaling coefficient.
    :rtype: float

    :references: None
    """

    return (
        (1.22 - 0.68 * eps)
        / ((1.0 - eps * eps) ** 2)
        * (len_plasma_poloidal / (2.0 * np.pi * rminor)) ** 2
    )


def calculate_plasma_current_peng(
    q95: float,
    aspect: float,
    eps: float,
    rminor: float,
    bt: float,
    kappa: float,
    delta: float,
) -> float:
    """
    Function to calculate plasma current (Peng scaling from the STAR code)

    Parameters:
    - q95: float, 95% flux surface safety factor
    - aspect: float, plasma aspect ratio
    - eps: float, inverse aspect ratio
    - rminor: float, plasma minor radius (m)
    - bt: float, toroidal field on axis (T)
    - kappa: float, plasma elongation
    - delta: float, plasma triangularity

    Returns:
    - float, plasma current in MA

    This function calculates the plasma current in MA,
    using a scaling from Peng, Galambos and Shipe (1992).
    It is primarily used for Tight Aspect Ratio Tokamaks and is
    selected via i_plasma_current=2.

    References:
    - J D Galambos, STAR Code : Spherical Tokamak Analysis and Reactor Code,
      unpublished internal Oak Ridge document
    - Peng, Y. K. M., Galambos, J. D., & Shipe, P. C. (1992).
      'Small Tokamaks for Fusion Technology Testing'. Fusion Technology, 21(3P2A),
      1729-1738. https://doi.org/10.13182/FST92-A29971
    """

    # Transform q95 to qbar
    qbar = q95 * 1.3e0 * (1.0e0 - physics_variables.eps) ** 0.6e0

    ff1, ff2, d1, d2 = _plascar_bpol(aspect, eps, kappa, delta)

    e1 = (2.0 * kappa) / (d1 * (1.0 + delta))
    e2 = (2.0 * kappa) / (d2 * (1.0 - delta))

    return (
        rminor
        * bt
        / qbar
        * 5.0
        * kappa
        / (2.0 * np.pi**2)
        * (np.arcsin(e1) / e1 + np.arcsin(e2) / e2)
        * (ff1 + ff2)
    )


@nb.jit(nopython=True, cache=True)
def calculate_current_coefficient_ipdg89(
    eps: float, kappa95: float, triang95: float
) -> float:
    """
    Calculate the fq coefficient from the IPDG89 guidlines used in the plasma current scaling.

    Parameters:
    - eps: float, plasma inverse aspect ratio
    - kappa95: float, plasma elongation 95%
    - triang95: float, plasma triangularity 95%

    Returns:
    - float, the fq plasma current coefficient

    This function calculates the fq coefficient used in the IPDG89 plasma current scaling,
    based on the given plasma parameters.

    References:
    - N.A. Uckan and ITER Physics Group, 'ITER Physics Design Guidelines: 1989'
    - T.C.Hender et.al., 'Physics Assesment of the European Reactor Study', AEA FUS 172, 1992
    """
    return (
        0.5
        * (1.17 - 0.65 * eps)
        / ((1.0 - eps * eps) ** 2)
        * (1.0 + kappa95**2 * (1.0 + 2.0 * triang95**2 - 1.2 * triang95**3))
    )


@nb.jit(nopython=True, cache=True)
def calculate_current_coefficient_todd(
    eps: float, kappa95: float, triang95: float, model: int
) -> float:
    """
    Calculate the fq coefficient used in the two Todd plasma current scalings.

    Parameters:
    - eps: float, plasma inverse aspect ratio
    - kappa95: float, plasma elongation 95%
    - triang95: float, plasma triangularity 95%

    Returns:
    - float, the fq plasma current coefficient

    This function calculates the fq coefficient based on the given plasma parameters for the two Todd scalings.

    References:
    - D.C.Robinson and T.N.Todd, Plasma and Contr Fusion 28 (1986) 1181
    - T.C.Hender et.al., 'Physics Assesment of the European Reactor Study', AEA FUS 172, 1992
    """
    # Calculate the Todd scaling based on the model
    base_scaling = (
        (1.0 + 2.0 * eps**2)
        * ((1.0 + kappa95**2) / 0.5)
        * (1.24 - 0.54 * kappa95 + 0.3 * (kappa95**2 + triang95**2) + 0.125 * triang95)
    )
    if model == 1:
        return base_scaling
    if model == 2:
        return base_scaling * (1.0 + (abs(kappa95 - 1.2)) ** 3)
    raise ValueError(f"model = {model} is an invalid option")


@nb.jit(nopython=True, cache=True)
def calculate_current_coefficient_hastie(
    alphaj: float,
    alphap: float,
    bt: float,
    delta95: float,
    eps: float,
    kappa95: float,
    p0: float,
    rmu0: float,
) -> float:
    """
    Routine to calculate the f_q coefficient for the Connor-Hastie model used for scaling the plasma current.

    Parameters:
    - alphaj: float, the current profile index
    - alphap: float, the pressure profile index
    - bt: float, the toroidal field on axis (T)
    - delta95: float, the plasma triangularity 95%
    - eps: float, the inverse aspect ratio
    - kappa95: float, the plasma elongation 95%
    - p0: float, the central plasma pressure (Pa)
    - rmu0: float, the vacuum permeability (H/m)

    Returns:
    - float, the F coefficient

    This routine calculates the f_q coefficient used for scaling the plasma current,
    using the Connor-Hastie scaling

    Reference:
    - J.W.Connor and R.J.Hastie, Culham Lab Report CLM-M106 (1985).
      https://scientific-publications.ukaea.uk/wp-content/uploads/CLM-M106-1.pdf
    - T.C.Hender et.al., 'Physics Assesment of the European Reactor Study', AEA FUS 172, 1992
    """
    # Exponent in Connor-Hastie current profile
    lamda = alphaj

    # Exponent in Connor-Hastie pressure profile
    nu = alphap

    # Central plasma beta
    beta0 = 2.0 * rmu0 * p0 / (bt**2)

    # Plasma internal inductance
    lamp1 = 1.0 + lamda
    li = lamp1 / lamda * (lamp1 / lamda * np.log(lamp1) - 1.0)

    # T/r in AEA FUS 172
    kap1 = kappa95 + 1.0
    tr = kappa95 * delta95 / kap1**2

    # E/r in AEA FUS 172
    er = (kappa95 - 1.0) / kap1

    # T primed in AEA FUS 172
    tprime = 2.0 * tr * lamp1 / (1.0 + 0.5 * lamda)

    # E primed in AEA FUS 172
    eprime = er * lamp1 / (1.0 + lamda / 3.0)

    # Delta primed in AEA FUS 172
    deltap = (0.5 * kap1 * eps * 0.5 * li) + (beta0 / (0.5 * kap1 * eps)) * lamp1**2 / (
        1.0 + nu
    )

    # Delta/R0 in AEA FUS 172
    deltar = beta0 / 6.0 * (1.0 + 5.0 * lamda / 6.0 + 0.25 * lamda**2) + (
        0.5 * kap1 * eps
    ) ** 2 * 0.125 * (1.0 - (lamda**2) / 3.0)

    # F coefficient
    return (0.5 * kap1) ** 2 * (
        1.0
        + eps**2 * (0.5 * kap1) ** 2
        + 0.5 * deltap**2
        + 2.0 * deltar
        + 0.5 * (eprime**2 + er**2)
        + 0.5 * (tprime**2 + 4.0 * tr**2)
    )


@nb.jit(nopython=True, cache=True)
def calculate_current_coefficient_sauter(
    eps: float,
    kappa: float,
    triang: float,
) -> float:
    """
    Routine to calculate the f_q coefficient for the Sauter model used for scaling the plasma current.

    Parameters:
    - eps: float, inverse aspect ratio
    - kappa: float, plasma elongation at the separatrix
    - triang: float, plasma triangularity at the separatrix

    Returns:
    - float, the fq coefficient

    Reference:
    - O. Sauter, Geometric formulas for system codes including the effect of negative triangularity,
      Fusion Engineering and Design, Volume 112, 2016, Pages 633-645,
      ISSN 0920-3796, https://doi.org/10.1016/j.fusengdes.2016.04.033.
    """
    w07 = 1.0  # zero squareness - can be modified later if required

    return (
        (4.1e6 / 5.0e6)
        * (1.0 + 1.2 * (kappa - 1.0) + 0.56 * (kappa - 1.0) ** 2)
        * (1.0 + 0.09 * triang + 0.16 * triang**2)
        * (1.0 + 0.45 * triang * eps)
        / (1.0 - 0.74 * eps)
        * (1.0 + 0.55 * (w07 - 1.0))
    )


@nb.jit(nopython=True, cache=True)
def calculate_current_coefficient_fiesta(
    eps: float, kappa: float, triang: float
) -> float:
    """
    Calculate the fq coefficient used in the FIESTA plasma current scaling.

    Parameters:
    - eps: float, plasma inverse aspect ratio
    - kappa: float, plasma elongation at the separatrix
    - triang: float, plasma triangularity at the separatrix

    Returns:
    - float, the fq plasma current coefficient

    This function calculates the fq coefficient based on the given plasma parameters for the FIESTA scaling.

    References:
    - S.Muldrew et.al,“PROCESS”: Systems studies of spherical tokamaks, Fusion Engineering and Design,
      Volume 154, 2020, 111530, ISSN 0920-3796, https://doi.org/10.1016/j.fusengdes.2020.111530.
    """
    return 0.538 * (1.0 + 2.440 * eps**2.736) * kappa**2.154 * triang**0.060


# --------------------------------
# Bootstrap Current Calculations
# --------------------------------


def _nevins_integral(
    y: float,
    dene: float,
    te: float,
    bt: float,
    rminor: float,
    rmajor: float,
    zeff: float,
    alphat: float,
    alphan: float,
    q0: float,
    q95: float,
    beta_toroidal: float,
) -> float:
    """
    Integrand function for Nevins et al bootstrap current scaling.

    Parameters:
    - y: float, abscissa of integration, normalized minor radius
    - dene: float, volume averaged electron density (/m^3)
    - te: float, volume averaged electron temperature (keV)
    - bt: float, toroidal field on axis (T)
    - rminor: float, plasma minor radius (m)
    - rmajor: float, plasma major radius (m)
    - zeff: float, plasma effective charge
    - alphat: float, temperature profile index
    - alphan: float, density profile index
    - q0: float, normalized safety factor at the magnetic axis
    - q95: float, normalized safety factor at 95% of the plasma radius
    - beta_toroidal: float, Toroidal plasma beta

    Returns:
    - float, the integrand value

    This function calculates the integrand function for the Nevins et al bootstrap current scaling.

    Reference: See appendix of:
        Keii Gi, Makoto Nakamura, Kenji Tobita, Yasushi Ono,
        Bootstrap current fraction scaling for a tokamak reactor design study,
        Fusion Engineering and Design, Volume 89, Issue 11, 2014, Pages 2709-2715,
        ISSN 0920-3796, https://doi.org/10.1016/j.fusengdes.2014.07.009.

        Nevins, W. M. "Summary report: ITER specialists' meeting on heating and current drive."
        ITER-TN-PH-8-4, June 1988. 1988.

    """

    # Compute average electron beta
    betae = (
        dene * te * 1.0e3 * constants.electron_charge / (bt**2 / (2.0 * constants.rmu0))
    )

    nabla = rminor * np.sqrt(y) / rmajor
    x = (1.46 * np.sqrt(nabla) + 2.4 * nabla) / (1.0 - nabla) ** 1.5
    z = zeff
    d = (
        1.414 * z
        + z**2
        + x * (0.754 + 2.657 * z + (2.0 * z**2))
        + (x**2 * (0.348 + 1.243 * z + z**2))
    )
    a1 = (alphan + alphat) * (1.0 - y) ** (alphan + alphat - 1.0)
    a2 = alphat * (1.0 - y) ** (alphan + alphat - 1.0)
    al1 = (x / d) * (0.754 + 2.21 * z + z**2 + x * (0.348 + 1.243 * z + z**2))
    al2 = -x * ((0.884 + 2.074 * z) / d)
    alphai = -1.172 / (1.0 + 0.462 * x)

    # q-profile
    q = q0 + (q95 - q0) * ((y + y**2 + y**3) / (3.0))

    pratio = (beta_toroidal - betae) / betae

    return (q / q95) * (al1 * (a1 + (pratio * (a1 + alphai * a2))) + al2 * a2)


# -----------------------------------------------------
# Diamagnetic and Pfirsch-Schlüter Current Calculations
# -----------------------------------------------------


@nb.jit(nopython=True, cache=True)
def diamagnetic_fraction_hender(beta: float) -> float:
    """
    Calculate the diamagnetic fraction based on the Hender fit.

    Parameters:
    - beta: float, the plasma beta value

    Returns:
    - float, the diamagnetic fraction
    """
    return beta / 2.8


@nb.jit(nopython=True, cache=True)
def diamagnetic_fraction_scene(beta: float, q95: float, q0: float) -> float:
    """
    Calculate the diamagnetic fraction based on the SCENE fit by Tim Hender.

    Parameters:
    - beta: float, the plasma beta value
    - q95: float, the normalized safety factor at 95% of the plasma radius
    - q0: float, the normalized safety factor at the magnetic axis

    Returns:
    - float, the diamagnetic fraction
    """
    return beta * (0.1 * q95 / q0 + 0.44) * 0.414


@nb.jit(nopython=True, cache=True)
def ps_fraction_scene(beta: float) -> float:
    """
    Calculate the Pfirsch-Schlüter fraction based on the SCENE fit by Tim Hender 2019.

    Parameters:
    - beta: float, the plasma beta value

    Returns:
    - float, the Pfirsch-Schlüter current fraction
    """
    return -9e-2 * beta


# --------------------------------------------------
# Sauter Bootstrap Current Scaling Functions
# --------------------------------------------------


@nb.jit(nopython=True, cache=True)
def _coulomb_logarithm_sauter(
    radial_elements: int, tempe: np.ndarray, ne: np.ndarray
) -> np.ndarray:
    """
    Calculate the Coulomb logarithm used in the arrays for the Sauter bootstrap current scaling.

    Parameters:
    - radial_elements: np.ndarray, the radial element indexes in the range 1 to nr
    - tempe: np.ndarray, the electron temperature array
    - ne: np.ndarray, the electron density array

    Returns:
    - np.ndarray, the Coulomb logarithm at each array point

    This function calculates the Coulomb logarithm, which is valid for e-e collisions (T_e > 0.01 keV)
    and for e-i collisions (T_e > 0.01*Zeff^2) (Alexander, 9/5/1994).

    Reference:
    - C. A. Ordonez, M. I. Molina;
      Evaluation of the Coulomb logarithm using cutoff and screened Coulomb interaction potentials.
      Phys. Plasmas 1 August 1994; 1 (8): 2515-2518. https://doi.org/10.1063/1.870578
    - Y. R. Shen, “Recent advances in nonlinear optics,” Reviews of Modern Physics, vol. 48, no. 1,
      pp. 1-32, Jan. 1976, doi: https://doi.org/10.1103/revmodphys.48.1.
    """
    return (
        15.9
        - 0.5 * np.log(ne[radial_elements - 1])
        + np.log(tempe[radial_elements - 1])
    )


@nb.jit(nopython=True, cache=True)
def _electron_collisions_sauter(
    radial_elements: np.ndarray, tempe: np.ndarray, ne: np.ndarray
) -> np.ndarray:
    """
    Calculate the frequency of electron-electron collisions used in the arrays for the Sauter bootstrap current scaling.

    Parameters:
    - radial_elements: np.ndarray, the radial element index in the range 1 to nr
    - tempe: np.ndarray, the electron temperature array
    - ne: np.ndarray, the electron density array

    Returns:
    - float, the frequency of electron-electron collisions (Hz)

    This function calculates the frequency of electron-electron collisions

    Reference:
    - Yushmanov, 25th April 1987 (?), updated by Pereverzev, 9th November 1994 (?)
    """
    return (
        670.0
        * _coulomb_logarithm_sauter(radial_elements, tempe, ne)
        * ne[radial_elements - 1]
        / (tempe[radial_elements - 1] * np.sqrt(tempe[radial_elements - 1]))
    )


@nb.jit(nopython=True, cache=True)
def _electron_collisionality_sauter(
    radial_elements: np.ndarray,
    rmajor: float,
    zeff: np.ndarray,
    inverse_q: np.ndarray,
    sqeps: np.ndarray,
    tempe: np.ndarray,
    ne: np.ndarray,
) -> np.ndarray:
    """
    Calculate the electron collisionality used in the arrays for the Sauter bootstrap current scaling.

    Parameters:
    - radial_elements: np.ndarray, the radial element index in the range 1 to nr
    - rmajor: float, the plasma major radius (m)
    - zeff: np.ndarray, the effective charge array
    - inverse_q: np.ndarray, inverse safety factor profile
    - sqeps: np.ndarray, the square root of the inverse aspect ratio array
    - tempe: np.ndarray, the electron temperature array
    - ne: np.ndarray, the electron density array

    Returns:
    - np.ndarray, the relative frequency of electron collisions

    Reference:
    - Yushmanov, 30th April 1987 (?)
    """
    return (
        _electron_collisions_sauter(radial_elements, tempe, ne)
        * 1.4
        * zeff[radial_elements - 1]
        * rmajor
        / np.abs(
            inverse_q[radial_elements - 1]
            * (sqeps[radial_elements - 1] ** 3)
            * np.sqrt(tempe[radial_elements - 1])
            * 1.875e7
        )
    )


@nb.jit(nopython=True, cache=True)
def _ion_collisions_sauter(
    radial_elements: np.ndarray,
    zeff: np.ndarray,
    ni: np.ndarray,
    tempi: np.ndarray,
    amain: np.ndarray,
) -> np.ndarray:
    """
    Calculate the full frequency of ion collisions used in the arrays for the Sauter bootstrap current scaling.

    Parameters:
    - radial_elements: np.ndarray, the radial element indexes in the range 1 to nr
    - zeff: np.ndarray, the effective charge array
    - ni: np.ndarray, the ion density array
    - tempi: np.ndarray, the ion temperature array
    - amain: np.ndarray, the atomic mass of the main ion species array

    Returns:
    - np.ndarray, the full frequency of ion collisions (Hz)

    This function calculates the full frequency of ion collisions using the Coulomb logarithm of 15.

    Reference:
    - None
    """
    return (
        zeff[radial_elements - 1] ** 4
        * ni[radial_elements - 1]
        * 322.0
        / (
            tempi[radial_elements - 1]
            * np.sqrt(tempi[radial_elements - 1] * amain[radial_elements - 1])
        )
    )


@nb.jit(nopython=True, cache=True)
def _ion_collisionality_sauter(
    radial_elements: np.ndarray,
    rmajor: float,
    inverse_q: np.ndarray,
    sqeps: np.ndarray,
    tempi: np.ndarray,
    amain: np.ndarray,
    zeff: np.ndarray,
    ni: np.ndarray,
) -> float:
    """
    Calculate the ion collisionality to be used in the Sauter bootstrap current scaling.

    Parameters:
    - radial_elements: np.ndarray, the radial element indexes in the range 1 to nr
    - rmajor: float, the plasma major radius (m)
    - inverse_q: np.ndarray, inverse safety factor profile
    - sqeps: np.ndarray, the square root of the inverse aspect ratio profile
    - tempi: np.ndarray, the ion temperature profile (keV)
    - amain: np.ndarray, the atomic mass of the main ion species profile
    - zeff: np.ndarray, the effective charge of the main ion species
    - ni: np.ndarray, the ion density profile (/m^3)

    Returns:
    - float, the ion collisionality

    Reference:
    - None
    """
    return (
        3.2e-6
        * _ion_collisions_sauter(radial_elements, zeff, ni, tempi, amain)
        * rmajor
        / (
            np.abs(inverse_q[radial_elements - 1] + 1.0e-4)
            * sqeps[radial_elements - 1] ** 3
            * np.sqrt(tempi[radial_elements - 1] / amain[radial_elements - 1])
        )
    )


@nb.jit(nopython=True, cache=True)
def _calculate_l31_coefficient(
    radial_elements: np.ndarray,
    number_of_elements: int,
    rmajor: float,
    bt: float,
    triang: float,
    ne: np.ndarray,
    ni: np.ndarray,
    tempe: np.ndarray,
    tempi: np.ndarray,
    inverse_q: np.ndarray,
    rho: np.ndarray,
    zeff: np.ndarray,
    sqeps: np.ndarray,
) -> float:
    """
    L31 coefficient before Grad(ln(ne)) in the Sauter bootstrap scaling.

    Parameters:
    - radial_elements: np.ndarray, radial element indexes in range 2 to nr
    - number_of_elements: int, maximum value of radial_elements
    - rmajor: float, plasma major radius (m)
    - bt: float, toroidal field on axis (T)
    - triang: float, plasma triangularity
    - ne: np.ndarray, electron density profile (/m^3)
    - ni: np.ndarray, ion density profile (/m^3)
    - tempe: np.ndarray, electron temperature profile (keV)
    - tempi: np.ndarray, ion temperature profile (keV)
    - inverse_q: np.ndarray, inverse safety factor profile
    - rho: np.ndarray, normalized minor radius profile
    - zeff: np.ndarray, effective charge profile
    - sqeps: np.ndarray, square root of inverse aspect ratio profile

    Returns:
    - float, the coefficient scaling grad(ln(ne)) in the Sauter bootstrap current scaling.

    This function calculates the coefficient scaling grad(ln(ne)) in the Sauter bootstrap current scaling.

    Reference:
    - O. Sauter, C. Angioni, Y. R. Lin-Liu;
      Neoclassical conductivity and bootstrap current formulas for general axisymmetric equilibria and arbitrary collisionality regime.
      Phys. Plasmas 1 July 1999; 6 (7): 2834-2839. https://doi.org/10.1063/1.873240
    - O. Sauter, C. Angioni, Y. R. Lin-Liu; Erratum:
      Neoclassical conductivity and bootstrap current formulas for general axisymmetric equilibria and arbitrary collisionality regime
      [Phys. Plasmas 6, 2834 (1999)]. Phys. Plasmas 1 December 2002; 9 (12): 5140. https://doi.org/10.1063/1.1517052
    """
    # Prevents first element being 0
    charge_profile = zeff[radial_elements - 1]

    # Calculate trapped particle fraction
    f_trapped = _trapped_particle_fraction_sauter(radial_elements, triang, sqeps)

    # Calculated electron collisionality; nu_e*
    electron_collisionality = _electron_collisionality_sauter(
        radial_elements, rmajor, zeff, inverse_q, sqeps, tempe, ne
    )

    # $f^{31}_{teff}(\nu_{e*})$, Eq.14b
    f31_teff = f_trapped / (
        (1.0 + (1.0 - 0.1 * f_trapped) * np.sqrt(electron_collisionality))
        + (0.5 * (1.0 - f_trapped) * electron_collisionality) / charge_profile
    )

    l31_coefficient = (
        ((1.0 + 1.4 / (charge_profile + 1.0)) * f31_teff)
        - (1.9 / (charge_profile + 1.0) * f31_teff**2)
        + ((0.3 * f31_teff**3 + 0.2 * f31_teff**4) / (charge_profile + 1.0))
    )

    # Corrections suggested by Fable, 15/05/2015
    return l31_coefficient * _beta_poloidal_total_sauter(
        radial_elements,
        number_of_elements,
        rmajor,
        bt,
        ne,
        ni,
        tempe,
        tempi,
        inverse_q,
        rho,
    )


@nb.jit(nopython=True, cache=True)
def _calculate_l31_32_coefficient(
    radial_elements: np.ndarray,
    number_of_elements: int,
    rmajor: float,
    bt: float,
    triang: float,
    ne: np.ndarray,
    ni: np.ndarray,
    tempe: np.ndarray,
    tempi: np.ndarray,
    inverse_q: np.ndarray,
    rho: np.ndarray,
    zeff: np.ndarray,
    sqeps: np.ndarray,
) -> float:
    """
    L31 & L32 coefficient before Grad(ln(Te)) in the Sauter bootstrap scaling.

    Parameters:
    - radial_elements: np.ndarray, radial element indexes in range 2 to nr
    - number_of_elements: int, maximum value of radial_elements
    - rmajor: float, plasma major radius (m)
    - bt: float, toroidal field on axis (T)
    - triang: float, plasma triangularity
    - ne: np.ndarray, electron density profile (/m^3)
    - ni: np.ndarray, ion density profile (/m^3)
    - tempe: np.ndarray, electron temperature profile (keV)
    - tempi: np.ndarray, ion temperature profile (keV)
    - inverse_q: np.ndarray, inverse safety factor profile
    - rho: np.ndarray, normalized minor radius profile
    - zeff: np.ndarray, effective charge profile
    - sqeps: np.ndarray, square root of inverse aspect ratio profile

    Returns:
    - float, the L31 & L32 coefficient scaling grad(ln(Te)) in the Sauter bootstrap current scaling.

    This function calculates the coefficient scaling grad(ln(Te)) in the Sauter bootstrap current scaling.

    Reference:
    - O. Sauter, C. Angioni, Y. R. Lin-Liu;
      Neoclassical conductivity and bootstrap current formulas for general axisymmetric equilibria and arbitrary collisionality regime.
      Phys. Plasmas 1 July 1999; 6 (7): 2834-2839. https://doi.org/10.1063/1.873240
    - O. Sauter, C. Angioni, Y. R. Lin-Liu; Erratum:
      Neoclassical conductivity and bootstrap current formulas for general axisymmetric equilibria and arbitrary collisionality regime
      [Phys. Plasmas 6, 2834 (1999)]. Phys. Plasmas 1 December 2002; 9 (12): 5140. https://doi.org/10.1063/1.1517052
    """

    # Prevents first element being 0
    charge_profile = zeff[radial_elements - 1]

    # Calculate trapped particle fraction
    f_trapped = _trapped_particle_fraction_sauter(radial_elements, triang, sqeps)

    # Calculated electron collisionality; nu_e*
    electron_collisionality = _electron_collisionality_sauter(
        radial_elements, rmajor, zeff, inverse_q, sqeps, tempe, ne
    )

    # $f^{32\_ee}_{teff}(\nu_{e*})$, Eq.15d
    f32ee_teff = f_trapped / (
        1.0
        + 0.26 * (1.0 - f_trapped) * np.sqrt(electron_collisionality)
        + (
            0.18
            * (1.0 - 0.37 * f_trapped)
            * electron_collisionality
            / np.sqrt(charge_profile)
        )
    )

    # $f^{32\_ei}_{teff}(\nu_{e*})$, Eq.15e
    f32ei_teff = f_trapped / (
        (1.0 + (1.0 + 0.6 * f_trapped) * np.sqrt(electron_collisionality))
        + (
            0.85
            * (1.0 - 0.37 * f_trapped)
            * electron_collisionality
            * (1.0 + charge_profile)
        )
    )

    # $F_{32\_ee}(X)$, Eq.15b
    big_f32ee_teff = (
        (
            (0.05 + 0.62 * charge_profile)
            / charge_profile
            / (1.0 + 0.44 * charge_profile)
            * (f32ee_teff - f32ee_teff**4)
        )
        + (
            (f32ee_teff**2 - f32ee_teff**4 - 1.2 * (f32ee_teff**3 - f32ee_teff**4))
            / (1.0 + 0.22 * charge_profile)
        )
        + (1.2 / (1.0 + 0.5 * charge_profile) * f32ee_teff**4)
    )

    # $F_{32\_ei}(Y)$, Eq.15c
    big_f32ei_teff = (
        (
            -(0.56 + 1.93 * charge_profile)
            / charge_profile
            / (1.0 + 0.44 * charge_profile)
            * (f32ei_teff - f32ei_teff**4)
        )
        + (
            4.95
            / (1.0 + 2.48 * charge_profile)
            * (f32ei_teff**2 - f32ei_teff**4 - 0.55 * (f32ei_teff**3 - f32ei_teff**4))
        )
        - (1.2 / (1.0 + 0.5 * charge_profile) * f32ei_teff**4)
    )

    # big_f32ee_teff + big_f32ei_teff = L32 coefficient

    # Corrections suggested by Fable, 15/05/2015
    return _beta_poloidal_sauter(
        radial_elements, number_of_elements, rmajor, bt, ne, tempe, inverse_q, rho
    ) * (big_f32ee_teff + big_f32ei_teff) + _calculate_l31_coefficient(
        radial_elements,
        number_of_elements,
        rmajor,
        bt,
        triang,
        ne,
        ni,
        tempe,
        tempi,
        inverse_q,
        rho,
        zeff,
        sqeps,
    ) * _beta_poloidal_sauter(
        radial_elements, number_of_elements, rmajor, bt, ne, tempe, inverse_q, rho
    ) / _beta_poloidal_total_sauter(
        radial_elements,
        number_of_elements,
        rmajor,
        bt,
        ne,
        ni,
        tempe,
        tempi,
        inverse_q,
        rho,
    )


@nb.jit(nopython=True, cache=True)
def _calculate_l34_alpha_31_coefficient(
    radial_elements: np.ndarray,
    number_of_elements: int,
    rmajor: float,
    bt: float,
    triang: float,
    inverse_q: np.ndarray,
    sqeps: np.ndarray,
    tempi: np.ndarray,
    tempe: np.ndarray,
    amain: float,
    zmain: float,
    ni: np.ndarray,
    ne: np.ndarray,
    rho: np.ndarray,
    zeff: np.ndarray,
) -> float:
    """
    L34, alpha and L31 coefficient before Grad(ln(Ti)) in the Sauter bootstrap scaling.

    Parameters:
    - radial_elements: np.ndarray, radial element indexes in range 2 to nr
    - number_of_elements: int, maximum value of radial_elements
    - rmajor: float, plasma major radius (m)
    - bt: float, toroidal field on axis (T)
    - triang: float, plasma triangularity
    - inverse_q: np.ndarray, inverse safety factor profile
    - sqeps: np.ndarray, square root of inverse aspect ratio profile
    - tempi: np.ndarray, ion temperature profile (keV)
    - tempe: np.ndarray, electron temperature profile (keV)
    - amain: float, atomic mass of the main ion
    - zmain: float, charge of the main ion
    - ni: np.ndarray, ion density profile (/m^3)
    - ne: np.ndarray, electron density profile (/m^3)
    - rho: np.ndarray, normalized minor radius profile
    - zeff: np.ndarray, effective charge profile

    Returns:
    - float, the the L34, alpha and L31 coefficient scaling grad(ln(Ti)) in the Sauter bootstrap current scaling.

    This function calculates the coefficient scaling grad(ln(Ti)) in the Sauter bootstrap current scaling.

    Reference:
    - O. Sauter, C. Angioni, Y. R. Lin-Liu;
      Neoclassical conductivity and bootstrap current formulas for general axisymmetric equilibria and arbitrary collisionality regime.
      Phys. Plasmas 1 July 1999; 6 (7): 2834-2839. https://doi.org/10.1063/1.873240
    - O. Sauter, C. Angioni, Y. R. Lin-Liu; Erratum:
      Neoclassical conductivity and bootstrap current formulas for general axisymmetric equilibria and arbitrary collisionality regime
      [Phys. Plasmas 6, 2834 (1999)]. Phys. Plasmas 1 December 2002; 9 (12): 5140. https://doi.org/10.1063/1.1517052
    """
    # Prevents first element being 0
    charge_profile = zeff[radial_elements - 1]

    # Calculate trapped particle fraction
    f_trapped = _trapped_particle_fraction_sauter(radial_elements, triang, sqeps)

    # Calculated electron collisionality; nu_e*
    electron_collisionality = _electron_collisionality_sauter(
        radial_elements, rmajor, zeff, inverse_q, sqeps, tempe, ne
    )

    # $f^{34}_{teff}(\nu_{e*})$, Eq.16b
    f34_teff = f_trapped / (
        (1.0 + (1.0 - 0.1 * f_trapped) * np.sqrt(electron_collisionality))
        + 0.5 * (1.0 - 0.5 * f_trapped) * electron_collisionality / charge_profile
    )

    # Eq.16a
    l34_coefficient = (
        ((1.0 + (1.4 / (charge_profile + 1.0))) * f34_teff)
        - ((1.9 / (charge_profile + 1.0)) * f34_teff**2)
        + ((0.3 / (charge_profile + 1.0)) * f34_teff**3)
        + ((0.2 / (charge_profile + 1.0)) * f34_teff**4)
    )

    # $\alpha_0$, Eq.17a
    alpha_0 = (-1.17 * (1.0 - f_trapped)) / (
        1.0 - (0.22 * f_trapped) - 0.19 * f_trapped**2
    )

    # Calculate the ion collisionality
    ion_collisionality = _ion_collisionality_sauter(
        radial_elements, rmajor, inverse_q, sqeps, tempi, amain, zmain, ni
    )

    # $\alpha(\nu_{i*})$, Eq.17b
    alpha = (
        (alpha_0 + (0.25 * (1.0 - f_trapped**2)) * np.sqrt(ion_collisionality))
        / (1.0 + (0.5 * np.sqrt(ion_collisionality)))
        + (0.315 * ion_collisionality**2 * f_trapped**6)
    ) / (1.0 + (0.15 * ion_collisionality**2 * f_trapped**6))

    # Corrections suggested by Fable, 15/05/2015
    # Below calculates the L34 * alpha + L31 coefficient
    return (
        _beta_poloidal_total_sauter(
            radial_elements,
            number_of_elements,
            rmajor,
            bt,
            ne,
            ni,
            tempe,
            tempi,
            inverse_q,
            rho,
        )
        - _beta_poloidal_sauter(
            radial_elements,
            number_of_elements,
            rmajor,
            bt,
            ne,
            tempe,
            inverse_q,
            rho,
        )
    ) * (l34_coefficient * alpha) + _calculate_l31_coefficient(
        radial_elements,
        number_of_elements,
        rmajor,
        bt,
        triang,
        ne,
        ni,
        tempe,
        tempi,
        inverse_q,
        rho,
        zeff,
        sqeps,
    ) * (
        1.0
        - _beta_poloidal_sauter(
            radial_elements,
            number_of_elements,
            rmajor,
            bt,
            ne,
            tempe,
            inverse_q,
            rho,
        )
        / _beta_poloidal_total_sauter(
            radial_elements,
            number_of_elements,
            rmajor,
            bt,
            ne,
            ni,
            tempe,
            tempi,
            inverse_q,
            rho,
        )
    )


@nb.jit(nopython=True, cache=True)
def _beta_poloidal_sauter(
    radial_elements: np.ndarray,
    nr: int,
    rmajor: float,
    bt: float,
    ne: np.ndarray,
    tempe: np.ndarray,
    inverse_q: np.ndarray,
    rho: np.ndarray,
) -> np.ndarray:
    """
    Calculate the local beta poloidal using only electron profiles for the Sauter bootstrap current scaling.

    Parameters:
    - radial_elements: np.ndarray, radial element indexes in range 1 to nr
    - nr: int, maximum value of radial_elements
    - rmajor: float, plasma major radius (m)
    - bt: float, toroidal field on axis (T)
    - ne: np.ndarray, electron density profile (/m^3)
    - tempe: np.ndarray, electron temperature profile (keV)
    - inverse_q: np.ndarray, inverse safety factor profile
    - rho: np.ndarray, normalized minor radius profile

    Returns:
    - np.ndarray, the local beta poloidal

    Reference:
    - None
    """
    return (
        np.where(
            radial_elements != nr,
            1.6e-4
            * np.pi
            * (ne[radial_elements] + ne[radial_elements - 1])
            * (tempe[radial_elements] + tempe[radial_elements - 1]),
            6.4e-4 * np.pi * ne[radial_elements - 1] * tempe[radial_elements - 1],
        )
        * (
            rmajor
            / (
                bt
                * rho[radial_elements - 1]
                * np.abs(inverse_q[radial_elements - 1] + 1.0e-4)
            )
        )
        ** 2
    )


@nb.jit(nopython=True, cache=True)
def _beta_poloidal_total_sauter(
    radial_elements: np.ndarray,
    nr: int,
    rmajor: float,
    bt: float,
    ne: np.ndarray,
    ni: np.ndarray,
    tempe: np.ndarray,
    tempi: np.ndarray,
    inverse_q: np.ndarray,
    rho: np.ndarray,
) -> np.ndarray:
    """
    Calculate the local beta poloidal including ion pressure for the Sauter bootstrap current scaling.

    Parameters:
    - radial_elements: np.ndarray, radial element indexes in range 1 to nr
    - nr: int, maximum value of radial_elements
    - rmajor: float, plasma major radius (m)
    - bt: float, toroidal field on axis (T)
    - ne: np.ndarray, electron density profile (/m^3)
    - ni: np.ndarray, ion density profile (/m^3)
    - tempe: np.ndarray, electron temperature profile (keV)
    - tempi: np.ndarray, ion temperature profile (keV)
    - inverse_q: np.ndarray, inverse safety factor profile
    - rho: np.ndarray, normalized minor radius profile

    Returns:
    - np.ndarray, the local total beta poloidal

    Reference:
    - None
    """
    return (
        np.where(
            radial_elements != nr,
            1.6e-4
            * np.pi
            * (
                (
                    (ne[radial_elements] + ne[radial_elements - 1])
                    * (tempe[radial_elements] + tempe[radial_elements - 1])
                )
                + (
                    (ni[radial_elements] + ni[radial_elements - 1])
                    * (tempi[radial_elements] + tempi[radial_elements - 1])
                )
            ),
            6.4e-4
            * np.pi
            * (
                ne[radial_elements - 1] * tempe[radial_elements - 1]
                + ni[radial_elements - 1] * tempi[radial_elements - 1]
            ),
        )
        * (
            rmajor
            / (
                bt
                * rho[radial_elements - 1]
                * np.abs(inverse_q[radial_elements - 1] + 1.0e-4)
            )
        )
        ** 2
    )


@nb.jit(nopython=True, cache=True)
def _trapped_particle_fraction_sauter(
    radial_elements: np.ndarray, triang: float, sqeps: np.ndarray, fit: int = 0
) -> np.ndarray:
    """
    Calculates the trapped particle fraction to be used in the Sauter bootstrap current scaling.

    Parameters:
    - radial_elements: list, radial element index in range 1 to nr
    - triang: float, plasma triangularity
    - sqeps: list, square root of local aspect ratio
    - fit: int, fit method (1 = ASTRA method, 2 = Equation from Sauter 2002, 3 = Equation from Sauter 2016)

    Returns:
    - list, trapped particle fraction

    This function calculates the trapped particle fraction at a given radius.

    References:
      Used in this paper:
    - O. Sauter, C. Angioni, Y. R. Lin-Liu;
      Neoclassical conductivity and bootstrap current formulas for general axisymmetric equilibria and arbitrary collisionality regime.
      Phys. Plasmas 1 July 1999; 6 (7): 2834-2839. https://doi.org/10.1063/1.873240

    - O. Sauter, R. J. Buttery, R. Felton, T. C. Hender, D. F. Howell, and contributors to the E.-J. Workprogramme,
      “Marginal-limit for neoclassical tearing modes in JET H-mode discharges,”
      Plasma Physics and Controlled Fusion, vol. 44, no. 9, pp. 1999-2019, Aug. 2002,
      doi: https://doi.org/10.1088/0741-3335/44/9/315.

    - O. Sauter, Geometric formulas for system codes including the effect of negative triangularity,
      Fusion Engineering and Design, Volume 112, 2016, Pages 633-645, ISSN 0920-3796,
      https://doi.org/10.1016/j.fusengdes.2016.04.033.

    """
    # Prevent first element from being zero
    sqeps_reduced = sqeps[radial_elements - 1]
    eps = sqeps_reduced**2

    if fit == 0:
        # ASTRA method, from Emiliano Fable, private communication
        # (Excluding h term which dominates for inverse aspect ratios < 0.5,
        # and tends to take the trapped particle fraction to 1)

        zz = 1.0 - eps
        return 1.0 - zz * np.sqrt(zz) / (1.0 + 1.46 * sqeps_reduced)

    if fit == 1:
        # Equation 4 of Sauter 2002; https://doi.org/10.1088/0741-3335/44/9/315.
        # Similar to, but not quite identical to above

        return 1.0 - (
            ((1.0 - eps) ** 2) / ((1.0 + 1.46 * sqeps_reduced) * np.sqrt(1.0 - eps**2))
        )

    if fit == 2:
        # Sauter 2016; https://doi.org/10.1016/j.fusengdes.2016.04.033.
        # Includes correction for triangularity

        epseff = 0.67 * (1.0 - 1.4 * triang * np.abs(triang)) * eps

        return 1.0 - (
            ((1.0 - epseff) / (1.0 + 2.0 * np.sqrt(epseff)))
            * (np.sqrt((1.0 - eps) / (1.0 + eps)))
        )

    raise RuntimeError(f"fit={fit} is not valid. Must be 1, 2, or 3")


class Physics:
    def __init__(self, plasma_profile, current_drive):
        self.outfile = constants.nout
        self.plasma_profile = plasma_profile
        self.current_drive = current_drive

    def physics(self):
        """
        Routine to calculate tokamak plasma physics information
        author: P J Knight, CCFE, Culham Science Centre
        None
        This routine calculates all the primary plasma physics parameters for a tokamak fusion reactor.

        References:
        - M. Kovari et al, 2014, "PROCESS": A systems code for fusion power plants - Part 1: Physics
          https://www.sciencedirect.com/science/article/pii/S0920379614005961
        - H. Zohm et al, 2013, On the Physics Guidelines for a Tokamak DEMO
          https://iopscience.iop.org/article/10.1088/0029-5515/53/7/073019
        - T. Hartmann, 2013, Development of a modular systems code to analyse the implications of physics assumptions on the design of a demonstration fusion power plant
          https://inis.iaea.org/search/search.aspx?orig_q=RN:45031642
        """

        # Calculate plasma composition
        # Issue #261 Remove old radiation model (imprad_model=0)
        self.plasma_composition()

        # Define coulomb logarithm
        # (collisions: ion-electron, electron-electron)
        physics_variables.dlamee = (
            31.0
            - (np.log(physics_variables.dene) / 2.0)
            + np.log(physics_variables.te * 1000.0)
        )
        physics_variables.dlamie = (
            31.3
            - (np.log(physics_variables.dene) / 2.0)
            + np.log(physics_variables.te * 1000.0)
        )

        # Calculate plasma current
        (
            physics_variables.alphaj,
            physics_variables.ind_plasma_internal_norm,
            physics_variables.bp,
            physics_variables.qstar,
            physics_variables.plasma_current,
        ) = self.calculate_plasma_current(
            physics_variables.alphaj,
            physics_variables.alphap,
            physics_variables.bt,
            physics_variables.eps,
            physics_variables.i_plasma_current,
            physics_variables.iprofile,
            physics_variables.kappa,
            physics_variables.kappa95,
            physics_variables.p0,
            physics_variables.len_plasma_poloidal,
            physics_variables.q0,
            physics_variables.q95,
            physics_variables.ind_plasma_internal_norm,
            physics_variables.rmajor,
            physics_variables.rminor,
            physics_variables.triang,
            physics_variables.triang95,
        )

        # Calculate density and temperature profile quantities
        # If physics_variables.ipedestal = 1 then set pedestal density to
        #   physics_variables.fgwped * Greenwald density limit
        # Note: this used to be done before plasma current
        if (physics_variables.ipedestal == 1) and (physics_variables.fgwped >= 0e0):
            physics_variables.neped = (
                physics_variables.fgwped
                * 1.0e14
                * physics_variables.plasma_current
                / (np.pi * physics_variables.rminor * physics_variables.rminor)
            )

        if (physics_variables.ipedestal == 1) and (physics_variables.fgwsep >= 0e0):
            physics_variables.nesep = (
                physics_variables.fgwsep
                * 1.0e14
                * physics_variables.plasma_current
                / (np.pi * physics_variables.rminor * physics_variables.rminor)
            )

        self.plasma_profile.run()

        # Calculate total magnetic field [T]
        physics_variables.btot = np.sqrt(
            physics_variables.bt**2 + physics_variables.bp**2
        )

        # *************************** #
        #       BETA COMPONENTS       #
        # *************************** #

        physics_variables.beta_toroidal = (
            physics_variables.beta * physics_variables.btot**2 / physics_variables.bt**2
        )

        # Calculate physics_variables.beta poloidal [-]
        physics_variables.beta_poloidal = calculate_poloidal_beta(
            physics_variables.btot, physics_variables.bp, physics_variables.beta
        )

        physics_variables.beta_thermal = (
            physics_variables.beta
            - physics_variables.beta_fast_alpha
            - physics_variables.beta_beam
        )

        physics_variables.beta_poloidal_eps = (
            physics_variables.beta_poloidal * physics_variables.eps
        )

        physics_variables.beta_thermal_poloidal = (
            physics_variables.beta_thermal
            * (physics_variables.btot / physics_variables.bp) ** 2
        )
        physics_variables.beta_thermal_toroidal = (
            physics_variables.beta_thermal
            * (physics_variables.btot / physics_variables.bt) ** 2
        )
        physics_variables.beta_norm_thermal = (
            1.0e8
            * physics_variables.beta_thermal
            * physics_variables.rminor
            * physics_variables.bt
            / physics_variables.plasma_current,
        )
        physics_variables.beta_norm_toroidal = (
            physics_variables.beta_norm_total
            * (physics_variables.btot / physics_variables.bt) ** 2
        )
        physics_variables.beta_norm_poloidal = (
            physics_variables.beta_norm_total
            * (physics_variables.btot / physics_variables.bp) ** 2
        )

        physics_variables.f_beta_alpha_beam_thermal = (
            physics_variables.beta_fast_alpha + physics_variables.beta_beam
        ) / physics_variables.beta_thermal

        # Plasma thermal energy derived from the thermal beta
        physics_variables.e_plasma_beta_thermal = (
            1.5e0
            * physics_variables.beta_thermal
            * physics_variables.btot
            * physics_variables.btot
            / (2.0e0 * constants.rmu0)
            * physics_variables.vol_plasma
        )

        # Plasma thermal energy derived from the total beta
        physics_module.e_plasma_beta = (
            1.5e0
            * physics_variables.beta
            * physics_variables.btot
            * physics_variables.btot
            / (2.0e0 * constants.rmu0)
            * physics_variables.vol_plasma
        )

        # Set PF coil ramp times
<<<<<<< HEAD
        if pulse_variables.lpulse != 1:
            if times_variables.i_t_current_ramp_up == 0:
=======
        if pulse_variables.i_pulsed_plant != 1:
            if times_variables.tohsin == 0.0e0:
>>>>>>> 6fc1dea9
                times_variables.t_current_ramp_up = (
                    physics_variables.plasma_current / 5.0e5
                )
                times_variables.t_precharge = times_variables.t_current_ramp_up
                times_variables.t_ramp_down = times_variables.t_current_ramp_up

        else:
            if times_variables.pulsetimings == 0.0e0:
                # times_variables.t_precharge is input
                times_variables.t_current_ramp_up = (
                    physics_variables.plasma_current / 1.0e5
                )
                times_variables.t_ramp_down = times_variables.t_current_ramp_up

            else:
                # times_variables.t_current_ramp_up is set either in INITIAL or INPUT, or by being
                # iterated using limit equation 41.
                times_variables.t_precharge = max(
                    times_variables.t_precharge, times_variables.t_current_ramp_up
                )
                # t_ramp_down = max(t_ramp_down,t_current_ramp_up)
                times_variables.t_ramp_down = times_variables.t_current_ramp_up

        # Reset second times_variables.t_burn value (times_variables.t_burn_0).
        # This is used to ensure that the burn time is used consistently;
        # see convergence loop in fcnvmc1, evaluators.f90
        times_variables.t_burn_0 = times_variables.t_burn

        # Pulse and down times : The reactor is assumed to be 'down'
        # at all times outside of the plasma current flat-top period.
        # The pulse length is the duration of non-zero plasma current
        times_variables.t_pulse_repetition = (
            times_variables.t_current_ramp_up
            + times_variables.t_fusion_ramp
            + times_variables.t_burn
            + times_variables.t_ramp_down
        )
        times_variables.tdown = (
            times_variables.t_precharge
            + times_variables.t_current_ramp_up
            + times_variables.t_ramp_down
            + times_variables.t_between_pulse
        )

        # Total cycle time
        times_variables.t_cycle = (
            times_variables.t_precharge
            + times_variables.t_current_ramp_up
            + times_variables.t_fusion_ramp
            + times_variables.t_burn
            + times_variables.t_ramp_down
            + times_variables.t_between_pulse
        )

        # ***************************** #
        #      DIAMAGNETIC CURRENT      #
        # ***************************** #

        # Hender scaling for diamagnetic current at tight physics_variables.aspect ratio
        current_drive_variables.diacf_hender = diamagnetic_fraction_hender(
            physics_variables.beta
        )

        # SCENE scaling for diamagnetic current
        current_drive_variables.diacf_scene = diamagnetic_fraction_scene(
            physics_variables.beta, physics_variables.q95, physics_variables.q0
        )

        if physics_variables.i_diamagnetic_current == 1:
            current_drive_variables.diamagnetic_current_fraction = (
                current_drive_variables.diacf_hender
            )
        elif physics_variables.i_diamagnetic_current == 2:
            current_drive_variables.diamagnetic_current_fraction = (
                current_drive_variables.diacf_scene
            )

        # ***************************** #
        #    PFIRSCH-SCHLÜTER CURRENT   #
        # ***************************** #

        # Pfirsch-Schlüter scaling for diamagnetic current
        current_drive_variables.pscf_scene = ps_fraction_scene(physics_variables.beta)

        if physics_variables.i_pfirsch_schluter_current == 1:
            current_drive_variables.ps_current_fraction = (
                current_drive_variables.pscf_scene
            )

        # ***************************** #
        #       BOOTSTRAP CURRENT       #
        # ***************************** #

        # Calculate bootstrap current fraction using various models
        current_drive_variables.bscf_iter89 = (
            current_drive_variables.cboot
            * self.bootstrap_fraction_iter89(
                physics_variables.aspect,
                physics_variables.beta,
                physics_variables.btot,
                physics_variables.plasma_current,
                physics_variables.q95,
                physics_variables.q0,
                physics_variables.rmajor,
                physics_variables.vol_plasma,
            )
        )

        current_drive_variables.bscf_nevins = (
            current_drive_variables.cboot
            * self.bootstrap_fraction_nevins(
                physics_variables.alphan,
                physics_variables.alphat,
                physics_variables.beta_toroidal,
                physics_variables.bt,
                physics_variables.dene,
                physics_variables.plasma_current,
                physics_variables.q95,
                physics_variables.q0,
                physics_variables.rmajor,
                physics_variables.rminor,
                physics_variables.te,
                physics_variables.zeff,
            )
        )

        # Wilson scaling uses thermal poloidal beta, not total
        betpth = (
            physics_variables.beta
            - physics_variables.beta_fast_alpha
            - physics_variables.beta_beam
        ) * (physics_variables.btot / physics_variables.bp) ** 2
        current_drive_variables.bscf_wilson = (
            current_drive_variables.cboot
            * self.bootstrap_fraction_wilson(
                physics_variables.alphaj,
                physics_variables.alphap,
                physics_variables.alphat,
                betpth,
                physics_variables.q0,
                physics_variables.q95,
                physics_variables.rmajor,
                physics_variables.rminor,
            )
        )

        current_drive_variables.bscf_sauter = (
            current_drive_variables.cboot
            * self.bootstrap_fraction_sauter(self.plasma_profile)
        )

        current_drive_variables.bscf_sakai = (
            current_drive_variables.cboot
            * self.bootstrap_fraction_sakai(
                beta_poloidal=physics_variables.beta_poloidal,
                q95=physics_variables.q95,
                q0=physics_variables.q0,
                alphan=physics_variables.alphan,
                alphat=physics_variables.alphat,
                eps=physics_variables.eps,
                ind_plasma_internal_norm=physics_variables.ind_plasma_internal_norm,
            )
        )

        current_drive_variables.bscf_aries = (
            current_drive_variables.cboot
            * self.bootstrap_fraction_aries(
                beta_poloidal=physics_variables.beta_poloidal,
                ind_plasma_internal_norm=physics_variables.ind_plasma_internal_norm,
                core_density=physics_variables.ne0,
                average_density=physics_variables.dene,
                inverse_aspect=physics_variables.eps,
            )
        )

        current_drive_variables.bscf_andrade = (
            current_drive_variables.cboot
            * self.bootstrap_fraction_andrade(
                beta_poloidal=physics_variables.beta_poloidal,
                core_pressure=physics_variables.p0,
                average_pressure=physics_variables.vol_avg_pressure,
                inverse_aspect=physics_variables.eps,
            )
        )
        current_drive_variables.bscf_hoang = (
            current_drive_variables.cboot
            * self.bootstrap_fraction_hoang(
                beta_poloidal=physics_variables.beta_poloidal,
                pressure_index=physics_variables.alphap,
                current_index=physics_variables.alphaj,
                inverse_aspect=physics_variables.eps,
            )
        )
        current_drive_variables.bscf_wong = (
            current_drive_variables.cboot
            * self.bootstrap_fraction_wong(
                beta_poloidal=physics_variables.beta_poloidal,
                density_index=physics_variables.alphan,
                temperature_index=physics_variables.alphat,
                inverse_aspect=physics_variables.eps,
                elongation=physics_variables.kappa,
            )
        )
        current_drive_variables.bscf_gi_I = (
            current_drive_variables.cboot
            * self.bootstrap_fraction_gi_I(
                beta_poloidal=physics_variables.beta_poloidal,
                pressure_index=physics_variables.alphap,
                temperature_index=physics_variables.alphat,
                inverse_aspect=physics_variables.eps,
                effective_charge=physics_variables.zeff,
                q95=physics_variables.q95,
                q0=physics_variables.q0,
            )
        )

        current_drive_variables.bscf_gi_II = (
            current_drive_variables.cboot
            * self.bootstrap_fraction_gi_II(
                beta_poloidal=physics_variables.beta_poloidal,
                pressure_index=physics_variables.alphap,
                temperature_index=physics_variables.alphat,
                inverse_aspect=physics_variables.eps,
                effective_charge=physics_variables.zeff,
            )
        )

        if current_drive_variables.bootstrap_current_fraction_max < 0.0e0:
            current_drive_variables.bootstrap_current_fraction = abs(
                current_drive_variables.bootstrap_current_fraction_max
            )
            current_drive_variables.plasma_current_internal_fraction = (
                current_drive_variables.bootstrap_current_fraction
            )
        else:
            if physics_variables.i_bootstrap_current == 1:
                current_drive_variables.bootstrap_current_fraction = (
                    current_drive_variables.bscf_iter89
                )
            elif physics_variables.i_bootstrap_current == 2:
                current_drive_variables.bootstrap_current_fraction = (
                    current_drive_variables.bscf_nevins
                )
            elif physics_variables.i_bootstrap_current == 3:
                current_drive_variables.bootstrap_current_fraction = (
                    current_drive_variables.bscf_wilson
                )
            elif physics_variables.i_bootstrap_current == 4:
                current_drive_variables.bootstrap_current_fraction = (
                    current_drive_variables.bscf_sauter
                )
            elif physics_variables.i_bootstrap_current == 5:
                # Sakai states that the ACCOME dataset used has the toridal diamagnetic current included in the bootstrap current
                # So the diamagnetic current calculation should be turned off when using, (i_diamagnetic_current = 0).
                current_drive_variables.bootstrap_current_fraction = (
                    current_drive_variables.bscf_sakai
                )
            elif physics_variables.i_bootstrap_current == 6:
                current_drive_variables.bootstrap_current_fraction = (
                    current_drive_variables.bscf_aries
                )
            elif physics_variables.i_bootstrap_current == 7:
                current_drive_variables.bootstrap_current_fraction = (
                    current_drive_variables.bscf_andrade
                )
            elif physics_variables.i_bootstrap_current == 8:
                current_drive_variables.bootstrap_current_fraction = (
                    current_drive_variables.bscf_hoang
                )
            elif physics_variables.i_bootstrap_current == 9:
                current_drive_variables.bootstrap_current_fraction = (
                    current_drive_variables.bscf_wong
                )
            elif physics_variables.i_bootstrap_current == 10:
                current_drive_variables.bootstrap_current_fraction = (
                    current_drive_variables.bscf_gi_I
                )
            elif physics_variables.i_bootstrap_current == 11:
                current_drive_variables.bootstrap_current_fraction = (
                    current_drive_variables.bscf_gi_II
                )
            else:
                error_handling.idiags[0] = physics_variables.i_bootstrap_current
                error_handling.report_error(75)

            physics_module.err242 = 0
            if (
                current_drive_variables.bootstrap_current_fraction
                > current_drive_variables.bootstrap_current_fraction_max
            ):
                current_drive_variables.bootstrap_current_fraction = min(
                    current_drive_variables.bootstrap_current_fraction,
                    current_drive_variables.bootstrap_current_fraction_max,
                )
                physics_module.err242 = 1

            current_drive_variables.plasma_current_internal_fraction = (
                current_drive_variables.bootstrap_current_fraction
                + current_drive_variables.diamagnetic_current_fraction
                + current_drive_variables.ps_current_fraction
            )

        # Plasma driven current fraction (Bootstrap + Diamagnetic
        # + Pfirsch-Schlüter) constrained to be less than
        # or equal to the total fraction of the plasma current
        # produced by non-inductive means (which also includes
        # the current drive proportion)
        physics_module.err243 = 0
        if (
            current_drive_variables.plasma_current_internal_fraction
            > physics_variables.fvsbrnni
        ):
            current_drive_variables.plasma_current_internal_fraction = min(
                current_drive_variables.plasma_current_internal_fraction,
                physics_variables.fvsbrnni,
            )
            physics_module.err243 = 1

        # Fraction of plasma current produced by inductive means
        physics_variables.inductive_current_fraction = max(
            1.0e-10, (1.0e0 - physics_variables.fvsbrnni)
        )
        #  Fraction of plasma current produced by auxiliary current drive
        physics_variables.aux_current_fraction = (
            physics_variables.fvsbrnni
            - current_drive_variables.plasma_current_internal_fraction
        )

        # Auxiliary current drive power calculations

        if current_drive_variables.irfcd != 0:
            self.current_drive.cudriv(False)

        # ***************************** #
        #        FUSION REACTIONS       #
        # ***************************** #

        # Calculate fusion power + components

        fusion_reactions = physics_funcs.FusionReactionRate(self.plasma_profile)
        fusion_reactions.deuterium_branching(physics_variables.ti)
        fusion_reactions.calculate_fusion_rates()
        fusion_reactions.set_physics_variables()

        # This neglects the power from the beam
        physics_variables.dt_power_plasma = (
            physics_module.dt_power_density_plasma * physics_variables.vol_plasma
        )
        physics_variables.dhe3_power = (
            physics_module.dhe3_power_density * physics_variables.vol_plasma
        )
        physics_variables.dd_power = (
            physics_module.dd_power_density * physics_variables.vol_plasma
        )

        # Calculate neutral beam slowing down effects
        # If ignited, then ignore beam fusion effects

        if (current_drive_variables.beam_current != 0.0e0) and (
            physics_variables.ignite == 0
        ):
            (
                physics_variables.beta_beam,
                physics_variables.beam_density_out,
                physics_variables.alpha_power_beams,
            ) = physics_funcs.beam_fusion(
                physics_variables.beamfus0,
                physics_variables.betbm0,
                physics_variables.bp,
                physics_variables.bt,
                current_drive_variables.beam_current,
                physics_variables.dene,
                physics_variables.nd_fuel_ions,
                physics_variables.dlamie,
                current_drive_variables.beam_energy,
                physics_variables.f_deuterium,
                physics_variables.f_tritium,
                current_drive_variables.f_tritium_beam,
                physics_module.sigmav_dt_average,
                physics_variables.ten,
                physics_variables.tin,
                physics_variables.vol_plasma,
                physics_variables.zeffai,
            )
            physics_variables.fusion_rate_density_total = (
                physics_variables.fusion_rate_density_plasma
                + 1.0e6
                * physics_variables.alpha_power_beams
                / (constants.dt_alpha_energy)
                / physics_variables.vol_plasma
            )
            physics_variables.alpha_rate_density_total = (
                physics_variables.alpha_rate_density_plasma
                + 1.0e6
                * physics_variables.alpha_power_beams
                / (constants.dt_alpha_energy)
                / physics_variables.vol_plasma
            )
            physics_variables.dt_power_total = (
                physics_variables.dt_power_plasma
                + 5.0e0 * physics_variables.alpha_power_beams
            )
        else:
            # If no beams present then the total alpha rates and power are the same as the plasma values
            physics_variables.fusion_rate_density_total = (
                physics_variables.fusion_rate_density_plasma
            )
            physics_variables.alpha_rate_density_total = (
                physics_variables.alpha_rate_density_plasma
            )
            physics_variables.dt_power_total = physics_variables.dt_power_plasma

        # Create some derived values and add beam contribution to fusion power
        (
            physics_variables.neutron_power_density_total,
            physics_variables.alpha_power_plasma,
            physics_variables.alpha_power_total,
            physics_variables.neutron_power_plasma,
            physics_variables.neutron_power_total,
            physics_variables.non_alpha_charged_power,
            physics_variables.alpha_power_density_total,
            physics_variables.alpha_power_electron_density,
            physics_variables.alpha_power_ions_density,
            physics_variables.charged_particle_power,
            physics_variables.fusion_power,
        ) = physics_funcs.set_fusion_powers(
            physics_variables.f_alpha_electron,
            physics_variables.f_alpha_ion,
            physics_variables.alpha_power_beams,
            physics_variables.charged_power_density,
            physics_variables.neutron_power_density_plasma,
            physics_variables.vol_plasma,
            physics_variables.alpha_power_density_plasma,
        )

        physics_variables.beta_fast_alpha = physics_funcs.fast_alpha_beta(
            physics_variables.bp,
            physics_variables.bt,
            physics_variables.dene,
            physics_variables.nd_fuel_ions,
            physics_variables.nd_ions_total,
            physics_variables.ten,
            physics_variables.tin,
            physics_variables.alpha_power_density_total,
            physics_variables.alpha_power_density_plasma,
            physics_variables.i_beta_fast_alpha,
        )

        # Nominal mean neutron wall load on entire first wall area including divertor and beam holes
        # Note that 'a_fw_total' excludes these, so they have been added back in.
        if physics_variables.iwalld == 1:
            physics_variables.wallmw = (
                physics_variables.ffwal
                * physics_variables.neutron_power_total
                / physics_variables.a_plasma_surface
            )
        else:
            if physics_variables.idivrt == 2:
                # Double null configuration
                physics_variables.wallmw = (
                    (1.0e0 - fwbs_variables.fhcd - 2.0e0 * fwbs_variables.fdiv)
                    * physics_variables.neutron_power_total
                    / build_variables.a_fw_total
                )
            else:
                # Single null Configuration
                physics_variables.wallmw = (
                    (1.0e0 - fwbs_variables.fhcd - fwbs_variables.fdiv)
                    * physics_variables.neutron_power_total
                    / build_variables.a_fw_total
                )

        # Calculate ion/electron equilibration power

        physics_variables.piepv = rether(
            physics_variables.alphan,
            physics_variables.alphat,
            physics_variables.dene,
            physics_variables.dlamie,
            physics_variables.te,
            physics_variables.ti,
            physics_variables.zeffai,
        )

        # Calculate radiation power

        radpwrdata = physics_funcs.calculate_radiation_powers(self.plasma_profile)
        physics_variables.pden_plasma_sync_mw = radpwrdata.pden_plasma_sync_mw
        physics_variables.pcoreradpv = radpwrdata.pcoreradpv
        physics_variables.pedgeradpv = radpwrdata.pedgeradpv
        physics_variables.pden_plasma_rad_mw = radpwrdata.pden_plasma_rad_mw

        physics_variables.p_plasma_inner_rad_mw = (
            physics_variables.pcoreradpv * physics_variables.vol_plasma
        )
        physics_variables.p_plasma_outer_rad_mw = (
            physics_variables.pedgeradpv * physics_variables.vol_plasma
        )
        physics_variables.p_plasma_rad_mw = (
            physics_variables.pden_plasma_rad_mw * physics_variables.vol_plasma
        )

        # Calculate ohmic power
        (
            physics_variables.pden_plasma_ohmic_mw,
            physics_variables.p_plasma_ohmic_mw,
            physics_variables.f_res_plasma_neo,
            physics_variables.res_plasma,
        ) = self.plasma_ohmic_heating(
            physics_variables.inductive_current_fraction,
            physics_variables.kappa95,
            physics_variables.plasma_current,
            physics_variables.rmajor,
            physics_variables.rminor,
            physics_variables.ten,
            physics_variables.vol_plasma,
            physics_variables.zeff,
        )

        # Calculate L- to H-mode power threshold for different scalings
        physics_variables.l_h_threshold_powers = l_h_threshold_power(
            physics_variables.dnla,
            physics_variables.bt,
            physics_variables.rmajor,
            physics_variables.rminor,
            physics_variables.kappa,
            physics_variables.a_plasma_surface,
            physics_variables.m_ions_total_amu,
            physics_variables.aspect,
            physics_variables.plasma_current,
        )

        # Enforced L-H power threshold value (if constraint 15 is turned on)
        physics_variables.p_l_h_threshold_mw = physics_variables.l_h_threshold_powers[
            physics_variables.i_l_h_threshold - 1
        ]

        # Power transported to the divertor by charged particles,
        # i.e. excludes neutrons and radiation, and also NBI orbit loss power,
        # which is assumed to be absorbed by the first wall
        pinj = current_drive_variables.pinjmw if physics_variables.ignite == 0 else 0.0

        physics_variables.pdivt = (
            physics_variables.f_alpha_plasma * physics_variables.alpha_power_total
            + physics_variables.non_alpha_charged_power
            + pinj
            + physics_variables.p_plasma_ohmic_mw
            - physics_variables.p_plasma_rad_mw
        )

        # The following line is unphysical, but prevents -ve sqrt argument
        # Should be obsolete if constraint eqn 17 is turned on
        physics_variables.pdivt = max(0.001e0, physics_variables.pdivt)

        # if double null configuration share the power
        # over the upper and lower divertor, where physics_variables.ftar gives
        # the factor of power conducted to the lower divertor
        if physics_variables.idivrt == 2:
            physics_variables.pdivl = physics_variables.ftar * physics_variables.pdivt
            physics_variables.pdivu = (
                1.0e0 - physics_variables.ftar
            ) * physics_variables.pdivt
            physics_variables.pdivmax = max(
                physics_variables.pdivl, physics_variables.pdivu
            )

        # Resistive diffusion time = current penetration time ~ mu0.a^2/resistivity
        physics_variables.t_plasma_res_diffusion = res_diff_time(
            physics_variables.rmajor,
            physics_variables.res_plasma,
            physics_variables.kappa95,
        )

        # Power transported to the first wall by escaped alpha particles
        physics_variables.palpfwmw = physics_variables.alpha_power_total * (
            1.0e0 - physics_variables.f_alpha_plasma
        )

        # Density limit
        (
            physics_variables.dlimit,
            physics_variables.dnelimt,
        ) = self.calculate_density_limit(
            physics_variables.bt,
            physics_variables.i_density_limit,
            physics_variables.pdivt,
            current_drive_variables.pinjmw,
            physics_variables.plasma_current,
            divertor_variables.prn1,
            physics_variables.qstar,
            physics_variables.q95,
            physics_variables.rmajor,
            physics_variables.rminor,
            physics_variables.a_plasma_surface,
            physics_variables.zeff,
        )

        # Calculate transport losses and energy confinement time using the
        # chosen scaling law
        (
            physics_variables.pden_electron_transport_loss_mw,
            physics_variables.pden_ion_transport_loss_mw,
            physics_variables.t_electron_energy_confinement,
            physics_variables.t_energy_confinement,
            physics_variables.t_ion_energy_confinement,
            physics_variables.p_plasma_loss_mw,
        ) = self.calculate_confinement_time(
            physics_variables.m_fuel_amu,
            physics_variables.alpha_power_total,
            physics_variables.aspect,
            physics_variables.bt,
            physics_variables.nd_ions_total,
            physics_variables.dene,
            physics_variables.dnla,
            physics_variables.eps,
            physics_variables.hfact,
            physics_variables.i_confinement_time,
            physics_variables.ignite,
            physics_variables.kappa,
            physics_variables.kappa95,
            physics_variables.non_alpha_charged_power,
            current_drive_variables.pinjmw,
            physics_variables.plasma_current,
            physics_variables.pcoreradpv,
            physics_variables.rmajor,
            physics_variables.rminor,
            physics_variables.ten,
            physics_variables.tin,
            physics_variables.q95,
            physics_variables.qstar,
            physics_variables.vol_plasma,
            physics_variables.zeff,
        )

        # Total transport power from scaling law (MW)
        physics_variables.p_electron_transport_loss_mw = (
            physics_variables.pden_electron_transport_loss_mw
            * physics_variables.vol_plasma
        )
        physics_variables.p_ion_transport_loss_mw = (
            physics_variables.pden_ion_transport_loss_mw * physics_variables.vol_plasma
        )

        # Calculate Volt-second requirements
        (
            physics_variables.vs_plasma_internal,
            physics_variables.ind_plasma,
            physics_variables.vs_plasma_burn_required,
            physics_variables.vs_plasma_ind_ramp,
            physics_variables.vs_plasma_res_ramp,
            physics_variables.vs_plasma_total_required,
            physics_variables.v_plasma_loop_burn,
        ) = calculate_volt_second_requirements(
            physics_variables.csawth,
            physics_variables.eps,
            physics_variables.inductive_current_fraction,
            physics_variables.ejima_coeff,
            physics_variables.kappa,
            physics_variables.rmajor,
            physics_variables.res_plasma,
            physics_variables.plasma_current,
            times_variables.t_fusion_ramp,
            times_variables.t_burn,
            physics_variables.ind_plasma_internal_norm,
        )

        # Calculate auxiliary physics related information
        sbar = 1.0e0
        (
            physics_variables.burnup,
            physics_variables.ntau,
            physics_variables.nTtau,
            physics_variables.figmer,
            physics_module.fusrat,
            physics_variables.qfuel,
            physics_variables.rndfuel,
            physics_variables.t_alpha_confinement,
            physics_variables.f_alpha_energy_confinement,
        ) = self.phyaux(
            physics_variables.aspect,
            physics_variables.dene,
            physics_variables.te,
            physics_variables.nd_fuel_ions,
            physics_variables.fusion_rate_density_total,
            physics_variables.alpha_rate_density_total,
            physics_variables.plasma_current,
            sbar,
            physics_variables.nd_alphas,
            physics_variables.t_energy_confinement,
            physics_variables.vol_plasma,
        )

        # Total transport power from scaling law (MW)
        physics_variables.pscalingmw = (
            physics_variables.p_electron_transport_loss_mw
            + physics_variables.p_ion_transport_loss_mw
        )

        # Calculate physics_variables.beta limit

        if physics_variables.iprofile == 1:
            # T. T. S et al., “Profile Optimization and High Beta Discharges and Stability of High Elongation Plasmas in the DIII-D Tokamak,”
            # Osti.gov, Oct. 1990. https://www.osti.gov/biblio/6194284 (accessed Dec. 19, 2024).

            physics_variables.beta_norm_max = (
                4.0e0 * physics_variables.ind_plasma_internal_norm
            )

        if physics_variables.iprofile == 2:
            # Original scaling law
            physics_variables.beta_norm_max = 2.7e0 * (
                1.0e0 + 5.0e0 * physics_variables.eps**3.5e0
            )

        if physics_variables.iprofile == 3 or physics_variables.iprofile == 5:
            # J. E. Menard et al., “Fusion nuclear science facilities and pilot plants based on the spherical tokamak,”
            # Nuclear Fusion, vol. 56, no. 10, p. 106023, Aug. 2016,
            # doi: https://doi.org/10.1088/0029-5515/56/10/106023.

            physics_variables.beta_norm_max = (
                3.12e0 + 3.5e0 * physics_variables.eps**1.7e0
            )

        if physics_variables.iprofile == 6:
            # Method used for STEP plasma scoping
            # E. Tholerus et al., “Flat-top plasma operational space of the STEP power plant,”
            # Nuclear Fusion, Aug. 2024, doi: https://doi.org/10.1088/1741-4326/ad6ea2.

            # Pressure peaking factor (Fp) is defined as the ratio of the peak pressure to the average pressure
            fp = physics_variables.p0 / physics_variables.vol_avg_pressure

            physics_variables.beta_norm_max = 3.7e0 + (
                (physics_variables.c_beta / fp) * (12.5e0 - 3.5e0 * fp)
            )

        # calculate_beta_limit() returns the beta_max for beta
        physics_variables.beta_max = calculate_beta_limit(
            physics_variables.bt,
            physics_variables.beta_norm_max,
            physics_variables.plasma_current,
            physics_variables.rminor,
        )

        # MDK
        # Nominal mean photon wall load on entire first wall area including divertor and beam holes
        # Note that 'a_fw_total' excludes these, so they have been added back in.
        if physics_variables.iwalld == 1:
            physics_variables.pflux_fw_rad_mw = (
                physics_variables.ffwal
                * physics_variables.p_plasma_rad_mw
                / physics_variables.a_plasma_surface
            )
        else:
            if physics_variables.idivrt == 2:
                # Double Null configuration in - including SoL radiation
                physics_variables.pflux_fw_rad_mw = (
                    1.0e0 - fwbs_variables.fhcd - 2.0e0 * fwbs_variables.fdiv
                ) * physics_variables.p_plasma_rad_mw / build_variables.a_fw_total + (
                    1.0e0 - fwbs_variables.fhcd - 2.0e0 * fwbs_variables.fdiv
                ) * physics_variables.rad_fraction_sol * physics_variables.pdivt / (
                    build_variables.a_fw_total
                )
            else:
                # Single null configuration - including SoL radaition
                physics_variables.pflux_fw_rad_mw = (
                    (1.0e0 - fwbs_variables.fhcd - fwbs_variables.fdiv)
                    * physics_variables.p_plasma_rad_mw
                    / build_variables.a_fw_total
                    + (1.0e0 - fwbs_variables.fhcd - fwbs_variables.fdiv)
                    * physics_variables.rad_fraction_sol
                    * physics_variables.pdivt
                    / build_variables.a_fw_total
                )

        constraint_variables.pflux_fw_rad_max_mw = (
            physics_variables.pflux_fw_rad_mw * constraint_variables.f_fw_rad_max
        )

        # Calculate the target imbalances
        # find the total power into the targets
        physics_module.ptarmw = physics_variables.pdivt * (
            1.0e0 - physics_variables.rad_fraction_sol
        )
        # use physics_variables.ftar to find deltarsep
        # Parameters taken from double null machine
        # D. Brunner et al
        physics_module.lambdaio = 1.57e-3

        # Issue #1559 Infinities in physics_module.drsep when running single null in a double null machine
        # C W Ashe
        if physics_variables.ftar < 4.5e-5:
            physics_module.drsep = 1.5e-2
        elif physics_variables.ftar > (1.0e0 - 4.5e-5):
            physics_module.drsep = -1.5e-2
        else:
            physics_module.drsep = (
                -2.0e0 * 1.5e-3 * math.atanh(2.0e0 * (physics_variables.ftar - 0.5e0))
            )
        # Model Taken from D3-D paper for conventional divertor
        # Journal of Nuclear Materials
        # Volumes 290-293, March 2001, Pages 935-939
        # Find the innner and outer lower target imbalance

        physics_module.fio = 0.16e0 + (0.16e0 - 0.41e0) * (
            1.0e0
            - (
                2.0e0
                / (
                    1.0e0
                    + np.exp(-((physics_module.drsep / physics_module.lambdaio) ** 2))
                )
            )
        )
        if physics_variables.idivrt == 2:
            # Double Null configuration
            # Find all the power fractions accross the targets
            # Taken from D3-D conventional divertor design
            physics_module.fli = physics_variables.ftar * physics_module.fio
            physics_module.flo = physics_variables.ftar * (1.0e0 - physics_module.fio)
            physics_module.fui = (1.0e0 - physics_variables.ftar) * physics_module.fio
            physics_module.fuo = (1.0e0 - physics_variables.ftar) * (
                1.0e0 - physics_module.fio
            )
            # power into each target
            physics_module.plimw = physics_module.fli * physics_module.ptarmw
            physics_module.plomw = physics_module.flo * physics_module.ptarmw
            physics_module.puimw = physics_module.fui * physics_module.ptarmw
            physics_module.puomw = physics_module.fuo * physics_module.ptarmw
        else:
            # Single null configuration
            physics_module.fli = physics_module.fio
            physics_module.flo = 1.0e0 - physics_module.fio
            # power into each target
            physics_module.plimw = physics_module.fli * physics_module.ptarmw
            physics_module.plomw = physics_module.flo * physics_module.ptarmw

        # Calculate some derived quantities that may not have been defined earlier
        physics_module.total_loss_power = 1e6 * (
            physics_variables.f_alpha_plasma * physics_variables.alpha_power_total
            + physics_variables.non_alpha_charged_power
            + physics_variables.p_plasma_ohmic_mw
            + current_drive_variables.pinjmw
        )
        physics_module.rad_fraction_lcfs = (
            1.0e6 * physics_variables.p_plasma_rad_mw / physics_module.total_loss_power
        )
        physics_variables.rad_fraction_total = (
            physics_module.rad_fraction_lcfs
            + (1.0e0 - physics_module.rad_fraction_lcfs)
            * physics_variables.rad_fraction_sol
        )
        physics_variables.pradsolmw = (
            physics_variables.rad_fraction_sol * physics_variables.pdivt
        )

        if any(numerics.icc == 78):
            po.write(
                self.outfile,
                (
                    f"reinke t and fz, physics = {physics_variables.tesep} , {reinke_variables.fzmin}"
                ),
            )
            # fsep = physics_variables.nesep / physics_variables.dene
            fgw = physics_variables.dlimit(7) / physics_variables.dene
            # calculate separatrix temperature, if Reinke criterion is used
            physics_variables.tesep = reinke_module.reinke_tsep(
                physics_variables.bt,
                constraint_variables.fl_h_threshold,
                physics_variables.q95,
                physics_variables.rmajor,
                physics_variables.eps,
                fgw,
                physics_variables.kappa,
                reinke_variables.lhat,
            )

            if reinke_variables.fzmin >= 1.0e0:
                error_handling.report_error(217)

            po.write(
                self.outfile,
                (
                    f" 'fzactual, frac, reinke_variables.impvardiv = {reinke_variables.fzactual},"
                    f" {impurity_radiation_module.impurity_arr_frac(reinke_variables.impvardiv)},"
                    f" {reinke_variables.impvardiv}"
                ),
            )

    @staticmethod
    def calculate_density_limit(
        bt: float,
        i_density_limit: int,
        pdivt: float,
        pinjmw: float,
        plasma_current: float,
        prn1: float,
        qcyl: float,
        q95: float,
        rmajor: float,
        rminor: float,
        a_plasma_surface: float,
        zeff: float,
    ) -> tuple[np.ndarray, float]:
        """
        Calculate the density limit using various models.

        Args:
            bt (float): Toroidal field on axis (T).
            i_density_limit (int): Switch denoting which formula to enforce.
            pdivt (float): Power flowing to the edge plasma via charged particles (MW).
            pinjmw (float): Power injected into the plasma (MW).
            plasma_current (float): Plasma current (A).
            prn1 (float): Edge density / average plasma density.
            qcyl (float): Equivalent cylindrical safety factor (qstar).
            q95 (float): Safety factor at 95% surface.
            rmajor (float): Plasma major radius (m).
            rminor (float): Plasma minor radius (m).
            a_plasma_surface (float): Plasma surface area (m^2).
            zeff (float): Plasma effective charge.

        Returns:
            Tuple[np.ndarray, float]: A tuple containing:
                - dlimit (np.ndarray): Average plasma density limit using seven different models (m^-3).
                - dnelimt (float): Enforced average plasma density limit (m^-3).

        Raises:
            ValueError: If i_density_limit is not between 1 and 7.

        Notes:
            This routine calculates several different formulae for the density limit and enforces the one chosen by the user.
            For i_density_limit = 1-5, 8, we scale the sepatrix density limit output by the ratio of the separatrix to volume averaged density

        References:
            - AEA FUS 172: Physics Assessment for the European Reactor Study

            - N.A. Uckan and ITER Physics Group, 'ITER Physics Design Guidelines: 1989

            - M. Bernert et al., “The H-mode density limit in the full tungsten ASDEX Upgrade tokamak,”
              vol. 57, no. 1, pp. 014038-014038, Nov. 2014, doi: https://doi.org/10.1088/0741-3335/57/1/014038. ‌
        """

        if i_density_limit < 1 or i_density_limit > 7:
            error_handling.idiags[0] = i_density_limit
            error_handling.report_error(79)

        dlimit = np.empty((8,))

        # Power per unit area crossing the plasma edge
        # (excludes radiation and neutrons)

        p_perp = pdivt / a_plasma_surface

        # Old ASDEX density limit formula
        # This applies to the density at the plasma edge, so must be scaled
        # to give the density limit applying to the average plasma density.

        dlimit[0] = (1.54e20 * p_perp**0.43 * bt**0.31 / (q95 * rmajor) ** 0.45) / prn1

        # Borrass density limit model for ITER (I)
        # This applies to the density at the plasma edge, so must be scaled
        # to give the density limit applying to the average plasma density.
        # Borrass et al, ITER-TN-PH-9-6 (1989)

        dlimit[1] = (1.8e20 * p_perp**0.53 * bt**0.31 / (q95 * rmajor) ** 0.22) / prn1

        # Borrass density limit model for ITER (II)
        # This applies to the density at the plasma edge, so must be scaled
        # to give the density limit applying to the average plasma density.
        # This formula is (almost) identical to that in the original routine
        # denlim (now deleted).

        dlimit[2] = (0.5e20 * p_perp**0.57 * bt**0.31 / (q95 * rmajor) ** 0.09) / prn1

        # JET edge radiation density limit model
        # This applies to the density at the plasma edge, so must be scaled
        # to give the density limit applying to the average plasma density.
        # qcyl=qstar here, but literature is not clear.

        denom = (zeff - 1.0) * (1.0 - 4.0 / (3.0 * qcyl))
        if denom <= 0.0:
            if i_density_limit == 4:
                error_handling.fdiags[0] = denom
                error_handling.fdiags[1] = qcyl
                error_handling.report_error(80)
                i_density_limit = 5

            dlimit[3] = 0.0
        else:
            dlimit[3] = (1.0e20 * np.sqrt(pinjmw / denom)) / prn1

        # JET simplified density limit model
        # This applies to the density at the plasma edge, so must be scaled
        # to give the density limit applying to the average plasma density.

        dlimit[4] = (0.237e20 * bt * np.sqrt(pdivt) / rmajor) / prn1

        # Hugill-Murakami M.q limit
        # qcyl=qstar here, which is okay according to the literature

        dlimit[5] = 3.0e20 * bt / (rmajor * qcyl)

        # Greenwald limit

        dlimit[6] = 1.0e14 * plasma_current / (np.pi * rminor * rminor)

        dlimit[7] = (
            1.0e20
            * 0.506
            * (pinjmw**0.396 * (plasma_current / 1.0e6) ** 0.265)
            / (q95**0.323)
        ) / prn1

        # Enforce the chosen density limit

        return dlimit, dlimit[i_density_limit - 1]

    @staticmethod
    def plasma_composition() -> None:
        """
        Calculates various plasma component fractional makeups.

        Author: P J Knight, CCFE, Culham Science Centre

        This subroutine determines the various plasma component fractional makeups.
        It is the replacement for the original routine betcom(), and is used in conjunction
        with the new impurity radiation model.

        This function performs the following calculations:
        - Determines the alpha ash portion.
        - Calculates the proton density.
        - Calculates the beam hot ion component.
        - Sums the ion densities for all impurity ions with charge greater than helium.
        - Ensures charge neutrality by adjusting the fuel portion.
        - Calculates the total ion density.
        - Sets impurity fractions for radiation calculations.
        - Calculates the effective charge.
        - Defines the Coulomb logarithm for ion-electron and electron-electron collisions.
        - Calculates the fraction of alpha energy to ions and electrons.
        - Calculates the average atomic masses of injected fuel species and neutral beams.
        - Calculates the density weighted mass and mass weighted plasma effective charge.

        Notes:


        References:
        """

        # Alpha ash portion
        physics_variables.nd_alphas = (
            physics_variables.dene * physics_variables.f_nd_alpha_electron
        )

        # ======================================================================

        # Protons
        # This calculation will be wrong on the first call as the particle
        # production rates are evaluated later in the calling sequence
        # Issue #557 Allow f_nd_protium_electrons impurity to be specified: 'f_nd_protium_electrons'
        # This will override the calculated value which is a minimum.
        if physics_variables.alpha_rate_density_total < 1.0e-6:  # not calculated yet...
            physics_variables.nd_protons = max(
                physics_variables.f_nd_protium_electrons * physics_variables.dene,
                physics_variables.nd_alphas * (physics_variables.f_helium3 + 1.0e-3),
            )  # rough estimate
        else:
            physics_variables.nd_protons = max(
                physics_variables.f_nd_protium_electrons * physics_variables.dene,
                physics_variables.nd_alphas
                * physics_variables.proton_rate_density
                / physics_variables.alpha_rate_density_total,
            )

        # ======================================================================

        # Beam hot ion component
        # If ignited, prevent beam fusion effects
        if physics_variables.ignite == 0:
            physics_variables.nd_beam_ions = (
                physics_variables.dene * physics_variables.f_nd_beam_electron
            )
        else:
            physics_variables.nd_beam_ions = 0.0

        # ======================================================================

        # Sum of Zi.ni for all impurity ions (those with charge > helium)
        znimp = 0.0
        for imp in range(impurity_radiation_module.n_impurities):
            if impurity_radiation_module.impurity_arr_z[imp] > 2:
                znimp += impurity_radiation.zav_of_te(
                    imp, np.array([physics_variables.te])
                ).squeeze() * (
                    impurity_radiation_module.impurity_arr_frac[imp]
                    * physics_variables.dene
                )

        # ======================================================================

        # Fuel portion - conserve charge neutrality
        # znfuel is the sum of Zi.ni for the three fuel ions
        znfuel = (
            physics_variables.dene
            - 2.0 * physics_variables.nd_alphas
            - physics_variables.nd_protons
            - physics_variables.nd_beam_ions
            - znimp
        )

        # ======================================================================

        # Fuel ion density, nd_fuel_ions
        # For D-T-He3 mix, nd_fuel_ions = nD + nT + nHe3, while znfuel = nD + nT + 2*nHe3
        # So nd_fuel_ions = znfuel - nHe3 = znfuel - f_helium3*nd_fuel_ions
        physics_variables.nd_fuel_ions = znfuel / (1.0 + physics_variables.f_helium3)

        # ======================================================================

        # Set hydrogen and helium impurity fractions for
        # radiation calculations
        impurity_radiation_module.impurity_arr_frac[
            impurity_radiation.element2index("H_")
        ] = (
            physics_variables.nd_protons
            + (physics_variables.f_deuterium + physics_variables.f_tritium)
            * physics_variables.nd_fuel_ions
            + physics_variables.nd_beam_ions
        ) / physics_variables.dene

        impurity_radiation_module.impurity_arr_frac[
            impurity_radiation.element2index("He")
        ] = (
            physics_variables.f_helium3
            * physics_variables.nd_fuel_ions
            / physics_variables.dene
            + physics_variables.f_nd_alpha_electron
        )

        # ======================================================================

        # Total impurity density
        physics_variables.nd_impurities = 0.0
        for imp in range(impurity_radiation_module.n_impurities):
            if impurity_radiation_module.impurity_arr_z[imp] > 2:
                physics_variables.nd_impurities += (
                    impurity_radiation_module.impurity_arr_frac[imp]
                    * physics_variables.dene
                )

        # ======================================================================

        # Total ion density
        physics_variables.nd_ions_total = (
            physics_variables.nd_fuel_ions
            + physics_variables.nd_alphas
            + physics_variables.nd_protons
            + physics_variables.nd_beam_ions
            + physics_variables.nd_impurities
        )

        # ======================================================================

        # Set some impurity fraction variables
        # for the benefit of other routines
        physics_variables.rncne = impurity_radiation_module.impurity_arr_frac[
            impurity_radiation.element2index("C_")
        ]
        physics_variables.rnone = impurity_radiation_module.impurity_arr_frac[
            impurity_radiation.element2index("O_")
        ]
        physics_variables.rnfene = (
            impurity_radiation_module.impurity_arr_frac[
                impurity_radiation.element2index("Fe")
            ]
            + impurity_radiation_module.impurity_arr_frac[
                impurity_radiation.element2index("Ar")
            ]
        )

        # ======================================================================

        # Effective charge
        # Calculation should be sum(ni.Zi^2) / sum(ni.Zi),
        # but ne = sum(ni.Zi) through quasineutrality
        physics_variables.zeff = 0.0
        for imp in range(impurity_radiation_module.n_impurities):
            physics_variables.zeff += (
                impurity_radiation_module.impurity_arr_frac[imp]
                * impurity_radiation.zav_of_te(
                    imp, np.array([physics_variables.te])
                ).squeeze()
                ** 2
            )

        # ======================================================================

        # Fraction of alpha energy to ions and electrons
        # From Max Fenstermacher
        # (used with electron and ion power balance equations only)
        # No consideration of charged_power_density here...

        # pcoef now calculated in plasma_profiles, after the very first
        # call of plasma_composition; use old parabolic profile estimate
        # in this case
        if physics_module.first_call == 1:
            pc = (
                (1.0 + physics_variables.alphan)
                * (1.0 + physics_variables.alphat)
                / (1.0 + physics_variables.alphan + physics_variables.alphat)
            )
            physics_module.first_call = 0
        else:
            pc = physics_variables.pcoef

        physics_variables.f_alpha_electron = 0.88155 * np.exp(
            -physics_variables.te * pc / 67.4036
        )
        physics_variables.f_alpha_ion = 1.0 - physics_variables.f_alpha_electron

        # ======================================================================

        # Average atomic masses of injected fuel species
        physics_variables.m_fuel_amu = (
            (constants.m_deuteron_amu * physics_variables.f_deuterium)
            + (constants.m_triton_amu * physics_variables.f_tritium)
            + (constants.m_helion_amu * physics_variables.f_helium3)
        )

        # ======================================================================

        # Average atomic masses of injected fuel species in the neutral beams
        # Only deuterium and tritium in the beams
        physics_variables.m_beam_amu = (
            constants.m_deuteron_amu * (1.0 - current_drive_variables.f_tritium_beam)
        ) + (constants.m_triton_amu * current_drive_variables.f_tritium_beam)

        # ======================================================================

        # Average mass of all ions
        physics_variables.m_ions_total_amu = (
            (physics_variables.m_fuel_amu * physics_variables.nd_fuel_ions)
            + (constants.m_alpha_amu * physics_variables.nd_alphas)
            + (physics_variables.nd_protons * constants.m_proton_amu)
            + (physics_variables.m_beam_amu * physics_variables.nd_beam_ions)
        )
        for imp in range(impurity_radiation_module.n_impurities):
            if impurity_radiation_module.impurity_arr_z[imp] > 2:
                physics_variables.m_ions_total_amu += (
                    physics_variables.dene
                    * impurity_radiation_module.impurity_arr_frac[imp]
                    * impurity_radiation_module.impurity_arr_amass[imp]
                )

        physics_variables.m_ions_total_amu = (
            physics_variables.m_ions_total_amu / physics_variables.nd_ions_total
        )

        # ======================================================================

        # Mass weighted plasma effective charge
        # Sum of (Zi^2*n_i) / m_i
        physics_variables.zeffai = (
            (
                physics_variables.f_deuterium
                * physics_variables.nd_fuel_ions
                / constants.m_deuteron_amu
            )
            + (
                physics_variables.f_tritium
                * physics_variables.nd_fuel_ions
                / constants.m_triton_amu
            )
            + (
                4.0
                * physics_variables.f_helium3
                * physics_variables.nd_fuel_ions
                / constants.m_helion_amu
            )
            + (4.0 * physics_variables.nd_alphas / constants.m_alpha_amu)
            + (physics_variables.nd_protons / constants.m_proton_amu)
            + (
                (1.0 - current_drive_variables.f_tritium_beam)
                * physics_variables.nd_beam_ions
                / constants.m_deuteron_amu
            )
            + (
                current_drive_variables.f_tritium_beam
                * physics_variables.nd_beam_ions
                / constants.m_triton_amu
            )
        ) / physics_variables.dene
        for imp in range(impurity_radiation_module.n_impurities):
            if impurity_radiation_module.impurity_arr_z[imp] > 2:
                physics_variables.zeffai += (
                    impurity_radiation_module.impurity_arr_frac[imp]
                    * impurity_radiation.zav_of_te(
                        imp, np.array([physics_variables.te])
                    ).squeeze()
                    ** 2
                    / impurity_radiation_module.impurity_arr_amass[imp]
                )

        # ======================================================================

    @staticmethod
    def phyaux(
        aspect: float,
        dene: float,
        te: float,
        nd_fuel_ions: float,
        fusion_rate_density_total: float,
        alpha_rate_density_total: float,
        plasma_current: float,
        sbar: float,
        nd_alphas: float,
        t_energy_confinement: float,
        vol_plasma: float,
    ) -> tuple[float, float, float, float, float, float, float, float]:
        """Auxiliary physics quantities

        Args:
            aspect (float): Plasma aspect ratio.
            dene (float): Electron density (/m3).
            te (float): Volume avergaed electron temperature (keV).
            nd_fuel_ions (float): Fuel ion density (/m3).
            fusion_rate_density_total (float): Fusion reaction rate from plasma and beams (/m3/s).
            alpha_rate_density_total (float): Alpha particle production rate (/m3/s).
            plasma_current (float): Plasma current (A).
            sbar (float): Exponent for aspect ratio (normally 1).
            nd_alphas (float): Alpha ash density (/m3).
            t_energy_confinement (float): Global energy confinement time (s).
            vol_plasma (float): Plasma volume (m3).

        Returns:
            tuple: A tuple containing:
                - burnup (float): Fractional plasma burnup.
                - ntau (float): Plasma average n-tau (s/m3).
                - nTtau (float): Plasma triple product nT-tau (s/m3).
                - figmer (float): Physics figure of merit.
                - fusrat (float): Number of fusion reactions per second.
                - qfuel (float): Fuelling rate for D-T (nucleus-pairs/sec).
                - rndfuel (float): Fuel burnup rate (reactions/s).
                - t_alpha_confinement (float): Alpha particle confinement time (s).
                - f_alpha_energy_confinement (float): Fraction of alpha energy confinement.

        This subroutine calculates extra physics related items needed by other parts of the code.
        """
        figmer = 1e-6 * plasma_current * aspect**sbar

        ntau = t_energy_confinement * dene
        nTtau = ntau * te

        # Fusion reactions per second
        fusrat = fusion_rate_density_total * vol_plasma

        # Alpha particle confinement time (s)
        # Number of alphas / alpha production rate
        if alpha_rate_density_total != 0.0:
            t_alpha_confinement = nd_alphas / alpha_rate_density_total
        else:  # only likely if DD is only active fusion reaction
            t_alpha_confinement = 0.0

        # Fractional burnup
        # (Consider detailed model in: G. L. Jackson, V. S. Chan, R. D. Stambaugh,
        # Fusion Science and Technology, vol.64, no.1, July 2013, pp.8-12)
        # The ratio of ash to fuel particle confinement times is given by
        # tauratio
        # Possible logic...
        # burnup = fuel ion-pairs burned/m3 / initial fuel ion-pairs/m3;
        # fuel ion-pairs burned/m3 = alpha particles/m3 (for both D-T and D-He3 reactions)
        # initial fuel ion-pairs/m3 = burnt fuel ion-pairs/m3 + unburnt fuel-ion pairs/m3
        # Remember that unburnt fuel-ion pairs/m3 = 0.5 * unburnt fuel-ions/m3
        if physics_variables.burnup_in <= 1.0e-9:
            burnup = (
                nd_alphas
                / (nd_alphas + 0.5 * nd_fuel_ions)
                / physics_variables.tauratio
            )
        else:
            burnup = physics_variables.burnup_in

        # Fuel burnup rate (reactions/second) (previously Amps)
        rndfuel = fusrat

        # Required fuelling rate (fuel ion pairs/second) (previously Amps)
        qfuel = rndfuel / burnup

        f_alpha_energy_confinement = t_alpha_confinement / t_energy_confinement

        return (
            burnup,
            ntau,
            nTtau,
            figmer,
            fusrat,
            qfuel,
            rndfuel,
            t_alpha_confinement,
            f_alpha_energy_confinement,
        )

    @staticmethod
    def plasma_ohmic_heating(
        inductive_current_fraction: float,
        kappa95: float,
        plasma_current: float,
        rmajor: float,
        rminor: float,
        ten: float,
        vol_plasma: float,
        zeff: float,
    ) -> tuple[float, float, float, float]:
        """
        Calculate the ohmic heating power and related parameters.

        Args:
            inductive_current_fraction (float): Fraction of plasma current driven inductively.
            kappa95 (float): Plasma elongation at 95% surface.
            plasma_current (float): Plasma current (A).
            rmajor (float): Major radius (m).
            rminor (float): Minor radius (m).
            ten (float): Density weighted average electron temperature (keV).
            vol_plasma (float): Plasma volume (m^3).
            zeff (float): Plasma effective charge.

        Returns:
            Tuple[float, float, float, float]: Tuple containing:
                - pden_plasma_ohmic_mw (float): Ohmic heating power per unit volume (MW/m^3).
                - p_plasma_ohmic_mw (float): Total ohmic heating power (MW).
                - f_res_plasma_neo (float): Neo-classical resistivity enhancement factor.
                - res_plasma (float): Plasma resistance (ohm).

        Notes:

        References:
            - ITER Physics Design Guidelines: 1989 [IPDG89], N. A. Uckan et al,

        """
        # Density weighted electron temperature in 10 keV units
        t10 = ten / 10.0

        # Plasma resistance, from loop voltage calculation in ITER Physics Design Guidelines: 1989
        res_plasma = (
            physics_variables.plasma_res_factor
            * 2.15e-9
            * zeff
            * rmajor
            / (kappa95 * rminor**2 * t10**1.5)
        )

        # Neo-classical resistivity enhancement factor
        # Taken from ITER Physics Design Guidelines: 1989
        # The expression is valid for aspect ratios in the range 2.5 to 4.0

        f_res_plasma_neo = (
            1.0 if 2.5 >= rmajor / rminor <= 4.0 else 4.3 - 0.6 * rmajor / rminor
        )

        res_plasma = res_plasma * f_res_plasma_neo

        # Check to see if plasma resistance is negative
        # (possible if aspect ratio is too high)
        if res_plasma <= 0.0:
            error_handling.fdiags[0] = res_plasma
            error_handling.fdiags[1] = physics_variables.aspect
            error_handling.report_error(83)

        # Ohmic heating power per unit volume
        # Corrected from: pden_plasma_ohmic_mw = (inductive_current_fraction*plasma_current)**2 * ...

        pden_plasma_ohmic_mw = (
            inductive_current_fraction
            * plasma_current**2
            * res_plasma
            * 1.0e-6
            / vol_plasma
        )

        # Total ohmic heating power
        p_plasma_ohmic_mw = pden_plasma_ohmic_mw * vol_plasma

        return pden_plasma_ohmic_mw, p_plasma_ohmic_mw, f_res_plasma_neo, res_plasma

    @staticmethod
    def calculate_plasma_current(
        alphaj: float,
        alphap: float,
        bt: float,
        eps: float,
        i_plasma_current: int,
        iprofile: int,
        kappa: float,
        kappa95: float,
        p0: float,
        len_plasma_poloidal: float,
        q0: float,
        q95: float,
        ind_plasma_internal_norm: float,
        rmajor: float,
        rminor: float,
        triang: float,
        triang95: float,
    ) -> tuple[float, float, float, float, float]:
        """Calculate the plasma current.

        Args:
            alphaj (float): Current profile index.
            alphap (float): Pressure profile index.
            bt (float): Toroidal field on axis (T).
            eps (float): Inverse aspect ratio.
            i_plasma_current (int): Current scaling model to use.
                1 = Peng analytic fit
                2 = Peng divertor scaling (TART,STAR)
                3 = Simple ITER scaling
                4 = IPDG89 scaling
                5 = Todd empirical scaling I
                6 = Todd empirical scaling II
                7 = Connor-Hastie model
                8 = Sauter scaling (allowing negative triangularity)
                9 = FIESTA ST scaling
            iprofile (int): Switch for current profile consistency.
                0: Use input values for alphaj, ind_plasma_internal_norm, beta_norm_max.
                1: Make these consistent with input q95, q_0 values.
                2: Use input values for alphaj, ind_plasma_internal_norm. Scale beta_norm_max with aspect ratio (original scaling).
                3: Use input values for alphaj, ind_plasma_internal_norm. Scale beta_norm_max with aspect ratio (Menard scaling).
                4: Use input values for alphaj, beta_norm_max. Set ind_plasma_internal_norm from elongation (Menard scaling).
                5: Use input value for alphaj. Set ind_plasma_internal_norm and beta_norm_max from Menard scaling.
            kappa (float): Plasma elongation.
            kappa95 (float): Plasma elongation at 95% surface.
            p0 (float): Central plasma pressure (Pa).
            len_plasma_poloidal (float): Plasma perimeter length (m).
            q0 (float): Plasma safety factor on axis.
            q95 (float): Plasma safety factor at 95% flux (= q-bar for i_plasma_current=2).
            ind_plasma_internal_norm (float): Plasma normalised internal inductance.
            rmajor (float): Major radius (m).
            rminor (float): Minor radius (m).
            triang (float): Plasma triangularity.
            triang95 (float): Plasma triangularity at 95% surface.

        Returns:
            Tuple[float, float, float, float, float]: Tuple containing bp, qstar, plasma_current, alphaj, ind_plasma_internal_norm.

        Raises:
            ValueError: If invalid value for i_plasma_current is provided.

        Notes:
            This routine calculates the plasma current based on the edge safety factor q95.
            It will also make the current profile parameters consistent with the q-profile if required.

        References:
            - J D Galambos, STAR Code : Spherical Tokamak Analysis and Reactor Code, unpublished internal Oak Ridge document
            - Peng, Y. K. M., Galambos, J. D., & Shipe, P. C. (1992).
              'Small Tokamaks for Fusion Technology Testing'. Fusion Technology, 21(3P2A),
              1729-1738. https://doi.org/10.13182/FST92-A29971
            - ITER Physics Design Guidelines: 1989 [IPDG89], N. A. Uckan et al, ITER Documentation Series No.10, IAEA/ITER/DS/10, IAEA, Vienna, 1990
            - M. Kovari et al, 2014, "PROCESS": A systems code for fusion power plants - Part 1: Physics
            - H. Zohm et al, 2013, On the Physics Guidelines for a Tokamak DEMO
            - T. Hartmann, 2013, Development of a modular systems code to analyse the implications of physics assumptions on the design of a demonstration fusion power plant
            - Sauter, Geometric formulas for systems codes..., FED 2016
        """
        # Aspect ratio
        aspect_ratio = 1.0 / eps

        # Only the Sauter scaling (i_plasma_current=8) is suitable for negative triangularity:
        if i_plasma_current != 8 and triang < 0.0:
            raise ValueError(
                f"Triangularity is negative without i_plasma_current = 8 selected: {triang=}, {i_plasma_current=}"
            )

        # Calculate the function Fq that scales the edge q from the
        # circular cross-section cylindrical case

        # Peng analytical fit
        if i_plasma_current == 1:
            fq = calculate_current_coefficient_peng(eps, len_plasma_poloidal, rminor)

        # Peng scaling for double null divertor; TARTs [STAR Code]
        elif i_plasma_current == 2:
            plasma_current = 1.0e6 * calculate_plasma_current_peng(
                q95, aspect_ratio, eps, rminor, bt, kappa, triang
            )

        # Simple ITER scaling (simply the cylindrical case)
        elif i_plasma_current == 3:
            fq = 1.0

        # ITER formula (IPDG89)
        elif i_plasma_current == 4:
            fq = calculate_current_coefficient_ipdg89(eps, kappa95, triang95)

        # Todd empirical scalings
        # D.C.Robinson and T.N.Todd, Plasma and Contr Fusion 28 (1986) 1181
        elif i_plasma_current in [5, 6]:
            fq = calculate_current_coefficient_todd(eps, kappa95, triang95, model=1)

            if i_plasma_current == 6:
                fq = calculate_current_coefficient_todd(eps, kappa95, triang95, model=2)

        # Connor-Hastie asymptotically-correct expression
        elif i_plasma_current == 7:
            # N.B. If iprofile=1, alphaj will be wrong during the first call (only)
            fq = calculate_current_coefficient_hastie(
                alphaj, alphap, bt, triang95, eps, kappa95, p0, constants.rmu0
            )

        # Sauter scaling allowing negative triangularity [FED May 2016]
        # https://doi.org/10.1016/j.fusengdes.2016.04.033.
        elif i_plasma_current == 8:
            # Assumes zero squareness, note takes kappa, delta at separatrix not _95
            fq = calculate_current_coefficient_sauter(eps, kappa, triang)

        # FIESTA ST scaling
        # https://doi.org/10.1016/j.fusengdes.2020.111530.
        elif i_plasma_current == 9:
            fq = calculate_current_coefficient_fiesta(eps, kappa, triang)
        else:
            raise ValueError(f"Invalid value {i_plasma_current=}")

        # Main plasma current calculation using the fq value from the different settings
        if i_plasma_current != 2:
            plasma_current = (
                (constants.twopi / constants.rmu0)
                * rminor**2
                / (rmajor * q95)
                * fq
                * bt
            )
        # i_plasma_current == 2 case covered above

        # Calculate cyclindrical safety factor from IPDG89
        qstar = (
            5.0e6
            * rminor**2
            / (rmajor * plasma_current / bt)
            * 0.5
            * (1.0 + kappa**2 * (1.0 + 2.0 * triang**2 - 1.2 * triang**3))
        )

        # Normalised beta from Troyon beta limit
        physics_variables.beta_norm_total = (
            1.0e8 * physics_variables.beta * rminor * bt / plasma_current
        )

        # Calculate the poloidal field generated by the plasma current
        bp = calculate_poloidal_field(
            i_plasma_current,
            plasma_current,
            q95,
            aspect_ratio,
            eps,
            bt,
            kappa,
            triang,
            len_plasma_poloidal,
            constants.rmu0,
        )

        if iprofile == 1:
            # Ensure current profile consistency, if required
            # This is as described in Hartmann and Zohm only if i_plasma_current = 4 as well...

            # Tokamaks 4th Edition, Wesson, page 116
            alphaj = qstar / q0 - 1.0
            ind_plasma_internal_norm = np.log(1.65 + 0.89 * alphaj)

        if iprofile in [4, 5, 6]:
            # Spherical Tokamak relation for internal inductance
            # Menard et al. (2016), Nuclear Fusion, 56, 106023
            ind_plasma_internal_norm = 3.4 - kappa

        return alphaj, ind_plasma_internal_norm, bp, qstar, plasma_current

    def outtim(self):
        po.oheadr(self.outfile, "Times")

        po.ovarrf(
            self.outfile,
            "Initial charge time for CS from zero current (s)",
            "(t_precharge)",
            times_variables.t_precharge,
        )
        po.ovarrf(
            self.outfile,
            "Plasma current ramp-up time (s)",
            "(t_current_ramp_up)",
            times_variables.t_current_ramp_up,
        )
        po.ovarrf(
            self.outfile,
            "Heating time (s)",
            "(t_fusion_ramp)",
            times_variables.t_fusion_ramp,
        )
        po.ovarre(
            self.outfile, "Burn time (s)", "(t_burn)", times_variables.t_burn, "OP "
        )
        po.ovarrf(
            self.outfile,
            "Reset time to zero current for CS (s)",
            "(t_ramp_down)",
            times_variables.t_ramp_down,
        )
        po.ovarrf(
            self.outfile,
            "Time between pulses (s)",
            "(t_between_pulse)",
            times_variables.t_between_pulse,
        )
        po.oblnkl(self.outfile)
        po.ovarre(
            self.outfile,
            "Total plant cycle time (s)",
            "(t_cycle)",
            times_variables.t_cycle,
            "OP ",
        )

    def outplas(self):
        """Subroutine to output the plasma physics information
        author: P J Knight, CCFE, Culham Science Centre
        self.outfile : input integer : Fortran output unit identifier
        This routine writes the plasma physics information
        to a file, in a tidy format.
        """

        # ###############################################
        # Dimensionless plasma parameters. See reference below.
        physics_module.nu_star = (
            1
            / constants.rmu0
            * (15.0e0 * constants.electron_charge**4 * physics_variables.dlamie)
            / (4.0e0 * np.pi**1.5e0 * constants.epsilon0**2)
            * physics_variables.vol_plasma**2
            * physics_variables.rmajor**2
            * physics_variables.bt
            * np.sqrt(physics_variables.eps)
            * physics_variables.dnla**3
            * physics_variables.kappa
            / (physics_module.e_plasma_beta**2 * physics_variables.plasma_current)
        )

        physics_module.rho_star = np.sqrt(
            2.0e0
            * constants.proton_mass
            * physics_variables.m_ions_total_amu
            * physics_module.e_plasma_beta
            / (3.0e0 * physics_variables.vol_plasma * physics_variables.dnla)
        ) / (
            constants.electron_charge
            * physics_variables.bt
            * physics_variables.eps
            * physics_variables.rmajor
        )

        physics_module.beta_mcdonald = (
            4.0e0
            / 3.0e0
            * constants.rmu0
            * physics_module.e_plasma_beta
            / (physics_variables.vol_plasma * physics_variables.bt**2)
        )

        po.oheadr(self.outfile, "Plasma")

        if stellarator_variables.istell == 0:
            if physics_variables.idivrt == 0:
                po.ocmmnt(self.outfile, "Plasma configuration = limiter")
            elif physics_variables.idivrt == 1:
                po.ocmmnt(self.outfile, "Plasma configuration = single null divertor")
            elif physics_variables.idivrt == 2:
                po.ocmmnt(self.outfile, "Plasma configuration = double null divertor")
            else:
                error_handling.idiags[0] = physics_variables.idivrt
                po.report_error(85)
        else:
            po.ocmmnt(self.outfile, "Plasma configuration = stellarator")

        if stellarator_variables.istell == 0:
            if physics_variables.itart == 0:
                physics_module.itart_r = physics_variables.itart
                po.ovarin(
                    self.outfile,
                    "Tokamak aspect ratio = Conventional, itart = 0",
                    "(itart)",
                    physics_module.itart_r,
                )
            elif physics_variables.itart == 1:
                physics_module.itart_r = physics_variables.itart
                po.ovarin(
                    self.outfile,
                    "Tokamak aspect ratio = Spherical, itart = 1",
                    "(itart)",
                    physics_module.itart_r,
                )

        po.osubhd(self.outfile, "Plasma Geometry :")
        po.ovarin(
            self.outfile,
            "Plasma shaping model",
            "(i_plasma_shape)",
            physics_variables.i_plasma_shape,
        )
        if physics_variables.i_plasma_shape == 0:
            po.osubhd(self.outfile, "Classic PROCESS plasma shape model is used :")
        elif physics_variables.i_plasma_shape == 1:
            po.osubhd(self.outfile, "Sauter plasma shape model is used :")
        po.ovarrf(
            self.outfile, "Major radius (m)", "(rmajor)", physics_variables.rmajor
        )
        po.ovarrf(
            self.outfile,
            "Minor radius (m)",
            "(rminor)",
            physics_variables.rminor,
            "OP ",
        )
        po.ovarrf(self.outfile, "Aspect ratio", "(aspect)", physics_variables.aspect)
        po.ovarrf(
            self.outfile,
            "Plasma squareness",
            "(plasma_square)",
            physics_variables.plasma_square,
            "IP",
        )
        if stellarator_variables.istell == 0:
            if physics_variables.i_plasma_geometry in [0, 6, 8]:
                po.ovarrf(
                    self.outfile,
                    "Elongation, X-point (input value used)",
                    "(kappa)",
                    physics_variables.kappa,
                    "IP ",
                )
            elif physics_variables.i_plasma_geometry == 1:
                po.ovarrf(
                    self.outfile,
                    "Elongation, X-point (TART scaling)",
                    "(kappa)",
                    physics_variables.kappa,
                    "OP ",
                )
            elif physics_variables.i_plasma_geometry in [2, 3]:
                po.ovarrf(
                    self.outfile,
                    "Elongation, X-point (Zohm scaling)",
                    "(kappa)",
                    physics_variables.kappa,
                    "OP ",
                )
                po.ovarrf(
                    self.outfile,
                    "Zohm scaling adjustment factor",
                    "(fkzohm)",
                    physics_variables.fkzohm,
                )
            elif physics_variables.i_plasma_geometry in [4, 5, 7]:
                po.ovarrf(
                    self.outfile,
                    "Elongation, X-point (calculated from kappa95)",
                    "(kappa)",
                    physics_variables.kappa,
                    "OP ",
                )
            elif physics_variables.i_plasma_geometry == 9:
                po.ovarrf(
                    self.outfile,
                    "Elongation, X-point (calculated from aspect ratio and li(3))",
                    "(kappa)",
                    physics_variables.kappa,
                    "OP ",
                )
            elif physics_variables.i_plasma_geometry == 10:
                po.ovarrf(
                    self.outfile,
                    "Elongation, X-point (calculated from aspect ratio and stability margin)",
                    "(kappa)",
                    physics_variables.kappa,
                    "OP ",
                )
            elif physics_variables.i_plasma_geometry == 11:
                po.ovarrf(
                    self.outfile,
                    "Elongation, X-point (calculated from aspect ratio via Menard 2016)",
                    "(kappa)",
                    physics_variables.kappa,
                    "OP ",
                )
            else:
                error_handling.idiags[0] = physics_variables.i_plasma_geometry
                po.report_error(86)

            if physics_variables.i_plasma_geometry in [4, 5, 7]:
                po.ovarrf(
                    self.outfile,
                    "Elongation, 95% surface (input value used)",
                    "(kappa95)",
                    physics_variables.kappa95,
                    "IP ",
                )
            else:
                po.ovarrf(
                    self.outfile,
                    "Elongation, 95% surface (calculated from kappa)",
                    "(kappa95)",
                    physics_variables.kappa95,
                    "OP ",
                )

            if physics_variables.i_plasma_geometry in [0, 2, 6, 8, 9, 10, 11]:
                po.ovarrf(
                    self.outfile,
                    "Triangularity, X-point (input value used)",
                    "(triang)",
                    physics_variables.triang,
                    "IP ",
                )
            elif physics_variables.i_plasma_geometry == 1:
                po.ovarrf(
                    self.outfile,
                    "Triangularity, X-point (TART scaling)",
                    "(triang)",
                    physics_variables.triang,
                    "OP ",
                )
            else:
                po.ovarrf(
                    self.outfile,
                    "Triangularity, X-point (calculated from triang95)",
                    "(triang)",
                    physics_variables.triang,
                    "OP ",
                )

            if physics_variables.i_plasma_geometry in [3, 4, 5, 7]:
                po.ovarrf(
                    self.outfile,
                    "Triangularity, 95% surface (input value used)",
                    "(triang95)",
                    physics_variables.triang95,
                    "IP ",
                )
            else:
                po.ovarrf(
                    self.outfile,
                    "Triangularity, 95% surface (calculated from triang)",
                    "(triang95)",
                    physics_variables.triang95,
                    "OP ",
                )

            po.ovarrf(
                self.outfile,
                "Plasma poloidal perimeter (m)",
                "(len_plasma_poloidal)",
                physics_variables.len_plasma_poloidal,
                "OP ",
            )

            po.ovarre(
                self.outfile,
                "Plasma cross-sectional area (m2)",
                "(a_plasma_poloidal)",
                physics_variables.a_plasma_poloidal,
                "OP ",
            )
            po.ovarre(
                self.outfile,
                "Plasma surface area (m2)",
                "(a_plasma_surface)",
                physics_variables.a_plasma_surface,
                "OP ",
            )
            po.ovarre(
                self.outfile,
                "Plasma volume (m3)",
                "(vol_plasma)",
                physics_variables.vol_plasma,
                "OP ",
            )

            po.osubhd(self.outfile, "Current and Field :")

            if stellarator_variables.istell == 0:
                if physics_variables.iprofile == 1:
                    po.ocmmnt(
                        self.outfile,
                        "Consistency between q0,q95,alphaj,ind_plasma_internal_norm,beta_norm_max is enforced",
                    )
                else:
                    po.ocmmnt(
                        self.outfile,
                        "Consistency between q0,q95,alphaj,ind_plasma_internal_norm,beta_norm_max is not enforced",
                    )

                po.oblnkl(self.outfile)
                po.ovarin(
                    self.outfile,
                    "Plasma current scaling law used",
                    "(i_plasma_current)",
                    physics_variables.i_plasma_current,
                )

                po.ovarrf(
                    self.outfile,
                    "Plasma current (MA)",
                    "(plasma_current_MA)",
                    physics_variables.plasma_current / 1.0e6,
                    "OP ",
                )

                if physics_variables.iprofile == 1:
                    po.ovarrf(
                        self.outfile,
                        "Current density profile factor",
                        "(alphaj)",
                        physics_variables.alphaj,
                        "OP ",
                    )
                else:
                    po.ovarrf(
                        self.outfile,
                        "Current density profile factor",
                        "(alphaj)",
                        physics_variables.alphaj,
                    )
                po.ovarrf(
                    self.outfile,
                    "On-axis plasma current density (A/m2)",
                    "(j_plasma_0)",
                    physics_variables.j_plasma_0,
                    "OP ",
                )
                po.ovarrf(
                    self.outfile,
                    "Plasma normalised internal inductance",
                    "(ind_plasma_internal_norm)",
                    physics_variables.ind_plasma_internal_norm,
                    "OP ",
                )
                po.ovarrf(
                    self.outfile,
                    "Vertical field at plasma (T)",
                    "(bvert)",
                    physics_variables.bvert,
                    "OP ",
                )

            po.ovarrf(
                self.outfile,
                "Vacuum toroidal field at R (T)",
                "(bt)",
                physics_variables.bt,
            )
            po.ovarrf(
                self.outfile,
                "Average poloidal field (T)",
                "(bp)",
                physics_variables.bp,
                "OP ",
            )

            po.ovarrf(
                self.outfile,
                "Total field (sqrt(bp^2 + bt^2)) (T)",
                "(btot)",
                physics_variables.btot,
                "OP ",
            )

        if stellarator_variables.istell == 0:
            po.ovarrf(
                self.outfile, "Safety factor on axis", "(q0)", physics_variables.q0
            )

            if physics_variables.i_plasma_current == 2:
                po.ovarrf(
                    self.outfile,
                    "Mean edge safety factor",
                    "(q95)",
                    physics_variables.q95,
                )

            po.ovarrf(
                self.outfile,
                "Safety factor at 95% flux surface",
                "(q95)",
                physics_variables.q95,
            )

            po.ovarrf(
                self.outfile,
                "Cylindrical safety factor (qcyl)",
                "(qstar)",
                physics_variables.qstar,
                "OP ",
            )

            if physics_variables.i_plasma_geometry == 1:
                po.ovarrf(
                    self.outfile,
                    "Lower limit for edge safety factor q95",
                    "(q95_min)",
                    physics_variables.q95_min,
                    "OP ",
                )

        else:
            po.ovarrf(
                self.outfile,
                "Rotational transform",
                "(iotabar)",
                stellarator_variables.iotabar,
            )
        po.oblnkl(self.outfile)
        po.ostars(self.outfile, 110)
        po.oblnkl(self.outfile)
        po.osubhd(self.outfile, "Beta Information :")
        if physics_variables.i_beta_component == 0:
            po.ovarrf(
                self.outfile,
                "Upper limit on total beta",
                "(beta_max)",
                physics_variables.beta_max,
                "OP ",
            )
        elif physics_variables.i_beta_component == 1:
            po.ovarrf(
                self.outfile,
                "Upper limit on thermal beta",
                "(beta_max)",
                physics_variables.beta_max,
                "OP ",
            )
        else:
            po.ovarrf(
                self.outfile,
                "Upper limit on thermal + NB beta",
                "(beta_max)",
                physics_variables.beta_max,
                "OP ",
            )

        po.ovarre(self.outfile, "Total plasma beta", "(beta)", physics_variables.beta)
        if physics_variables.i_beta_component == 0:
            po.ovarrf(
                self.outfile,
                "Lower limit on total beta",
                "(beta_min)",
                physics_variables.beta_min,
                "IP",
            )
        elif physics_variables.i_beta_component == 1:
            po.ovarrf(
                self.outfile,
                "Lower limit on thermal beta",
                "(beta_min)",
                physics_variables.beta_min,
                "IP",
            )
        else:
            po.ovarrf(
                self.outfile,
                "Lower limit on thermal + NB beta",
                "(beta_min)",
                physics_variables.beta_min,
                "IP",
            )
        po.ovarre(
            self.outfile,
            "Upper limit on poloidal beta",
            "(beta_poloidal_max)",
            constraint_variables.beta_poloidal_max,
            "IP",
        )
        po.ovarre(
            self.outfile,
            "Total poloidal beta",
            "(beta_poloidal)",
            physics_variables.beta_poloidal,
            "OP ",
        )
        po.ovarre(
            self.outfile,
            "Total toroidal beta",
            "(beta_toroidal)",
            physics_variables.beta_toroidal,
            "OP ",
        )
        po.ovarre(
            self.outfile,
            "Fast alpha beta",
            "(beta_fast_alpha)",
            physics_variables.beta_fast_alpha,
            "OP ",
        )
        po.ovarre(
            self.outfile,
            "Neutral Beam ion beta",
            "(beta_beam)",
            physics_variables.beta_beam,
            "OP ",
        )
        po.ovarre(
            self.outfile,
            "Ratio of fast alpha and beam beta to thermal beta",
            "(f_beta_alpha_beam_thermal)",
            physics_variables.f_beta_alpha_beam_thermal,
            "OP ",
        )

        po.ovarre(
            self.outfile,
            "Thermal beta",
            "(beta_thermal)",
            physics_variables.beta_thermal,
            "OP ",
        )
        po.ovarre(
            self.outfile,
            "Thermal poloidal beta",
            "(beta_thermal_poloidal)",
            physics_variables.beta_thermal_poloidal,
            "OP ",
        )
        po.ovarre(
            self.outfile,
            "Thermal toroidal beta",
            "(beta_thermal_toroidal)",
            physics_variables.beta_thermal_toroidal,
            "OP ",
        )

        po.ovarrf(
            self.outfile,
            "Poloidal beta and inverse aspect ratio",
            "(beta_poloidal_eps)",
            physics_variables.beta_poloidal_eps,
            "OP ",
        )
        po.ovarrf(
            self.outfile,
            "Poloidal beta and inverse aspect ratio upper limit",
            "(beta_poloidal_eps_max)",
            physics_variables.beta_poloidal_eps_max,
        )
        po.osubhd(self.outfile, "Normalised Beta Information :")
        if stellarator_variables.istell == 0:
            if physics_variables.iprofile == 1:
                po.ovarrf(
                    self.outfile,
                    "Beta g coefficient",
                    "(beta_norm_max)",
                    physics_variables.beta_norm_max,
                    "OP ",
                )
            else:
                po.ovarrf(
                    self.outfile,
                    "Beta g coefficient",
                    "(beta_norm_max)",
                    physics_variables.beta_norm_max,
                )
            po.ovarrf(
                self.outfile,
                "Normalised total beta",
                "(beta_norm_total)",
                physics_variables.beta_norm_total,
                "OP ",
            )
            po.ovarrf(
                self.outfile,
                "Normalised thermal beta",
                "(beta_norm_thermal) ",
                physics_variables.beta_norm_thermal,
                "OP ",
            )

            po.ovarrf(
                self.outfile,
                "Normalised toroidal beta",
                "(beta_norm_toroidal) ",
                physics_variables.beta_norm_toroidal,
                "OP ",
            )

            po.ovarrf(
                self.outfile,
                "Normalised poloidal beta",
                "(beta_norm_poloidal) ",
                physics_variables.beta_norm_poloidal,
                "OP ",
            )
        po.osubhd(self.outfile, "Plasma energies derived from beta :")
        po.ovarre(
            self.outfile,
            "Plasma thermal energy derived from thermal beta (J)",
            "(e_plasma_beta_thermal) ",
            physics_variables.e_plasma_beta_thermal,
            "OP",
        )

        po.ovarre(
            self.outfile,
            "Plasma thermal energy derived from the total beta (J)",
            "(e_plasma_beta)",
            physics_module.e_plasma_beta,
            "OP",
        )

        po.oblnkl(self.outfile)
        po.ostars(self.outfile, 110)
        po.oblnkl(self.outfile)

        po.osubhd(self.outfile, "Temperature and Density (volume averaged) :")
        po.ovarrf(
            self.outfile,
            "Volume averaged electron temperature (keV)",
            "(te)",
            physics_variables.te,
        )
        po.ovarrf(
            self.outfile,
            "Ratio of ion to electron volume-averaged temperature",
            "(tratio)",
            physics_variables.tratio,
            "IP ",
        )
        po.ovarrf(
            self.outfile,
            "Electron temperature on axis (keV)",
            "(te0)",
            physics_variables.te0,
            "OP ",
        )
        po.ovarrf(self.outfile, "Ion temperature (keV)", "(ti)", physics_variables.ti)
        po.ovarrf(
            self.outfile,
            "Ion temperature on axis (keV)",
            "(ti0)",
            physics_variables.ti0,
            "OP ",
        )
        po.ovarrf(
            self.outfile,
            "Electron temp., density weighted (keV)",
            "(ten)",
            physics_variables.ten,
            "OP ",
        )
        po.ovarre(
            self.outfile,
            "Volume averaged electron number density (/m3)",
            "(dene)",
            physics_variables.dene,
        )
        po.ovarre(
            self.outfile,
            "Electron number density on axis (/m3)",
            "(ne0)",
            physics_variables.ne0,
            "OP ",
        )
        po.ovarre(
            self.outfile,
            "Line-averaged electron number density (/m3)",
            "(dnla)",
            physics_variables.dnla,
            "OP ",
        )
        po.ovarre(
            self.outfile,
            "Plasma pressure on axis (Pa)",
            "(p0)",
            physics_variables.p0,
            "OP ",
        )
        po.ovarre(
            self.outfile,
            "Volume averaged plasma pressure (Pa)",
            "(vol_avg_pressure)",
            physics_variables.vol_avg_pressure,
            "OP ",
        )

        if stellarator_variables.istell == 0:
            po.ovarre(
                self.outfile,
                "Line-averaged electron density / Greenwald density",
                "(dnla_gw)",
                physics_variables.dnla / physics_variables.dlimit[6],
                "OP ",
            )

        po.ovarre(
            self.outfile,
            "Total Ion number density (/m3)",
            "(nd_ions_total)",
            physics_variables.nd_ions_total,
            "OP ",
        )
        po.ovarre(
            self.outfile,
            "Fuel ion number density (/m3)",
            "(nd_fuel_ions)",
            physics_variables.nd_fuel_ions,
            "OP ",
        )
        po.ovarre(
            self.outfile,
            "Total impurity number density with Z > 2 (no He) (/m3)",
            "(nd_impurities)",
            physics_variables.nd_impurities,
            "OP ",
        )
        po.ovarre(
            self.outfile,
            "Helium ion number density (thermalised ions only) (/m3)",
            "(nd_alphas)",
            physics_variables.nd_alphas,
            "OP ",
        )
        po.ovarre(
            self.outfile,
            "Helium ion density (thermalised ions only) / electron number density",
            "(f_nd_alpha_electron)",
            physics_variables.f_nd_alpha_electron,
        )
        po.ovarre(
            self.outfile,
            "Proton number density (/m3)",
            "(nd_protons)",
            physics_variables.nd_protons,
            "OP ",
        )
        po.ovarre(
            self.outfile,
            "Proton number density / electron number density",
            "(f_nd_protium_electrons)",
            physics_variables.f_nd_protium_electrons,
            "OP ",
        )

        po.ovarre(
            self.outfile,
            "Hot beam ion number density (/m3)",
            "(nd_beam_ions)",
            physics_variables.nd_beam_ions,
            "OP ",
        )
        po.ovarre(
            self.outfile,
            "Hot beam ion number density / electron density",
            "(f_nd_beam_electron)",
            physics_variables.f_nd_beam_electron,
            "OP ",
        )

        po.oblnkl(self.outfile)
        po.oblnkl(self.outfile)
        po.ostars(self.outfile, 110)
        po.oblnkl(self.outfile)

        po.ocmmnt(self.outfile, "Impurities:")
        po.oblnkl(self.outfile)
        po.ocmmnt(self.outfile, "Plasma ion densities / electron density:")

        for imp in range(impurity_radiation_module.n_impurities):
            # MDK Update fimp, as this will make the ITV output work correctly.
            impurity_radiation_module.fimp[imp] = (
                impurity_radiation_module.impurity_arr_frac[imp]
            )
            str1 = (
                f2py_compatible_to_string(
                    impurity_radiation_module.impurity_arr_label[imp]
                )
                + " concentration"
            )
            str2 = f"(fimp({imp + 1:02}))"
            # MDK Add output flag for H which is calculated.
            if imp == 0:
                po.ovarre(
                    self.outfile, str1, str2, impurity_radiation_module.fimp[imp], "OP "
                )
            else:
                po.ovarre(self.outfile, str1, str2, impurity_radiation_module.fimp[imp])

        po.ovarre(
            self.outfile,
            "Average mass of all ions (amu)",
            "(m_ions_total_amu)",
            physics_variables.m_ions_total_amu,
            "OP ",
        )
        po.ovarre(
            self.outfile,
            "Average mass of all fuel ions (amu)",
            "(m_fuel_amu)",
            physics_variables.m_fuel_amu,
            "OP ",
        )
        po.ovarre(
            self.outfile,
            "Average mass of all beam ions (amu)",
            "(m_beam_amu)",
            physics_variables.m_beam_amu,
            "OP ",
        )

        po.oblnkl(self.outfile)
        po.ovarrf(
            self.outfile, "Effective charge", "(zeff)", physics_variables.zeff, "OP "
        )

        po.ovarrf(
            self.outfile,
            "Mass-weighted Effective charge",
            "(zeffai)",
            physics_variables.zeffai,
            "OP ",
        )

        po.ovarrf(
            self.outfile, "Density profile factor", "(alphan)", physics_variables.alphan
        )
        po.ovarin(
            self.outfile,
            "Plasma profile model",
            "(ipedestal)",
            physics_variables.ipedestal,
        )

        if physics_variables.ipedestal >= 1:
            if physics_variables.ne0 < physics_variables.neped:
                error_handling.report_error(213)

            po.ocmmnt(self.outfile, "Pedestal profiles are used.")
            po.ovarrf(
                self.outfile,
                "Density pedestal r/a location",
                "(rhopedn)",
                physics_variables.rhopedn,
            )
            if physics_variables.fgwped >= 0e0:
                po.ovarre(
                    self.outfile,
                    "Electron density pedestal height (/m3)",
                    "(neped)",
                    physics_variables.neped,
                    "OP ",
                )
            else:
                po.ovarre(
                    self.outfile,
                    "Electron density pedestal height (/m3)",
                    "(neped)",
                    physics_variables.neped,
                )

            # This code is ODD# Don't change it# No explanation why fgwped and physics_variables.fgwsep
            # must be assigned to their exisiting values#
            fgwped_out = physics_variables.neped / physics_variables.dlimit[6]
            fgwsep_out = physics_variables.nesep / physics_variables.dlimit[6]
            if physics_variables.fgwped >= 0e0:
                physics_variables.fgwped = (
                    physics_variables.neped / physics_variables.dlimit[6]
                )
            if physics_variables.fgwsep >= 0e0:
                physics_variables.fgwsep = (
                    physics_variables.nesep / physics_variables.dlimit[6]
                )

            po.ovarre(
                self.outfile,
                "Electron density at pedestal / nGW",
                "(fgwped_out)",
                fgwped_out,
            )
            po.ovarrf(
                self.outfile,
                "Temperature pedestal r/a location",
                "(rhopedt)",
                physics_variables.rhopedt,
            )

            po.ovarrf(
                self.outfile,
                "Electron temp. pedestal height (keV)",
                "(teped)",
                physics_variables.teped,
            )
            if any(numerics.icc == 78):
                po.ovarrf(
                    self.outfile,
                    "Electron temp. at separatrix (keV)",
                    "(tesep)",
                    physics_variables.tesep,
                    "OP ",
                )
            else:
                po.ovarrf(
                    self.outfile,
                    "Electron temp. at separatrix (keV)",
                    "(tesep)",
                    physics_variables.tesep,
                )

            po.ovarre(
                self.outfile,
                "Electron density at separatrix (/m3)",
                "(nesep)",
                physics_variables.nesep,
            )
            po.ovarre(
                self.outfile,
                "Electron density at separatrix / nGW",
                "(fgwsep_out)",
                fgwsep_out,
            )

        # Issue 558 - addition of constraint 76 to limit the value of nesep, in proportion with the ballooning parameter and Greenwald density
        if any(numerics.icc == 76):
            po.ovarre(
                self.outfile,
                "Critical ballooning parameter value",
                "(alpha_crit)",
                physics_variables.alpha_crit,
            )
            po.ovarre(
                self.outfile,
                "Critical electron density at separatrix (/m3)",
                "(nesep_crit)",
                physics_variables.nesep_crit,
            )

        po.ovarrf(
            self.outfile,
            "Temperature profile index",
            "(alphat)",
            physics_variables.alphat,
        )
        po.ovarrf(
            self.outfile,
            "Temperature profile index beta",
            "(tbeta)",
            physics_variables.tbeta,
        )
        po.ovarrf(
            self.outfile,
            "Pressure profile index",
            "(alphap)",
            physics_variables.alphap,
        )

        po.oblnkl(self.outfile)
        po.ostars(self.outfile, 110)
        po.oblnkl(self.outfile)

        if stellarator_variables.istell == 0:
            po.osubhd(self.outfile, "Density Limit using different models :")
            po.ovarre(
                self.outfile,
                "Old ASDEX model",
                "(dlimit(1))",
                physics_variables.dlimit[0],
                "OP ",
            )
            po.ovarre(
                self.outfile,
                "Borrass ITER model I",
                "(dlimit(2))",
                physics_variables.dlimit[1],
                "OP ",
            )
            po.ovarre(
                self.outfile,
                "Borrass ITER model II",
                "(dlimit(3))",
                physics_variables.dlimit[2],
                "OP ",
            )
            po.ovarre(
                self.outfile,
                "JET edge radiation model",
                "(dlimit(4))",
                physics_variables.dlimit[3],
                "OP ",
            )
            po.ovarre(
                self.outfile,
                "JET simplified model",
                "(dlimit(5))",
                physics_variables.dlimit[4],
                "OP ",
            )
            po.ovarre(
                self.outfile,
                "Hugill-Murakami Mq model",
                "(dlimit(6))",
                physics_variables.dlimit[5],
                "OP ",
            )
            po.ovarre(
                self.outfile,
                "Greenwald model",
                "(dlimit(7))",
                physics_variables.dlimit[6],
                "OP ",
            )
            po.ovarre(
                self.outfile,
                "ASDEX New",
                "(dlimit(8))",
                physics_variables.dlimit[7],
                "OP ",
            )
            po.ovarre(
                self.outfile,
                "Density limit from scaling (/m3)",
                "(dnelimt)",
                physics_variables.dnelimt,
                "OP ",
            )
            if (numerics.ioptimz > 0) and (numerics.active_constraints[4]):
                po.ovarre(
                    self.outfile,
                    "Density limit (enforced) (/m3)",
                    "(boundu(9)*dnelimt)",
                    numerics.boundu[8] * physics_variables.dnelimt,
                    "OP ",
                )

        po.oblnkl(self.outfile)
        po.ostars(self.outfile, 110)
        po.oblnkl(self.outfile)

        po.osubhd(self.outfile, "Fuel Constituents :")
        po.ovarrf(
            self.outfile,
            "Deuterium fuel fraction",
            "(f_deuterium)",
            physics_variables.f_deuterium,
        )
        po.ovarrf(
            self.outfile,
            "Tritium fuel fraction",
            "(f_tritium)",
            physics_variables.f_tritium,
        )
        po.ovarrf(
            self.outfile,
            "3-Helium fuel fraction",
            "(f_helium3)",
            physics_variables.f_helium3,
        )

        po.osubhd(self.outfile, "Fusion Powers :")
        po.ocmmnt(
            self.outfile,
            "Fusion power totals from the main plasma and beam-plasma interactions (if present)\n",
        )

        po.ovarre(
            self.outfile,
            "Total fusion power (MW)",
            "(fusion_power)",
            physics_variables.fusion_power,
            "OP ",
        )
        po.ovarre(
            self.outfile,
            "Fusion rate density: total (particles/m3/sec)",
            "(fusion_rate_density_total)",
            physics_variables.fusion_rate_density_total,
            "OP ",
        )
        po.ovarre(
            self.outfile,
            "Fusion rate density: plasma (particles/m3/sec)",
            "(fusion_rate_density_plasma)",
            physics_variables.fusion_rate_density_total,
            "OP ",
        )
        po.ovarre(
            self.outfile,
            "D-T fusion power: total (MW)",
            "(dt_power_total)",
            physics_variables.dt_power_total,
            "OP ",
        )
        po.ovarre(
            self.outfile,
            "D-T fusion power: plasma (MW)",
            "(dt_power_plasma)",
            physics_variables.dt_power_plasma,
            "OP ",
        )
        po.ovarre(
            self.outfile,
            "D-D fusion power (MW)",
            "(dd_power)",
            physics_variables.dd_power,
            "OP ",
        )
        po.ovarre(
            self.outfile,
            "D-D branching ratio for tritium producing reactions",
            "(f_dd_branching_trit)",
            physics_variables.f_dd_branching_trit,
            "OP ",
        )
        po.ovarre(
            self.outfile,
            "D-He3 fusion power (MW)",
            "(dhe3_power)",
            physics_variables.dhe3_power,
            "OP ",
        )
        po.osubhd(self.outfile, "Alpha Powers :")
        po.ovarre(
            self.outfile,
            "Alpha rate density: total (particles/m3/sec)",
            "(alpha_rate_density_total)",
            physics_variables.alpha_rate_density_total,
            "OP ",
        )
        po.ovarre(
            self.outfile,
            "Alpha rate density: plasma (particles/m3/sec)",
            "(alpha_rate_density_plasma)",
            physics_variables.alpha_rate_density_plasma,
            "OP ",
        )
        po.ovarre(
            self.outfile,
            "Alpha power: total (MW)",
            "(alpha_power_total)",
            physics_variables.alpha_power_total,
            "OP ",
        )
        po.ovarre(
            self.outfile,
            "Alpha power density: total (MW/m^3)",
            "(alpha_power_density_total)",
            physics_variables.alpha_power_density_total,
            "OP ",
        )
        po.ovarre(
            self.outfile,
            "Alpha power: plasma only (MW)",
            "(alpha_power_plasma)",
            physics_variables.alpha_power_plasma,
            "OP ",
        )
        po.ovarre(
            self.outfile,
            "Alpha power density: plasma (MW/m^3)",
            "(alpha_power_density_plasma)",
            physics_variables.alpha_power_density_plasma,
            "OP ",
        )
        po.ovarre(
            self.outfile,
            "Alpha power: beam-plasma (MW)",
            "(alpha_power_beams)",
            physics_variables.alpha_power_beams,
            "OP ",
        )
        po.ovarre(
            self.outfile,
            "Alpha power per unit volume transferred to electrons (MW/m3)",
            "(alpha_power_electron_density)",
            physics_variables.alpha_power_electron_density,
            "OP ",
        )
        po.ovarre(
            self.outfile,
            "Alpha power per unit volume transferred to ions (MW/m3)",
            "(alpha_power_ions_density)",
            physics_variables.alpha_power_ions_density,
            "OP ",
        )
        po.osubhd(self.outfile, "Neutron Powers :")
        po.ovarre(
            self.outfile,
            "Neutron power: total (MW)",
            "(neutron_power_total)",
            physics_variables.neutron_power_total,
            "OP ",
        )
        po.ovarre(
            self.outfile,
            "Neutron power density: total (MW/m^3)",
            "(neutron_power_density_total)",
            physics_variables.neutron_power_density_total,
            "OP ",
        )
        po.ovarre(
            self.outfile,
            "Neutron power: plasma only (MW)",
            "(neutron_power_plasma)",
            physics_variables.neutron_power_plasma,
            "OP ",
        )
        po.ovarre(
            self.outfile,
            "Neutron power density: plasma (MW/m^3)",
            "(neutron_power_density_plasma)",
            physics_variables.neutron_power_density_plasma,
            "OP ",
        )
        po.ovarre(
            self.outfile,
            "Neutron power: beam-plasma (MW)",
            "(neutron_power_beams)",
            physics_variables.alpha_power_beams * 4.0e0,
            "OP ",
        )
        po.osubhd(self.outfile, "Charged Particle Powers :")
        po.ovarre(
            self.outfile,
            "Charged particle power (excluding alphas) (MW)",
            "(non_alpha_charged_power)",
            physics_variables.non_alpha_charged_power,
            "OP ",
        )
        po.ovarre(
            self.outfile,
            "Total charged particle power (including alphas) (MW)",
            "(charged_particle_power)",
            physics_variables.charged_particle_power,
            "OP ",
        )
        tot_power_plasma = (
            physics_variables.f_alpha_plasma * physics_variables.alpha_power_total
            + physics_variables.non_alpha_charged_power
            + physics_variables.p_plasma_ohmic_mw
            + current_drive_variables.pinjmw
        )
        po.ovarre(
            self.outfile,
            "Total power deposited in plasma (MW)",
            "(tot_power_plasma)",
            tot_power_plasma,
            "OP ",
        )

        po.oblnkl(self.outfile)
        po.ostars(self.outfile, 110)
        po.oblnkl(self.outfile)

        po.osubhd(self.outfile, "Radiation Power (excluding SOL):")
        po.ovarre(
            self.outfile,
            "Synchrotron radiation power (MW)",
            "(pden_plasma_sync_mw*vol_plasma)",
            physics_variables.pden_plasma_sync_mw * physics_variables.vol_plasma,
            "OP ",
        )
        po.ovarrf(
            self.outfile,
            "Synchrotron wall reflectivity factor",
            "(f_sync_reflect)",
            physics_variables.f_sync_reflect,
        )
        po.ovarre(
            self.outfile,
            "Normalised minor radius defining 'core'",
            "(coreradius)",
            impurity_radiation_module.coreradius,
        )
        po.ovarre(
            self.outfile,
            "Fraction of core radiation subtracted from P_L",
            "(coreradiationfraction)",
            impurity_radiation_module.coreradiationfraction,
        )
        po.ovarre(
            self.outfile,
            "Radiation power from inner zone (MW)",
            "(p_plasma_inner_rad_mw)",
            physics_variables.p_plasma_inner_rad_mw,
            "OP ",
        )
        po.ovarre(
            self.outfile,
            "Radiation power from outer zone (MW)",
            "(p_plasma_outer_rad_mw)",
            physics_variables.p_plasma_outer_rad_mw,
            "OP ",
        )

        if stellarator_variables.istell != 0:
            po.ovarre(
                self.outfile,
                "SOL radiation power as imposed by f_rad (MW)",
                "(psolradmw)",
                physics_variables.psolradmw,
                "OP ",
            )

        po.ovarre(
            self.outfile,
            "Total radiation power from inside LCFS (MW)",
            "(p_plasma_rad_mw)",
            physics_variables.p_plasma_rad_mw,
            "OP ",
        )
        po.ovarre(
            self.outfile,
            "LCFS radiation fraction = total radiation in LCFS / total power deposited in plasma",
            "(rad_fraction_LCFS)",
            physics_module.rad_fraction_lcfs,
            "OP ",
        )
        po.ovarre(
            self.outfile,
            "Nominal mean radiation load on inside surface of reactor (MW/m2)",
            "(pflux_fw_rad_mw)",
            physics_variables.pflux_fw_rad_mw,
            "OP ",
        )
        po.ovarre(
            self.outfile,
            "Peaking factor for radiation wall load",
            "(f_fw_rad_max)",
            constraint_variables.f_fw_rad_max,
            "IP ",
        )
        po.ovarre(
            self.outfile,
            "Maximum permitted radiation wall load (MW/m^2)",
            "(maxradwallload)",
            constraint_variables.maxradwallload,
            "IP ",
        )
        po.ovarre(
            self.outfile,
            "Peak radiation wall load (MW/m^2)",
            "(pflux_fw_rad_max_mw)",
            constraint_variables.pflux_fw_rad_max_mw,
            "OP ",
        )
        po.ovarre(
            self.outfile,
            "Fast alpha particle power incident on the first wall (MW)",
            "(palpfwmw)",
            physics_variables.palpfwmw,
            "OP ",
        )
        po.ovarre(
            self.outfile,
            "Nominal mean neutron load on inside surface of reactor (MW/m2)",
            "(wallmw)",
            physics_variables.wallmw,
            "OP ",
        )

        if stellarator_variables.istell == 0:
            po.oblnkl(self.outfile)
            po.ovarre(
                self.outfile,
                "Power incident on the divertor targets (MW)",
                "(ptarmw)",
                physics_module.ptarmw,
                "OP ",
            )
            po.ovarre(
                self.outfile,
                "Fraction of power to the lower divertor",
                "(ftar)",
                physics_variables.ftar,
                "IP ",
            )
            po.ovarre(
                self.outfile,
                "Outboard side heat flux decay length (m)",
                "(lambdaio)",
                physics_module.lambdaio,
                "OP ",
            )
            if physics_variables.idivrt == 2:
                po.ovarre(
                    self.outfile,
                    "Midplane seperation of the two magnetic closed flux surfaces (m)",
                    "(drsep)",
                    physics_module.drsep,
                    "OP ",
                )

            po.ovarre(
                self.outfile,
                "Fraction of power on the inner targets",
                "(fio)",
                physics_module.fio,
                "OP ",
            )
            po.ovarre(
                self.outfile,
                "Fraction of power incident on the lower inner target",
                "(fLI)",
                physics_module.fli,
                "OP ",
            )
            po.ovarre(
                self.outfile,
                "Fraction of power incident on the lower outer target",
                "(fLO)",
                physics_module.flo,
                "OP ",
            )
            if physics_variables.idivrt == 2:
                po.ovarre(
                    self.outfile,
                    "Fraction of power incident on the upper inner target",
                    "(fUI)",
                    physics_module.fui,
                    "OP ",
                )
                po.ovarre(
                    self.outfile,
                    "Fraction of power incident on the upper outer target",
                    "(fUO)",
                    physics_module.fuo,
                    "OP ",
                )

            po.ovarre(
                self.outfile,
                "Power incident on the lower inner target (MW)",
                "(pLImw)",
                physics_module.plimw,
                "OP ",
            )
            po.ovarre(
                self.outfile,
                "Power incident on the lower outer target (MW)",
                "(pLOmw)",
                physics_module.plomw,
                "OP ",
            )
            if physics_variables.idivrt == 2:
                po.ovarre(
                    self.outfile,
                    "Power incident on the upper innner target (MW)",
                    "(pUImw)",
                    physics_module.puimw,
                    "OP ",
                )
                po.ovarre(
                    self.outfile,
                    "Power incident on the upper outer target (MW)",
                    "(pUOmw)",
                    physics_module.puomw,
                    "OP ",
                )

        po.oblnkl(self.outfile)
        po.ovarre(
            self.outfile,
            "Ohmic heating power (MW)",
            "(p_plasma_ohmic_mw)",
            physics_variables.p_plasma_ohmic_mw,
            "OP ",
        )
        po.ovarrf(
            self.outfile,
            "Fraction of alpha power deposited in plasma",
            "(f_alpha_plasma)",
            physics_variables.f_alpha_plasma,
            "IP",
        )
        po.ovarrf(
            self.outfile,
            "Fraction of alpha power to electrons",
            "(f_alpha_electron)",
            physics_variables.f_alpha_electron,
            "OP ",
        )
        po.ovarrf(
            self.outfile,
            "Fraction of alpha power to ions",
            "(f_alpha_ion)",
            physics_variables.f_alpha_ion,
            "OP ",
        )
        po.ovarre(
            self.outfile,
            "Ion transport (MW)",
            "(p_ion_transport_loss_mw)",
            physics_variables.p_ion_transport_loss_mw,
            "OP ",
        )
        po.ovarre(
            self.outfile,
            "Electron transport (MW)",
            "(p_electron_transport_loss_mw)",
            physics_variables.p_electron_transport_loss_mw,
            "OP ",
        )
        po.ovarre(
            self.outfile,
            "Injection power to ions (MW)",
            "(pinjimw)",
            current_drive_variables.pinjimw,
            "OP ",
        )
        po.ovarre(
            self.outfile,
            "Injection power to electrons (MW)",
            "(pinjemw)",
            current_drive_variables.pinjemw,
            "OP ",
        )
        if physics_variables.ignite == 1:
            po.ocmmnt(self.outfile, "  (Injected power only used for start-up phase)")

        po.ovarin(
            self.outfile,
            "Ignited plasma switch (0=not ignited, 1=ignited)",
            "(ignite)",
            physics_variables.ignite,
        )

        po.oblnkl(self.outfile)
        po.ovarre(
            self.outfile,
            "Power into divertor zone via charged particles (MW)",
            "(pdivt)",
            physics_variables.pdivt,
            "OP ",
        )

        if physics_variables.pdivt <= 0.001e0:
            error_handling.fdiags[0] = physics_variables.pdivt
            error_handling.report_error(87)
            po.oblnkl(self.outfile)
            po.ocmmnt(
                self.outfile, "  BEWARE: possible problem with high radiation power"
            )
            po.ocmmnt(
                self.outfile, "          Power into divertor zone is unrealistic;"
            )
            po.ocmmnt(self.outfile, "          divertor calculations will be nonsense#")
            po.ocmmnt(
                self.outfile, "  Set constraint 17 (Radiation fraction upper limit)."
            )
            po.oblnkl(self.outfile)

        if physics_variables.idivrt == 2:
            # Double null divertor configuration
            po.ovarre(
                self.outfile,
                "Pdivt / R ratio (MW/m) (On peak divertor)",
                "(pdivmax/physics_variables.rmajor)",
                physics_variables.pdivmax / physics_variables.rmajor,
                "OP ",
            )
            po.ovarre(
                self.outfile,
                "Pdivt Bt / qAR ratio (MWT/m) (On peak divertor)",
                "(pdivmaxbt/qar)",
                (
                    (physics_variables.pdivmax * physics_variables.bt)
                    / (
                        physics_variables.q95
                        * physics_variables.aspect
                        * physics_variables.rmajor
                    )
                ),
                "OP ",
            )
        else:
            # Single null divertor configuration
            po.ovarre(
                self.outfile,
                "Psep / R ratio (MW/m)",
                "(pdivt/rmajor)",
                physics_variables.pdivt / physics_variables.rmajor,
                "OP ",
            )
            po.ovarre(
                self.outfile,
                "Psep Bt / qAR ratio (MWT/m)",
                "(pdivtbt_over_qar)",
                (
                    (physics_variables.pdivt * physics_variables.bt)
                    / (
                        physics_variables.q95
                        * physics_variables.aspect
                        * physics_variables.rmajor
                    )
                ),
                "OP ",
            )

        po.oblnkl(self.outfile)
        po.ostars(self.outfile, 110)
        po.oblnkl(self.outfile)

        if stellarator_variables.istell == 0:
            po.osubhd(self.outfile, "H-mode Power Threshold Scalings :")

            po.ovarre(
                self.outfile,
                "ITER 1996 scaling: nominal (MW)",
                "(l_h_threshold_powers(1))",
                physics_variables.l_h_threshold_powers[0],
                "OP ",
            )
            po.ovarre(
                self.outfile,
                "ITER 1996 scaling: upper bound (MW)",
                "(l_h_threshold_powers(2))",
                physics_variables.l_h_threshold_powers[1],
                "OP ",
            )
            po.ovarre(
                self.outfile,
                "ITER 1996 scaling: lower bound (MW)",
                "(l_h_threshold_powers(3))",
                physics_variables.l_h_threshold_powers[2],
                "OP ",
            )
            po.ovarre(
                self.outfile,
                "ITER 1997 scaling (1) (MW)",
                "(l_h_threshold_powers(4))",
                physics_variables.l_h_threshold_powers[3],
                "OP ",
            )
            po.ovarre(
                self.outfile,
                "ITER 1997 scaling (2) (MW)",
                "(l_h_threshold_powers(5))",
                physics_variables.l_h_threshold_powers[4],
                "OP ",
            )
            po.ovarre(
                self.outfile,
                "Martin 2008 scaling: nominal (MW)",
                "(l_h_threshold_powers(6))",
                physics_variables.l_h_threshold_powers[5],
                "OP ",
            )
            po.ovarre(
                self.outfile,
                "Martin 2008 scaling: 95% upper bound (MW)",
                "(l_h_threshold_powers(7))",
                physics_variables.l_h_threshold_powers[6],
                "OP ",
            )
            po.ovarre(
                self.outfile,
                "Martin 2008 scaling: 95% lower bound (MW)",
                "(l_h_threshold_powers(8))",
                physics_variables.l_h_threshold_powers[7],
                "OP ",
            )
            po.ovarre(
                self.outfile,
                "Snipes 2000 scaling: nominal (MW)",
                "(l_h_threshold_powers(9))",
                physics_variables.l_h_threshold_powers[8],
                "OP ",
            )
            po.ovarre(
                self.outfile,
                "Snipes 2000 scaling: upper bound (MW)",
                "(l_h_threshold_powers(10))",
                physics_variables.l_h_threshold_powers[9],
                "OP ",
            )
            po.ovarre(
                self.outfile,
                "Snipes 2000 scaling: lower bound (MW)",
                "(l_h_threshold_powers(11))",
                physics_variables.l_h_threshold_powers[10],
                "OP ",
            )
            po.ovarre(
                self.outfile,
                "Snipes 2000 scaling (closed divertor): nominal (MW)",
                "(l_h_threshold_powers(12))",
                physics_variables.l_h_threshold_powers[11],
                "OP ",
            )
            po.ovarre(
                self.outfile,
                "Snipes 2000 scaling (closed divertor): upper bound (MW)",
                "(l_h_threshold_powers(13))",
                physics_variables.l_h_threshold_powers[12],
                "OP ",
            )
            po.ovarre(
                self.outfile,
                "Snipes 2000 scaling (closed divertor): lower bound (MW)",
                "(l_h_threshold_powers(14))",
                physics_variables.l_h_threshold_powers[13],
                "OP ",
            )
            po.ovarre(
                self.outfile,
                "Hubbard 2012 L-I threshold - nominal (MW)",
                "(l_h_threshold_powers(15))",
                physics_variables.l_h_threshold_powers[14],
                "OP ",
            )
            po.ovarre(
                self.outfile,
                "Hubbard 2012 L-I threshold - lower bound (MW)",
                "(l_h_threshold_powers(16))",
                physics_variables.l_h_threshold_powers[15],
                "OP ",
            )
            po.ovarre(
                self.outfile,
                "Hubbard 2012 L-I threshold - upper bound (MW)",
                "(l_h_threshold_powers(17))",
                physics_variables.l_h_threshold_powers[16],
                "OP ",
            )
            po.ovarre(
                self.outfile,
                "Hubbard 2017 L-I threshold",
                "(l_h_threshold_powers(18))",
                physics_variables.l_h_threshold_powers[17],
                "OP ",
            )
            po.ovarre(
                self.outfile,
                "Martin 2008 aspect ratio corrected scaling: nominal (MW)",
                "(l_h_threshold_powers(19))",
                physics_variables.l_h_threshold_powers[18],
                "OP ",
            )
            po.ovarre(
                self.outfile,
                "Martin 2008 aspect ratio corrected scaling: 95% upper bound (MW)",
                "(l_h_threshold_powers(20))",
                physics_variables.l_h_threshold_powers[19],
                "OP ",
            )
            po.ovarre(
                self.outfile,
                "Martin 2008 aspect ratio corrected scaling: 95% lower bound (MW)",
                "(l_h_threshold_powers(21))",
                physics_variables.l_h_threshold_powers[20],
                "OP ",
            )
            po.oblnkl(self.outfile)
            if physics_variables.i_l_h_threshold in [9, 10, 11]:
                if (physics_variables.bt < 0.78e0) or (physics_variables.bt > 7.94e0):
                    po.ocmmnt(
                        self.outfile,
                        "(physics_variables.bt outside Snipes 2000 fitted range)",
                    )
                    error_handling.report_error(201)

                if (physics_variables.rminor < 0.15e0) or (
                    physics_variables.rminor > 1.15e0
                ):
                    po.ocmmnt(self.outfile, "(rminor outside Snipes 2000 fitted range)")
                    error_handling.report_error(202)

                if (physics_variables.rmajor < 0.55e0) or (
                    physics_variables.rmajor > 3.37e0
                ):
                    po.ocmmnt(
                        self.outfile,
                        "(physics_variables.rmajor outside Snipes 2000 fitted range)",
                    )
                    error_handling.report_error(203)

                if (physics_variables.dnla < 0.09e20) or (
                    physics_variables.dnla > 3.16e20
                ):
                    po.ocmmnt(
                        self.outfile,
                        "(physics_variables.dnla outside Snipes 2000 fitted range)",
                    )
                    error_handling.report_error(204)

                if (physics_variables.kappa < 1.0e0) or (
                    physics_variables.kappa > 2.04e0
                ):
                    po.ocmmnt(
                        self.outfile,
                        "(physics_variables.kappa outside Snipes 2000 fitted range)",
                    )
                    error_handling.report_error(205)

                if (physics_variables.triang < 0.07e0) or (
                    physics_variables.triang > 0.74e0
                ):
                    po.ocmmnt(self.outfile, "(triang outside Snipes 2000 fitted range)")
                    error_handling.report_error(206)

            po.oblnkl(self.outfile)

            if physics_variables.i_l_h_threshold in [12, 13, 14]:
                po.ocmmnt(
                    self.outfile,
                    "(L-H threshold for closed divertor only. Limited data used in Snipes fit)",
                )
                po.oblnkl(self.outfile)
                error_handling.report_error(207)

            if (numerics.ioptimz > 0) and (numerics.active_constraints[14]):
                po.ovarre(
                    self.outfile,
                    "L-H threshold power (enforced) (MW)",
                    "(boundl(103)*p_l_h_threshold_mw)",
                    numerics.boundl[102] * physics_variables.p_l_h_threshold_mw,
                    "OP ",
                )
                po.ovarre(
                    self.outfile,
                    "L-H threshold power (MW)",
                    "(p_l_h_threshold_mw)",
                    physics_variables.p_l_h_threshold_mw,
                    "OP ",
                )
            else:
                po.ovarre(
                    self.outfile,
                    "L-H threshold power (NOT enforced) (MW)",
                    "(p_l_h_threshold_mw)",
                    physics_variables.p_l_h_threshold_mw,
                    "OP ",
                )

        po.osubhd(self.outfile, "Confinement :")

        if physics_variables.ignite == 1:
            po.ocmmnt(
                self.outfile,
                "Device is assumed to be ignited for the calculation of confinement time",
            )
            po.oblnkl(self.outfile)

        tauelaw = f2py_compatible_to_string(
            physics_variables.labels_confinement_scalings[
                physics_variables.i_confinement_time
            ]
        )

        po.ocmmnt(
            self.outfile,
            f"Confinement scaling law: {tauelaw}",
        )

        po.ovarst(
            self.outfile,
            "Confinement scaling law",
            "(tauelaw)",
            f'"{tauelaw.strip().split(" ")[0]}"',
        )

        po.ovarrf(
            self.outfile, "Confinement H factor", "(hfact)", physics_variables.hfact
        )
        po.ovarrf(
            self.outfile,
            "Global thermal energy confinement time, from scaling (s)",
            "(t_energy_confinement)",
            physics_variables.t_energy_confinement,
            "OP ",
        )
        po.ovarrf(
            self.outfile,
            "Directly calculated total energy confinement time (s)",
            "(t_energy_confinement_beta)",
            physics_module.t_energy_confinement_beta,
            "OP ",
        )
        po.ocmmnt(
            self.outfile,
            "(Total thermal energy derived from total plasma beta / loss power)",
        )
        po.ovarrf(
            self.outfile,
            "Ion energy confinement time, from scaling (s)",
            "(t_ion_energy_confinement)",
            physics_variables.t_ion_energy_confinement,
            "OP ",
        )
        po.ovarrf(
            self.outfile,
            "Electron energy confinement time, from scaling (s)",
            "(t_electron_energy_confinement)",
            physics_variables.t_electron_energy_confinement,
            "OP ",
        )
        po.ovarre(
            self.outfile,
            "Fusion double product (s/m3)",
            "(ntau)",
            physics_variables.ntau,
            "OP ",
        )
        po.ovarre(
            self.outfile,
            "Lawson Triple product (keV s/m3)",
            "(nTtau)",
            physics_variables.nTtau,
            "OP ",
        )
        po.ovarre(
            self.outfile,
            "Transport loss power assumed in scaling law (MW)",
            "(p_plasma_loss_mw)",
            physics_variables.p_plasma_loss_mw,
            "OP ",
        )
        po.ovarin(
            self.outfile,
            "Switch for radiation loss term usage in power balance",
            "(i_rad_loss)",
            physics_variables.i_rad_loss,
        )
        if physics_variables.i_rad_loss == 0:
            po.ovarre(
                self.outfile,
                "Radiation power subtracted from plasma power balance (MW)",
                "",
                physics_variables.p_plasma_rad_mw,
                "OP ",
            )
            po.ocmmnt(self.outfile, "  (Radiation correction is total radiation power)")
        elif physics_variables.i_rad_loss == 1:
            po.ovarre(
                self.outfile,
                "Radiation power subtracted from plasma power balance (MW)",
                "",
                physics_variables.p_plasma_inner_rad_mw,
                "OP ",
            )
            po.ocmmnt(self.outfile, "  (Radiation correction is core radiation power)")
        else:
            po.ovarre(
                self.outfile,
                "Radiation power subtracted from plasma power balance (MW)",
                "",
                0.0e0,
            )
            po.ocmmnt(self.outfile, "  (No radiation correction applied)")
        if physics_variables.i_rad_loss == 1:
            po.ovarrf(
                self.outfile,
                "H* non-radiation corrected",
                "(hstar)",
                physics_variables.hfact
                * (
                    physics_variables.p_plasma_loss_mw
                    / (
                        physics_variables.p_plasma_loss_mw
                        + physics_variables.pden_plasma_sync_mw
                        + physics_variables.p_plasma_inner_rad_mw
                    )
                )
                ** 0.31,
                "OP",
            )
        elif physics_variables.i_rad_loss == 0:
            po.ovarrf(
                self.outfile,
                "H* non-radiation corrected",
                "(hstar)",
                physics_variables.hfact
                * (
                    physics_variables.p_plasma_loss_mw
                    / (
                        physics_variables.p_plasma_loss_mw
                        + physics_variables.pden_plasma_rad_mw
                        * physics_variables.vol_plasma
                    )
                )
                ** 0.31,
                "OP",
            )
        elif physics_variables.i_rad_loss == 2:
            po.ovarrf(
                self.outfile,
                "H* non-radiation corrected",
                "(hstar)",
                physics_variables.hfact,
                "OP",
            )
        po.ocmmnt(self.outfile, "  (H* assumes IPB98(y,2), ELMy H-mode scaling)")
        po.ovarrf(
            self.outfile,
            "Alpha particle confinement time (s)",
            "(t_alpha_confinement)",
            physics_variables.t_alpha_confinement,
            "OP ",
        )
        # Note alpha confinement time is no longer equal to fuel particle confinement time.
        po.ovarrf(
            self.outfile,
            "Alpha particle/energy confinement time ratio",
            "(f_alpha_energy_confinement)",
            physics_variables.f_alpha_energy_confinement,
            "OP ",
        )
        po.ovarrf(
            self.outfile,
            "Lower limit on f_alpha_energy_confinement",
            "(f_alpha_energy_confinement_min)",
            constraint_variables.f_alpha_energy_confinement_min,
        )

        # Plot table of al the H-factor scalings and coparison values
        self.output_confinement_comparison(istell=stellarator_variables.istell)

        if stellarator_variables.istell == 0:
            # Issues 363 Output dimensionless plasma parameters MDK
            po.osubhd(self.outfile, "Dimensionless plasma parameters")
            po.ocmmnt(self.outfile, "For definitions see")
            po.ocmmnt(
                self.outfile,
                "Recent progress on the development and analysis of the ITPA global H-mode confinement database",
            )
            po.ocmmnt(
                self.outfile,
                "D.C. McDonald et al, 2007 Nuclear Fusion v47, 147. (nu_star missing 1/mu0)",
            )
            po.ovarre(
                self.outfile,
                "Normalized plasma pressure beta as defined by McDonald et al",
                "(beta_mcdonald)",
                physics_module.beta_mcdonald,
                "OP ",
            )
            po.ovarre(
                self.outfile,
                "Normalized ion Larmor radius",
                "(rho_star)",
                physics_module.rho_star,
                "OP ",
            )
            po.ovarre(
                self.outfile,
                "Normalized collisionality",
                "(nu_star)",
                physics_module.nu_star,
                "OP ",
            )
            po.ovarre(
                self.outfile,
                "ITER Physics Basis definition of elongation",
                "(kappa_ipb)",
                physics_variables.kappa_ipb,
                "OP ",
            )

            po.oblnkl(self.outfile)
            po.ostars(self.outfile, 110)
            po.oblnkl(self.outfile)

            po.osubhd(self.outfile, "Plasma Volt-second Requirements :")
            po.ovarre(
                self.outfile,
                "Total plasma volt-seconds required for pulse (Wb)",
                "(vs_plasma_total_required)",
                physics_variables.vs_plasma_total_required,
                "OP ",
            )
            po.ovarre(
                self.outfile,
                "Total plasma inductive flux consumption for plasma current ramp-up (Wb)",
                "(vs_plasma_ind_ramp)",
                physics_variables.vs_plasma_ind_ramp,
                "OP ",
            )
            po.ovarrf(
                self.outfile,
                "Ejima coefficient",
                "(ejima_coeff)",
                physics_variables.ejima_coeff,
            )
            po.ovarre(
                self.outfile,
                "Internal plasma V-s",
                "(vs_plasma_internal)",
                physics_variables.vs_plasma_internal,
            )
            po.ovarre(
                self.outfile,
                "Plasma resistive flux consumption for plasma current ramp-up (Wb)",
                "(vs_plasma_res_ramp)",
                physics_variables.vs_plasma_res_ramp,
                "OP ",
            )
            po.ovarre(
                self.outfile,
                "Plasma volt-seconds needed for flat-top (heat + burn times) (Wb)",
                "(vs_plasma_burn_required)",
                physics_variables.vs_plasma_burn_required,
                "OP ",
            )

            po.ovarre(
                self.outfile,
                "Plasma loop voltage during burn (V)",
                "(v_plasma_loop_burn)",
                physics_variables.v_plasma_loop_burn,
                "OP ",
            )
            po.ovarre(
                self.outfile,
                "Plasma resistance (ohm)",
                "(res_plasma)",
                physics_variables.res_plasma,
                "OP ",
            )

            po.ovarre(
                self.outfile,
                "Plasma resistive diffusion time (s)",
                "(t_plasma_res_diffusion)",
                physics_variables.t_plasma_res_diffusion,
                "OP ",
            )
            po.ovarre(
                self.outfile,
                "Plasma inductance (H)",
                "(ind_plasma)",
                physics_variables.ind_plasma,
                "OP ",
            )
            po.ovarrf(
                self.outfile,
                "Plasma normalised internal inductance",
                "(ind_plasma_internal_norm)",
                physics_variables.ind_plasma_internal_norm,
                "OP ",
            )
            po.ovarrf(
                self.outfile,
                "Coefficient for sawtooth effects on burn V-s requirement",
                "(csawth)",
                physics_variables.csawth,
            )

            po.oblnkl(self.outfile)
            po.ostars(self.outfile, 110)
            po.oblnkl(self.outfile)

            po.ovarrf(
                self.outfile,
                "Bootstrap current fraction multiplier",
                "(cboot)",
                current_drive_variables.cboot,
            )
            po.ovarrf(
                self.outfile,
                "Bootstrap fraction (ITER 1989)",
                "(bscf_iter89)",
                current_drive_variables.bscf_iter89,
                "OP ",
            )

            po.ovarrf(
                self.outfile,
                "Bootstrap fraction (Sauter et al)",
                "(bscf_sauter)",
                current_drive_variables.bscf_sauter,
                "OP ",
            )

            po.ovarrf(
                self.outfile,
                "Bootstrap fraction (Nevins et al)",
                "(bscf_nevins)",
                current_drive_variables.bscf_nevins,
                "OP ",
            )
            po.ovarrf(
                self.outfile,
                "Bootstrap fraction (Wilson)",
                "(bscf_wilson)",
                current_drive_variables.bscf_wilson,
                "OP ",
            )
            po.ovarrf(
                self.outfile,
                "Bootstrap fraction (Sakai)",
                "(bscf_sakai)",
                current_drive_variables.bscf_sakai,
                "OP ",
            )
            po.ovarrf(
                self.outfile,
                "Bootstrap fraction (ARIES)",
                "(bscf_aries)",
                current_drive_variables.bscf_aries,
                "OP ",
            )
            po.ovarrf(
                self.outfile,
                "Bootstrap fraction (Andrade)",
                "(bscf_andrade)",
                current_drive_variables.bscf_andrade,
                "OP ",
            )
            po.ovarrf(
                self.outfile,
                "Bootstrap fraction (Hoang)",
                "(bscf_hoang)",
                current_drive_variables.bscf_hoang,
                "OP ",
            )
            po.ovarrf(
                self.outfile,
                "Bootstrap fraction (Wong)",
                "(bscf_wong)",
                current_drive_variables.bscf_wong,
                "OP ",
            )
            po.ovarrf(
                self.outfile,
                "Bootstrap fraction (Gi I)",
                "(bscf_gi_I)",
                current_drive_variables.bscf_gi_I,
                "OP ",
            )
            po.ovarrf(
                self.outfile,
                "Bootstrap fraction (Gi II)",
                "(bscf_gi_II)",
                current_drive_variables.bscf_gi_II,
                "OP ",
            )

            po.ovarrf(
                self.outfile,
                "Diamagnetic fraction (Hender)",
                "(diacf_hender)",
                current_drive_variables.diacf_hender,
                "OP ",
            )
            po.ovarrf(
                self.outfile,
                "Diamagnetic fraction (SCENE)",
                "(diacf_scene)",
                current_drive_variables.diacf_scene,
                "OP ",
            )
            po.ovarrf(
                self.outfile,
                "Pfirsch-Schlueter fraction (SCENE)",
                "(pscf_scene)",
                current_drive_variables.pscf_scene,
                "OP ",
            )
            # Error to catch if bootstap fraction limit has been enforced
            if physics_module.err242 == 1:
                error_handling.report_error(242)

            # Error to catch if self-driven current fraction limit has been enforced
            if physics_module.err243 == 1:
                error_handling.report_error(243)

            if current_drive_variables.bootstrap_current_fraction_max < 0.0e0:
                po.ocmmnt(
                    self.outfile, "  (User-specified bootstrap current fraction used)"
                )
            elif physics_variables.i_bootstrap_current == 1:
                po.ocmmnt(
                    self.outfile, "  (ITER 1989 bootstrap current fraction model used)"
                )
            elif physics_variables.i_bootstrap_current == 2:
                po.ocmmnt(
                    self.outfile,
                    "  (Nevins et al bootstrap current fraction model used)",
                )
            elif physics_variables.i_bootstrap_current == 3:
                po.ocmmnt(
                    self.outfile, "  (Wilson bootstrap current fraction model used)"
                )
            elif physics_variables.i_bootstrap_current == 4:
                po.ocmmnt(
                    self.outfile,
                    "  (Sauter et al bootstrap current fraction model used)",
                )
            elif physics_variables.i_bootstrap_current == 5:
                po.ocmmnt(
                    self.outfile,
                    "  (Sakai et al bootstrap current fraction model used)",
                )
            elif physics_variables.i_bootstrap_current == 6:
                po.ocmmnt(
                    self.outfile,
                    "  (ARIES bootstrap current fraction model used)",
                )
            elif physics_variables.i_bootstrap_current == 7:
                po.ocmmnt(
                    self.outfile,
                    "  (Andrade et al bootstrap current fraction model used)",
                )
            elif physics_variables.i_bootstrap_current == 8:
                po.ocmmnt(
                    self.outfile,
                    "  (Hoang et al bootstrap current fraction model used)",
                )
            elif physics_variables.i_bootstrap_current == 9:
                po.ocmmnt(
                    self.outfile,
                    "  (Wong et al bootstrap current fraction model used)",
                )
            elif physics_variables.i_bootstrap_current == 10:
                po.ocmmnt(
                    self.outfile,
                    "  (Gi-I et al bootstrap current fraction model used)",
                )
            elif physics_variables.i_bootstrap_current == 11:
                po.ocmmnt(
                    self.outfile,
                    "  (Gi-II et al bootstrap current fraction model used)",
                )

            if physics_variables.i_diamagnetic_current == 0:
                po.ocmmnt(
                    self.outfile, "  (Diamagnetic current fraction not calculated)"
                )
                # Error to show if diamagnetic current is above 1% but not used
                if current_drive_variables.diacf_scene > 0.01e0:
                    error_handling.report_error(244)

            elif physics_variables.i_diamagnetic_current == 1:
                po.ocmmnt(
                    self.outfile, "  (Hender diamagnetic current fraction scaling used)"
                )
            elif physics_variables.i_diamagnetic_current == 2:
                po.ocmmnt(
                    self.outfile, "  (SCENE diamagnetic current fraction scaling used)"
                )

            if physics_variables.i_pfirsch_schluter_current == 0:
                po.ocmmnt(
                    self.outfile, "  Pfirsch-Schluter current fraction not calculated"
                )
            elif physics_variables.i_pfirsch_schluter_current == 1:
                po.ocmmnt(
                    self.outfile,
                    "  (SCENE Pfirsch-Schluter current fraction scaling used)",
                )

            po.ovarrf(
                self.outfile,
                "Bootstrap fraction (enforced)",
                "(bootstrap_current_fraction.)",
                current_drive_variables.bootstrap_current_fraction,
                "OP ",
            )
            po.ovarrf(
                self.outfile,
                "Diamagnetic fraction (enforced)",
                "(diamagnetic_current_fraction.)",
                current_drive_variables.diamagnetic_current_fraction,
                "OP ",
            )
            po.ovarrf(
                self.outfile,
                "Pfirsch-Schlueter fraction (enforced)",
                "(ps_current_fraction.)",
                current_drive_variables.ps_current_fraction,
                "OP ",
            )

        po.osubhd(self.outfile, "Fuelling :")
        po.ovarre(
            self.outfile,
            "Ratio of He and pellet particle confinement times",
            "(tauratio)",
            physics_variables.tauratio,
        )
        po.ovarre(
            self.outfile,
            "Fuelling rate (nucleus-pairs/s)",
            "(qfuel)",
            physics_variables.qfuel,
            "OP ",
        )
        po.ovarre(
            self.outfile,
            "Fuel burn-up rate (reactions/s)",
            "(rndfuel)",
            physics_variables.rndfuel,
            "OP ",
        )
        po.ovarrf(
            self.outfile,
            "Burn-up fraction",
            "(burnup)",
            physics_variables.burnup,
            "OP ",
        )

        if any(numerics.icc == 78):
            po.osubhd(self.outfile, "Reinke Criterion :")
            po.ovarin(
                self.outfile,
                "index of impurity to be iterated for divertor detachment",
                "(impvardiv)",
                reinke_variables.impvardiv,
            )
            po.ovarre(
                self.outfile,
                "Minimum Impurity fraction from Reinke",
                "(fzmin)",
                reinke_variables.fzmin,
                "OP ",
            )
            po.ovarre(
                self.outfile,
                "Actual Impurity fraction",
                "(fzactual)",
                reinke_variables.fzactual,
            )

    def output_confinement_comparison(self, istell: int) -> None:
        """
        Routine to calculate ignition margin for different confinement scalings and equivalent confinement times for H=1.

        This routine calculates the ignition margin at the final point with different scalings and outputs the results to a file.

        The output includes:
        - Energy confinement times
        - Required H-factors for power balance

        The routine iterates over a range of confinement times, skipping the first user input and a specific index (25). For each confinement time, it calculates various parameters related to confinement and ignition using the `calculate_confinement_time` method. It then calculates the H-factor for when the plasma is ignited using the `find_other_h_factors` method and writes the results to the output file.

        Output format:
        - Header: "Energy confinement times, and required H-factors :"
        - Columns: "Scaling law", "Confinement time [s]", "H-factor for power balance"

        Methods used:
        - `calculate_confinement_time`: Calculates confinement-related parameters.
        - `find_other_h_factors`: Calculates the H-factor for a given confinement time.

        Parameters:
        - istell (int): Indicator for stellarator (0 for tokamak, >=1 for stellarator).

        Returns:
        - None
        """

        po.oheadr(self.outfile, "Energy confinement times, and required H-factors :")
        po.ocmmnt(
            self.outfile,
            f"{'':>2}{'Scaling law':<27}{'Electron confinement time [s]':<32}Equivalent H-factor for",
        )
        po.ocmmnt(
            self.outfile,
            f"{'':>38}{'for H = 1':<23}same confinement time",
        )
        po.oblnkl(self.outfile)

        # List of key values for stellarator scalings
        stellarator_scalings = [21, 22, 23, 37, 38]

        # Plot all of the confinement scalings for comparison when H = 1
        # Start from range 1 as the first i_confinement_time is a user input
        # If stellarator, use the stellarator scalings
        for i_confinement_time in (
            range(1, physics_variables.n_confinement_scalings)
            if istell == 0
            else stellarator_scalings
        ):
            if i_confinement_time == 25:
                continue
            (
                _,
                _,
                taueez,
                _,
                _,
                _,
            ) = self.calculate_confinement_time(
                physics_variables.m_fuel_amu,
                physics_variables.alpha_power_total,
                physics_variables.aspect,
                physics_variables.bt,
                physics_variables.nd_ions_total,
                physics_variables.dene,
                physics_variables.dnla,
                physics_variables.eps,
                1.0,
                i_confinement_time,
                physics_variables.ignite,
                physics_variables.kappa,
                physics_variables.kappa95,
                physics_variables.non_alpha_charged_power,
                current_drive_variables.pinjmw,
                physics_variables.plasma_current,
                physics_variables.pcoreradpv,
                physics_variables.rmajor,
                physics_variables.rminor,
                physics_variables.ten,
                physics_variables.tin,
                physics_variables.q95,
                physics_variables.qstar,
                physics_variables.vol_plasma,
                physics_variables.zeff,
            )

            # Calculate the H-factor for the same confinement time in other scalings
            physics_variables.hfac[i_confinement_time - 1] = self.find_other_h_factors(
                i_confinement_time
            )

            po.ocmmnt(
                self.outfile,
                f"{'':>2}{f2py_compatible_to_string(physics_variables.labels_confinement_scalings[i_confinement_time]):<38}"
                f"{taueez:<28.3f}{physics_variables.hfac[i_confinement_time - 1]:.3f}",
            )

        po.oblnkl(self.outfile)
        po.ostars(self.outfile, 110)

    @staticmethod
    def bootstrap_fraction_iter89(
        aspect: float,
        beta: float,
        bt: float,
        plasma_current: float,
        q95: float,
        q0: float,
        rmajor: float,
        vol_plasma: float,
    ) -> float:
        """
        Calculate the bootstrap-driven fraction of the plasma current.

        Args:
            aspect (float): Plasma aspect ratio.
            beta (float): Plasma total beta.
            bt (float): Toroidal field on axis (T).
            plasma_current (float): Plasma current (A).
            q95 (float): Safety factor at 95% surface.
            q0 (float): Central safety factor.
            rmajor (float): Plasma major radius (m).
            vol_plasma (float): Plasma volume (m3).

        Returns:
            float: The bootstrap-driven fraction of the plasma current.

        This function performs the original ITER calculation of the plasma current bootstrap fraction.

        Reference:
        - ITER Physics Design Guidelines: 1989 [IPDG89], N. A. Uckan et al,
        - ITER Documentation Series No.10, IAEA/ITER/DS/10, IAEA, Vienna, 1990
        """

        # Calculate the bootstrap current coefficient
        c_bs = 1.32 - 0.235 * (q95 / q0) + 0.0185 * (q95 / q0) ** 2

        # Calculate the average minor radius
        average_a = np.sqrt(vol_plasma / (2 * np.pi**2 * rmajor))

        b_pa = (plasma_current / 1e6) / (5 * average_a)

        # Calculate the poloidal beta for bootstrap current
        betapbs = beta * (bt / b_pa) ** 2

        # Ensure betapbs is positive
        if betapbs <= 0.0:
            return 0.0

        # Calculate and return the bootstrap current fraction
        return c_bs * (betapbs / np.sqrt(aspect)) ** 1.3

    @staticmethod
    def bootstrap_fraction_wilson(
        alphaj: float,
        alphap: float,
        alphat: float,
        betpth: float,
        q0: float,
        q95: float,
        rmajor: float,
        rminor: float,
    ) -> float:
        """
        Bootstrap current fraction from Wilson et al scaling

        Args:
            alphaj (float): Current profile index.
            alphap (float): Pressure profile index.
            alphat (float): Temperature profile index.
            betpth (float): Thermal component of poloidal beta.
            q0 (float): Safety factor on axis.
            q95 (float): Edge safety factor.
            rmajor (float): Major radius (m).
            rminor (float): Minor radius (m).

        Returns:
            float: The bootstrap current fraction.

        This function calculates the bootstrap current fraction using the numerically fitted algorithm written by Howard Wilson.

        Reference:
            - AEA FUS 172: Physics Assessment for the European Reactor Study, 1989
            - H. R. Wilson, Nuclear Fusion 32 (1992) 257
        """

        term1 = np.log(0.5)
        term2 = np.log(q0 / q95)

        # Re-arranging of parabolic profile to be equal to (r/a)^2 where the profile value is half of the core value

        termp = 1.0 - 0.5 ** (1.0 / alphap)
        termt = 1.0 - 0.5 ** (1.0 / alphat)
        termj = 1.0 - 0.5 ** (1.0 / alphaj)

        # Assuming a parabolic safety factor profile of the form q = q0 + (q95 - q0) * (r/a)^2
        # Substitute (r/a)^2 term from temperature,pressure and current profiles into q profile when values is 50% of core value
        # Take natural log of q profile over q95 and q0 to get the profile index

        alfpnw = term1 / np.log(np.log((q0 + (q95 - q0) * termp) / q95) / term2)
        alftnw = term1 / np.log(np.log((q0 + (q95 - q0) * termt) / q95) / term2)
        aj = term1 / np.log(np.log((q0 + (q95 - q0) * termj) / q95) / term2)

        # Crude check for NaN errors or other illegal values.
        if np.isnan(aj) or np.isnan(alfpnw) or np.isnan(alftnw) or aj < 0:
            error_handling.fdiags[0] = aj
            error_handling.fdiags[1] = alfpnw
            error_handling.fdiags[2] = alftnw
            error_handling.fdiags[3] = aj

            error_handling.report_error(76)

        # Ratio of ionic charge to electron charge

        z = 1.0

        # Inverse aspect ratio: r2 = maximum plasma radius, r1 = minimum
        # This is the definition used in the paper
        r2 = rmajor + rminor
        r1 = rmajor - rminor
        eps1 = (r2 - r1) / (r2 + r1)

        # Coefficients fitted using least squares techniques

        # Square root of current profile index term
        saj = np.sqrt(aj)

        a = np.array([
            1.41 * (1.0 - 0.28 * saj) * (1.0 + 0.12 / z),
            0.36 * (1.0 - 0.59 * saj) * (1.0 + 0.8 / z),
            -0.27 * (1.0 - 0.47 * saj) * (1.0 + 3.0 / z),
            0.0053 * (1.0 + 5.0 / z),
            -0.93 * (1.0 - 0.34 * saj) * (1.0 + 0.15 / z),
            -0.26 * (1.0 - 0.57 * saj) * (1.0 - 0.27 * z),
            0.064 * (1.0 - 0.6 * aj + 0.15 * aj * aj) * (1.0 + 7.6 / z),
            -0.0011 * (1.0 + 9.0 / z),
            -0.33 * (1.0 - aj + 0.33 * aj * aj),
            -0.26 * (1.0 - 0.87 / saj - 0.16 * aj),
            -0.14 * (1.0 - 1.14 / saj - 0.45 * saj),
            -0.0069,
        ])

        seps1 = np.sqrt(eps1)

        b = np.array([
            1.0,
            alfpnw,
            alftnw,
            alfpnw * alftnw,
            seps1,
            alfpnw * seps1,
            alftnw * seps1,
            alfpnw * alftnw * seps1,
            eps1,
            alfpnw * eps1,
            alftnw * eps1,
            alfpnw * alftnw * eps1,
        ])

        # Empirical bootstrap current fraction
        return seps1 * betpth * (a * b).sum()

    @staticmethod
    def bootstrap_fraction_nevins(
        alphan: float,
        alphat: float,
        beta_toroidal: float,
        bt: float,
        dene: float,
        plasma_current: float,
        q95: float,
        q0: float,
        rmajor: float,
        rminor: float,
        te: float,
        zeff: float,
    ) -> float:
        """
        Calculate the bootstrap current fraction from Nevins et al scaling.

        Args:
            alphan (float): Density profile index.
            alphat (float): Temperature profile index.
            beta_toroidal (float): Toroidal plasma beta.
            bt (float): Toroidal field on axis (T).
            dene (float): Electron density (/m3).
            plasma_current (float): Plasma current (A).
            q0 (float): Central safety factor.
            q95 (float): Safety factor at 95% surface.
            rmajor (float): Plasma major radius (m).
            rminor (float): Plasma minor radius (m).
            te (float): Volume averaged plasma temperature (keV).
            zeff (float): Plasma effective charge.

        Returns:
            float: The bootstrap current fraction.

        This function calculates the bootstrap current fraction using the Nevins et al method.

        Reference: See appendix of:
        Keii Gi, Makoto Nakamura, Kenji Tobita, Yasushi Ono,
        Bootstrap current fraction scaling for a tokamak reactor design study,
        Fusion Engineering and Design, Volume 89, Issue 11, 2014, Pages 2709-2715,
        ISSN 0920-3796, https://doi.org/10.1016/j.fusengdes.2014.07.009.

        Nevins, W. M. "Summary report: ITER specialists' meeting on heating and current drive."
        ITER-TN-PH-8-4, June 1988. 1988.

        """
        # Calculate peak electron beta at plasma centre, this is not the form used in the paper
        # The paper assumes parabolic profiles for calculating core values with the profile indexes.
        # We instead use the directly calculated electron density and temperature values at the core.
        # So that it is compatible with all profiles

        betae0 = (
            physics_variables.ne0
            * physics_variables.te0
            * 1.0e3
            * constants.electron_charge
            / (bt**2 / (2.0 * constants.rmu0))
        )

        # Call integration routine using definite integral routine from scipy

        ainteg, _ = integrate.quad(
            lambda y: _nevins_integral(
                y,
                dene,
                te,
                bt,
                rminor,
                rmajor,
                zeff,
                alphat,
                alphan,
                q0,
                q95,
                beta_toroidal,
            ),
            0,  # Lower bound
            1.0,  # Upper bound
        )

        # Calculate bootstrap current and fraction

        aibs = 2.5 * betae0 * rmajor * bt * q95 * ainteg
        return 1.0e6 * aibs / plasma_current

    @staticmethod
    def bootstrap_fraction_sauter(plasma_profile: float) -> float:
        """Calculate the bootstrap current fraction from the Sauter et al scaling.

        Args:
            plasma_profile (PlasmaProfile): The plasma profile object.

        Returns:
            float: The bootstrap current fraction.

        This function calculates the bootstrap current fraction using the Sauter, Angioni, and Lin-Liu scaling.

        Reference:
        - O. Sauter, C. Angioni, Y. R. Lin-Liu;
          Neoclassical conductivity and bootstrap current formulas for general axisymmetric equilibria and arbitrary collisionality regime.
          Phys. Plasmas 1 July 1999; 6 (7): 2834-2839. https://doi.org/10.1063/1.873240
        - O. Sauter, C. Angioni, Y. R. Lin-Liu; Erratum:
          Neoclassical conductivity and bootstrap current formulas for general axisymmetric equilibria and arbitrary collisionality regime
          [Phys. Plasmas 6, 2834 (1999)]. Phys. Plasmas 1 December 2002; 9 (12): 5140. https://doi.org/10.1063/1.1517052

        Note:
        The code was supplied by Emiliano Fable, IPP Garching (private communication).
        """

        # Number of radial data points along the profile
        nr = plasma_profile.profile_size

        # Radial points from 0 to 1 seperated by 1/profile_size
        roa = plasma_profile.neprofile.profile_x

        # Local circularised minor radius
        rho = np.sqrt(physics_variables.a_plasma_poloidal / np.pi) * roa

        # Square root of local aspect ratio
        sqeps = np.sqrt(roa * (physics_variables.rminor / physics_variables.rmajor))

        # Calculate electron and ion density profiles
        ne = plasma_profile.neprofile.profile_y * 1e-19
        ni = (physics_variables.nd_ions_total / physics_variables.dene) * ne

        # Calculate electron and ion temperature profiles
        tempe = plasma_profile.teprofile.profile_y
        tempi = (physics_variables.ti / physics_variables.te) * tempe

        # Flat Zeff profile assumed
        # Return tempi like array object filled with zeff
        zeff = np.full_like(tempi, physics_variables.zeff)

        # inverse_q = 1/safety factor
        # Parabolic q profile assumed
        inverse_q = 1 / (
            physics_variables.q0
            + (physics_variables.q95 - physics_variables.q0) * roa**2
        )
        # Create new array of average mass of fuel portion of ions
        amain = np.full_like(inverse_q, physics_variables.m_fuel_amu)

        # Create new array of average main ion charge
        zmain = np.full_like(inverse_q, 1.0 + physics_variables.f_helium3)

        # Prevent division by zero
        if ne[nr - 1] == 0.0:
            ne[nr - 1] = 1e-4 * ne[nr - 2]
            ni[nr - 1] = 1e-4 * ni[nr - 2]

        # Prevent division by zero
        if tempe[nr - 1] == 0.0:
            tempe[nr - 1] = 1e-4 * tempe[nr - 2]
            tempi[nr - 1] = 1e-4 * tempi[nr - 2]

        # Calculate total bootstrap current (MA) by summing along profiles
        # Looping from 2 because _calculate_l31_coefficient() etc should return 0 @ j == 1
        radial_elements = np.arange(2, nr)

        # Change in localised minor radius to be used as delta term in derivative
        drho = rho[radial_elements] - rho[radial_elements - 1]

        # Area of annulus, assuming circular plasma cross-section
        da = 2 * np.pi * rho[radial_elements - 1] * drho  # area of annulus

        # Create the partial derivatives
        dlogte_drho = (
            np.log(tempe[radial_elements]) - np.log(tempe[radial_elements - 1])
        ) / drho
        dlogti_drho = (
            np.log(tempi[radial_elements]) - np.log(tempi[radial_elements - 1])
        ) / drho
        dlogne_drho = (
            np.log(ne[radial_elements]) - np.log(ne[radial_elements - 1])
        ) / drho

        jboot = (
            0.5
            * (
                _calculate_l31_coefficient(
                    radial_elements,
                    nr,
                    physics_variables.rmajor,
                    physics_variables.bt,
                    physics_variables.triang,
                    ne,
                    ni,
                    tempe,
                    tempi,
                    inverse_q,
                    rho,
                    zeff,
                    sqeps,
                )
                * dlogne_drho
                + _calculate_l31_32_coefficient(
                    radial_elements,
                    nr,
                    physics_variables.rmajor,
                    physics_variables.bt,
                    physics_variables.triang,
                    ne,
                    ni,
                    tempe,
                    tempi,
                    inverse_q,
                    rho,
                    zeff,
                    sqeps,
                )
                * dlogte_drho
                + _calculate_l34_alpha_31_coefficient(
                    radial_elements,
                    nr,
                    physics_variables.rmajor,
                    physics_variables.bt,
                    physics_variables.triang,
                    inverse_q,
                    sqeps,
                    tempi,
                    tempe,
                    amain,
                    zmain,
                    ni,
                    ne,
                    rho,
                    zeff,
                )
                * dlogti_drho
            )
            * 1.0e6
            * (
                -physics_variables.bt
                / (0.2 * np.pi * physics_variables.rmajor)
                * rho[radial_elements - 1]
                * inverse_q[radial_elements - 1]
            )
        )  # A/m2

        return np.sum(da * jboot, axis=0) / physics_variables.plasma_current

    @staticmethod
    def bootstrap_fraction_sakai(
        beta_poloidal: float,
        q95: float,
        q0: float,
        alphan: float,
        alphat: float,
        eps: float,
        ind_plasma_internal_norm: float,
    ) -> float:
        """
        Calculate the bootstrap fraction using the Sakai formula.

        Parameters:
        beta_poloidal (float): Plasma poloidal beta.
        q95 (float): Safety factor at 95% of the plasma radius.
        q0 (float): Safety factor at the magnetic axis.
        alphan (float): Density profile index
        alphat (float): Temperature profile index
        eps (float): Inverse aspect ratio.
        ind_plasma_internal_norm (float): Plasma normalised internal inductance

        Returns:
        float: The calculated bootstrap fraction.

        Notes:
        The profile assumed for the alphan and alpat indexes is only a parabolic profile without a pedestal (L-mode).
        The Root Mean Squared Error for the fitting database of this formula was 0.025
        Concentrating on the positive shear plasmas using the ACCOME code equilibria with the fully non-inductively driven
        conditions with neutral beam (NB) injection only are calculated.
        The electron temperature and the ion temperature were assumed to be equal
        This can be used for all apsect ratios.
        The diamagnetic fraction is included in this formula.

        References:
        Ryosuke Sakai, Takaaki Fujita, Atsushi Okamoto, Derivation of bootstrap current fraction scaling formula for 0-D system code analysis,
        Fusion Engineering and Design, Volume 149, 2019, 111322, ISSN 0920-3796,
        https://doi.org/10.1016/j.fusengdes.2019.111322.
        """
        # Sakai states that the ACCOME dataset used has the toridal diamagnetic current included in the bootstrap current
        # So the diamganetic current should not be calculated with this. i_diamagnetic_current = 0
        return (
            10 ** (0.951 * eps - 0.948)
            * beta_poloidal ** (1.226 * eps + 1.584)
            * ind_plasma_internal_norm ** (-0.184 * eps - 0.282)
            * (q95 / q0) ** (-0.042 * eps - 0.02)
            * alphan ** (0.13 * eps + 0.05)
            * alphat ** (0.502 * eps - 0.273)
        )

    @staticmethod
    def bootstrap_fraction_aries(
        beta_poloidal: float,
        ind_plasma_internal_norm: float,
        core_density: float,
        average_density: float,
        inverse_aspect: float,
    ) -> float:
        """
        Calculate the bootstrap fraction using the ARIES formula.

        Parameters:
        beta_poloidal (float): Plasma poloidal beta.
        ind_plasma_internal_norm (float): Plasma normalized internal inductance.
        core_density (float): Core plasma density.
        average_density (float): Average plasma density.
        inverse_aspect (float): Inverse aspect ratio.

        Returns:
        float: The calculated bootstrap fraction.

        Notes:
            - The source reference does not provide any info about the derivation of the formula. It is only stated

        References:
            - Zoran Dragojlovic et al., “An advanced computational algorithm for systems analysis of tokamak power plants,”
              Fusion Engineering and Design, vol. 85, no. 2, pp. 243-265, Apr. 2010,
              doi: https://doi.org/10.1016/j.fusengdes.2010.02.015.

        """
        # Using the standard variable naming from the ARIES paper
        a_1 = (
            1.10 - 1.165 * ind_plasma_internal_norm + 0.47 * ind_plasma_internal_norm**2
        )
        b_1 = (
            0.806
            - 0.885 * ind_plasma_internal_norm
            + 0.297 * ind_plasma_internal_norm**2
        )

        c_bs = a_1 + b_1 * (core_density / average_density)

        return c_bs * np.sqrt(inverse_aspect) * beta_poloidal

    @staticmethod
    def bootstrap_fraction_andrade(
        beta_poloidal: float,
        core_pressure: float,
        average_pressure: float,
        inverse_aspect: float,
    ) -> float:
        """
        Calculate the bootstrap fraction using the Andrade et al formula.

        Parameters:
        beta_poloidal (float): Plasma poloidal beta.
        core_pressure (float): Core plasma pressure.
        average_pressure (float): Average plasma pressure.
        inverse_aspect (float): Inverse aspect ratio.

        Returns:
        float: The calculated bootstrap fraction.

        Notes:
            - Based off 350 plasma profiles from Experimento Tokamak Esferico (ETE) spherical tokamak
            - A = 1.5, R_0 = 0.3m, I_p = 200kA, B_0=0.4T, beta = 4-10%. Profiles taken as Gaussian shaped functions.
            - Errors mostly up to the order of 10% are obtained when both expressions are compared with the equilibrium estimates for the
              bootstrap current in ETE

        References:
            - M. C. R. Andrade and G. O. Ludwig, “Scaling of bootstrap current on equilibrium and plasma profile parameters in tokamak plasmas,”
              Plasma Physics and Controlled Fusion, vol. 50, no. 6, pp. 065001-065001, Apr. 2008,
              doi: https://doi.org/10.1088/0741-3335/50/6/065001.

        """

        # Using the standard variable naming from the Andrade et.al. paper
        c_p = core_pressure / average_pressure

        # Error +- 0.0007
        c_bs = 0.2340

        return c_bs * np.sqrt(inverse_aspect) * beta_poloidal * c_p**0.8

    @staticmethod
    def bootstrap_fraction_hoang(
        beta_poloidal: float,
        pressure_index: float,
        current_index: float,
        inverse_aspect: float,
    ) -> float:
        """
        Calculate the bootstrap fraction using the Hoang et al formula.

        Parameters:
        beta_poloidal (float): Plasma poloidal beta.
        pressure_index (float): Pressure profile index.
        current_index (float): Current profile index.
        inverse_aspect (float): Inverse aspect ratio.

        Returns:
        float: The calculated bootstrap fraction.

        Notes:
            - Based off of TFTR data calculated using the TRANSP plasma analysis code
            - 170 discharges which was assembled to  study the tritium influx and transport in discharges with D-only neutral beam
              injection (NBI)
            - Contains L-mode, supershots, reversed shear, enhanced reversed shear and increased li discharges
            - Discharges with monotonic flux profiles with reversed shear are also included
            - Is applied to circular cross-section plasmas

        References:
            - G. T. Hoang and R. V. Budny, “The bootstrap fraction in TFTR,” AIP conference proceedings,
              Jan. 1997, doi: https://doi.org/10.1063/1.53414.
        """

        # Using the standard variable naming from the Hoang et.al. paper
        # Hoang et.al uses a different definition for the profile indexes such that
        # alpha_p is defined as the ratio of the central and the volume-averaged values, and the peakedness of the density of the total plasma current
        # (defined as ratio of the central value and I_p), alpha_j$

        # We assume the pressure and current profile is parabolic and use the (profile_index +1) term in lieu
        # The term represents the ratio of the the core to volume averaged value

        # This could lead to large changes in the value depending on interpretation of the profile index

        c_bs = np.sqrt((pressure_index + 1) / (current_index + 1))

        return 0.4 * np.sqrt(inverse_aspect) * beta_poloidal**0.9 * c_bs

    @staticmethod
    def bootstrap_fraction_wong(
        beta_poloidal: float,
        density_index: float,
        temperature_index: float,
        inverse_aspect: float,
        elongation: float,
    ) -> float:
        """
        Calculate the bootstrap fraction using the Wong et al formula.

        Parameters:
        beta_poloidal (float): Plasma poloidal beta.
        density_index (float): Density profile index.
        temperature_index (float): Temperature profile index.
        inverse_aspect (float): Inverse aspect ratio.
        elongation (float): Plasma elongation.

        Returns:
        float: The calculated bootstrap fraction.

        Notes:
            - Data is based off of equilibria from Miller et al.
            - A: 1.2 - 3.0 and stable to n ballooning and low n kink modes at a bootstrap fraction of 99% for kappa = 2, 2.5 and 3
            - The results were parameterized as a function of aspect ratio and elongation
            - The parametric dependency of beta_p and beta_T are based on fitting of the DIII-D high equivalent DT yield results
            - Parabolic profiles should be used for best results as the pressure peaking value is calculated as the product of a parabolic
              temperature and density profile

        References:
            - C.-P. Wong, J. C. Wesley, R. D. Stambaugh, and E. T. Cheng, “Toroidal reactor designs as a function of aspect ratio and elongation,”
              vol. 42, no. 5, pp. 547-556, May 2002, doi: https://doi.org/10.1088/0029-5515/42/5/307.

            - Miller, R L, "Stable bootstrap-current driven equilibria for low aspect ratio tokamaks".
              Switzerland: N. p., 1996. Web.https://fusion.gat.com/pubs-ext/MISCONF96/A22433.pdf
        """
        # Using the standard variable naming from the Wong et.al. paper
        f_peak = 2.0 / scipy.special.beta(0.5, density_index + temperature_index + 1)

        c_bs = 0.773 + 0.019 * elongation

        return c_bs * f_peak**0.25 * beta_poloidal * np.sqrt(inverse_aspect)

    @staticmethod
    def bootstrap_fraction_gi_I(  # noqa: N802
        beta_poloidal: float,
        pressure_index: float,
        temperature_index: float,
        inverse_aspect: float,
        effective_charge: float,
        q95: float,
        q0: float,
    ) -> float:
        """
        Calculate the bootstrap fraction using the first scaling from the Gi et al formula.

        Parameters:
        beta_poloidal (float): Plasma poloidal beta.
        pressure_index (float): Pressure profile index.
        temperature_index (float): Temperature profile index.
        inverse_aspect (float): Inverse aspect ratio.
        effective_charge (float): Plasma effective charge.
        q95 (float): Safety factor at 95% of the plasma radius.
        q0 (float): Safety factor at the magnetic axis.

        Returns:
        float: The calculated bootstrap fraction.

        Notes:
            - Scaling found by solving the Hirshman-Sigmar bootstrap modelusing the matrix inversion method
            - Method was done to put the scaling into parameters compatible with the TPC systems code
            - Uses the ACCOME code to create bootstrap current fractions without using the itrative calculations of the
              curent drive and equilibrium models in the scan
            - R = 5.0 m, A = 1.3 - 5.0, kappa = 2, traing = 0.3, alpha_n = 0.1 - 0.8, alpha_t = 1.0 - 3.0, Z_eff = 1.2 - 3.0
            - Uses parabolic plasma profiles only.
            - Scaling 1 has better accuracy than Scaling 2. However, Scaling 1 overestimated the f_BS value for reversed shear
              equilibrium.

        References:
            - K. Gi, M. Nakamura, Kenji Tobita, and Y. Ono, “Bootstrap current fraction scaling for a tokamak reactor design study,”
              Fusion Engineering and Design, vol. 89, no. 11, pp. 2709-2715, Aug. 2014,
              doi: https://doi.org/10.1016/j.fusengdes.2014.07.009.
        """

        # Using the standard variable naming from the Gi et.al. paper

        c_bs = (
            0.474
            * inverse_aspect**-0.1
            * pressure_index**0.974
            * temperature_index**-0.416
            * effective_charge**0.178
            * (q95 / q0) ** -0.133
        )

        return c_bs * np.sqrt(inverse_aspect) * beta_poloidal

    @staticmethod
    def bootstrap_fraction_gi_II(  # noqa: N802
        beta_poloidal: float,
        pressure_index: float,
        temperature_index: float,
        inverse_aspect: float,
        effective_charge: float,
    ) -> float:
        """
        Calculate the bootstrap fraction using the second scaling from the Gi et al formula.

        Parameters:
        beta_poloidal (float): Plasma poloidal beta.
        pressure_index (float): Pressure profile index.
        temperature_index (float): Temperature profile index.
        inverse_aspect (float): Inverse aspect ratio.
        effective_charge (float): Plasma effective charge.

        Returns:
        float: The calculated bootstrap fraction.

        Notes:
            - Scaling found by solving the Hirshman-Sigmar bootstrap modelusing the matrix inversion method
            - Method was done to put the scaling into parameters compatible with the TPC systems code
            - Uses the ACCOME code to create bootstrap current fractions without using the itrative calculations of the
              curent drive and equilibrium models in the scan
            - R = 5.0 m, A = 1.3 - 5.0, kappa = 2, traing = 0.3, alpha_n = 0.1 - 0.8, alpha_t = 1.0 - 3.0, Z_eff = 1.2 - 3.0
            - Uses parabolic plasma profiles only.
            - This scaling has the q profile dependance removed to obtain a scaling formula with much more flexible variables than
              that by a single profile factor for internal current profile.

        References:
            - K. Gi, M. Nakamura, Kenji Tobita, and Y. Ono, “Bootstrap current fraction scaling for a tokamak reactor design study,”
              Fusion Engineering and Design, vol. 89, no. 11, pp. 2709-2715, Aug. 2014,
              doi: https://doi.org/10.1016/j.fusengdes.2014.07.009.
        """

        # Using the standard variable naming from the Gi et.al. paper

        c_bs = (
            0.382
            * inverse_aspect**-0.242
            * pressure_index**0.974
            * temperature_index**-0.416
            * effective_charge**0.178
        )

        return c_bs * np.sqrt(inverse_aspect) * beta_poloidal

    def find_other_h_factors(self, i_confinement_time: int) -> float:
        """
        Function to find H-factor for the equivalent confinement time in other scalings.

        Args:
            i_confinement_time (int): Index of the confinement time scaling to use.

        Returns:
            float: The calculated H-factor.
        """

        def fhz(hfact: float) -> float:
            """
            Function used to find power balance.

            Args:
                hfact (float): H-factor to be used in the calculation.

            Returns:
                float: The difference between the calculated power and the required power for balance.
            """
            (
                ptrez,
                ptriz,
                _,
                _,
                _,
                _,
            ) = self.calculate_confinement_time(
                physics_variables.m_fuel_amu,
                physics_variables.alpha_power_total,
                physics_variables.aspect,
                physics_variables.bt,
                physics_variables.nd_ions_total,
                physics_variables.dene,
                physics_variables.dnla,
                physics_variables.eps,
                hfact,
                i_confinement_time,
                physics_variables.ignite,
                physics_variables.kappa,
                physics_variables.kappa95,
                physics_variables.non_alpha_charged_power,
                current_drive_variables.pinjmw,
                physics_variables.plasma_current,
                physics_variables.pcoreradpv,
                physics_variables.rmajor,
                physics_variables.rminor,
                physics_variables.ten,
                physics_variables.tin,
                physics_variables.q95,
                physics_variables.qstar,
                physics_variables.vol_plasma,
                physics_variables.zeff,
            )

            # At power balance, fhz is zero.
            fhz_value = (
                ptrez
                + ptriz
                - physics_variables.f_alpha_plasma
                * physics_variables.alpha_power_density_total
                - physics_variables.charged_power_density
                - physics_variables.pden_plasma_ohmic_mw
            )

            # Take into account whether injected power is included in tau_e calculation (i.e. whether device is ignited)
            if physics_variables.ignite == 0:
                fhz_value -= (
                    current_drive_variables.pinjmw / physics_variables.vol_plasma
                )

            # Include the radiation power if requested
            if physics_variables.i_rad_loss == 0:
                fhz_value += physics_variables.pden_plasma_rad_mw
            elif physics_variables.i_rad_loss == 1:
                fhz_value += physics_variables.pcoreradpv

            return fhz_value

        return root_scalar(fhz, bracket=(0.01, 150), xtol=0.001).root

    @staticmethod
    def calculate_confinement_time(
        m_fuel_amu: float,
        alpha_power_total: float,
        aspect: float,
        bt: float,
        nd_ions_total: float,
        dene: float,
        dnla: float,
        eps: float,
        hfact: float,
        i_confinement_time: int,
        ignite: int,
        kappa: float,
        kappa95: float,
        non_alpha_charged_power: float,
        pinjmw: float,
        plasma_current: float,
        pcoreradpv: float,
        rmajor: float,
        rminor: float,
        ten: float,
        tin: float,
        q95: float,
        qstar: float,
        vol_plasma: float,
        zeff: float,
    ) -> tuple[float, float, float, float, float, float, float]:
        """
        Calculate the confinement times and the transport power loss terms.

        :param m_fuel_amu: Average mass of fuel (amu)
        :param alpha_power_total: Alpha particle power (MW)
        :param aspect: Aspect ratio
        :param bt: Toroidal field on axis (T)
        :param nd_ions_total: Total ion density (/m3)
        :param dene: Volume averaged electron density (/m3)
        :param dnla: Line-averaged electron density (/m3)
        :param eps: Inverse aspect ratio
        :param hfact: H factor on energy confinement scalings
        :param i_confinement_time: Switch for energy confinement scaling to use
        :param ignite: Switch for ignited calculation
        :param kappa: Plasma elongation
        :param kappa95: Plasma elongation at 95% surface
        :param non_alpha_charged_power: Non-alpha charged particle fusion power (MW)
        :param pinjmw: Auxiliary power to ions and electrons (MW)
        :param plasma_current: Plasma current (A)
        :param pcoreradpv: Total core radiation power (MW/m3)
        :param q95: Edge safety factor (tokamaks), or rotational transform iotabar (stellarators)
        :param qstar: Equivalent cylindrical edge safety factor
        :param rmajor: Plasma major radius (m)
        :param rminor: Plasma minor radius (m)
        :param ten: Density weighted average electron temperature (keV)
        :param tin: Density weighted average ion temperature (keV)
        :param vol_plasma: Plasma volume (m3)
        :param a_plasma_poloidal: Plasma cross-sectional area (m2)
        :param zeff: Plasma effective charge

        :return: Tuple containing:
            - pden_electron_transport_loss_mw (float): Electron transport power (MW/m3)
            - pden_ion_transport_loss_mw (float): Ion transport power (MW/m3)
            - t_electron_energy_confinement (float): Electron energy confinement time (s)
            - t_ion_energy_confinement (float): Ion energy confinement time (s)
            - t_energy_confinement (float): Global energy confinement time (s)
            - p_plasma_loss_mw (float): Heating power (MW) assumed in calculation
        """

        # ========================================================================

        # Calculate heating power (MW)
        p_plasma_loss_mw = (
            physics_variables.f_alpha_plasma * alpha_power_total
            + non_alpha_charged_power
            + physics_variables.p_plasma_ohmic_mw
        )

        # If the device is not ignited, add the injected auxiliary power
        if ignite == 0:
            p_plasma_loss_mw = p_plasma_loss_mw + pinjmw

        # Include the radiation as a loss term if requested
        if physics_variables.i_rad_loss == 0:
            p_plasma_loss_mw = (
                p_plasma_loss_mw - physics_variables.pden_plasma_rad_mw * vol_plasma
            )
        elif physics_variables.i_rad_loss == 1:
            p_plasma_loss_mw = (
                p_plasma_loss_mw - pcoreradpv * vol_plasma
            )  # shouldn't this be vol_core instead of vol_plasma?
        # else do not adjust p_plasma_loss_mw for radiation

        # Ensure heating power is positive (shouldn't be necessary)
        p_plasma_loss_mw = max(p_plasma_loss_mw, 1.0e-3)

        # ========================================================================

        # Line averaged electron density in scaled units
        dnla20 = dnla * 1.0e-20
        dnla19 = dnla * 1.0e-19

        # Volume averaged electron density in units of 10**20 m**-3
        n20 = dene / 1.0e20

        # Plasma current in MA
        pcur = plasma_current / 1.0e6

        # Separatrix kappa defined with plasma volume for IPB scalings
        # Updated version of kappa used by the IPB98 scalings correction in:

        # None Otto Kardaun, N. K. Thomsen, and None Alexander Chudnovskiy,
        # “Corrections to a sequence of papers in Nuclear Fusion,” Nuclear Fusion,
        # vol. 48, no. 9, pp. 099801099801, Aug. 2008,
        # doi: https://doi.org/10.1088/0029-5515/48/9/099801.

        physics_variables.kappa_ipb = (vol_plasma / (2.0 * np.pi * rmajor)) / (
            np.pi * rminor**2
        )

        # Electron energy confinement times

        # ========================================================================

        # User defined confinement time
        if i_confinement_time == 0:  # t_electron_energy_confinement is an input
            t_electron_confinement = physics_variables.tauee_in

        # ========================================================================

        # Nec-Alcator(NA) OH scaling
        if i_confinement_time == 1:
            t_electron_confinement = confinement.neo_alcator_confinement_time(
                n20, rminor, rmajor, qstar
            )

        # ========================================================================

        # "Mirnov"-like scaling (H-mode)
        elif i_confinement_time == 2:  # Mirnov scaling (H-mode)
            t_electron_confinement = confinement.mirnov_confinement_time(
                rminor, kappa95, pcur
            )

        # ========================================================================

        # Merezhkin-Mukhovatov (MM) OH/L-mode scaling
        elif i_confinement_time == 3:
            t_electron_confinement = confinement.merezhkin_muhkovatov_confinement_time(
                rmajor, rminor, kappa95, qstar, dnla20, m_fuel_amu, ten
            )

        # ========================================================================

        # Shimomura (S) optimized H-mode scaling
        elif i_confinement_time == 4:
            t_electron_confinement = confinement.shimomura_confinement_time(
                rmajor, rminor, bt, kappa95, m_fuel_amu
            )

        # ========================================================================

        # Kaye-Goldston scaling (L-mode)
        elif i_confinement_time == 5:
            t_electron_confinement = confinement.kaye_goldston_confinement_time(
                pcur, rmajor, rminor, kappa, dnla20, bt, m_fuel_amu, p_plasma_loss_mw
            )

        # ========================================================================

        # ITER Power scaling - ITER 89-P (L-mode)
        elif i_confinement_time == 6:
            t_electron_confinement = confinement.iter_89p_confinement_time(
                pcur, rmajor, rminor, kappa, dnla20, bt, m_fuel_amu, p_plasma_loss_mw
            )

        # ========================================================================

        # ITER Offset linear scaling - ITER 89-O (L-mode)
        elif i_confinement_time == 7:
            t_electron_confinement = confinement.iter_89_0_confinement_time(
                pcur, rmajor, rminor, kappa, dnla20, bt, m_fuel_amu, p_plasma_loss_mw
            )
        # ========================================================================

        # Rebut-Lallia offset linear scaling (L-mode)
        elif i_confinement_time == 8:
            t_electron_confinement = confinement.rebut_lallia_confinement_time(
                rminor,
                rmajor,
                kappa,
                m_fuel_amu,
                pcur,
                zeff,
                dnla20,
                bt,
                p_plasma_loss_mw,
            )

        # ========================================================================

        # Goldston scaling (L-mode)
        elif i_confinement_time == 9:  # Goldston scaling (L-mode)
            t_electron_confinement = confinement.goldston_confinement_time(
                pcur, rmajor, rminor, kappa95, m_fuel_amu, p_plasma_loss_mw
            )

        # ========================================================================

        # T-10 scaling (L-mode)
        elif i_confinement_time == 10:
            t_electron_confinement = confinement.t10_confinement_time(
                dnla20, rmajor, qstar, bt, rminor, kappa95, p_plasma_loss_mw, zeff, pcur
            )

        # ========================================================================

        # JAERI / Odajima-Shimomura L-mode scaling
        elif i_confinement_time == 11:  # JAERI scaling
            t_electron_confinement = confinement.jaeri_confinement_time(
                kappa95,
                rminor,
                m_fuel_amu,
                n20,
                pcur,
                bt,
                rmajor,
                qstar,
                zeff,
                p_plasma_loss_mw,
            )

        # ========================================================================

        # Kaye "big"  L-mode scaling (based only on big tokamak data)
        elif i_confinement_time == 12:
            t_electron_confinement = confinement.kaye_big_confinement_time(
                rmajor,
                rminor,
                bt,
                kappa95,
                pcur,
                n20,
                m_fuel_amu,
                p_plasma_loss_mw,
            )

        # ========================================================================

        # ITER H90-P H-mode scaling
        elif i_confinement_time == 13:
            t_electron_confinement = confinement.iter_h90_p_confinement_time(
                pcur,
                rmajor,
                rminor,
                kappa,
                dnla20,
                bt,
                m_fuel_amu,
                p_plasma_loss_mw,
            )

        # ========================================================================

        # Minimum of ITER 89-P and ITER 89-O
        elif i_confinement_time == 14:
            t_electron_confinement = min(
                confinement.iter_89p_confinement_time(
                    pcur,
                    rmajor,
                    rminor,
                    kappa,
                    dnla20,
                    bt,
                    m_fuel_amu,
                    p_plasma_loss_mw,
                ),
                confinement.iter_89_0_confinement_time(
                    pcur,
                    rmajor,
                    rminor,
                    kappa,
                    dnla20,
                    bt,
                    m_fuel_amu,
                    p_plasma_loss_mw,
                ),
            )

        # ========================================================================

        # Riedel scaling (L-mode)
        elif i_confinement_time == 15:
            t_electron_confinement = confinement.riedel_l_confinement_time(
                pcur,
                rmajor,
                rminor,
                kappa95,
                dnla20,
                bt,
                p_plasma_loss_mw,
            )

        # ========================================================================

        # Christiansen et al scaling (L-mode)
        elif i_confinement_time == 16:
            t_electron_confinement = confinement.christiansen_confinement_time(
                pcur,
                rmajor,
                rminor,
                kappa95,
                dnla20,
                bt,
                p_plasma_loss_mw,
                m_fuel_amu,
            )

        # ========================================================================

        # Lackner-Gottardi scaling (L-mode)
        elif i_confinement_time == 17:
            t_electron_confinement = confinement.lackner_gottardi_confinement_time(
                pcur,
                rmajor,
                rminor,
                kappa95,
                dnla20,
                bt,
                p_plasma_loss_mw,
            )

        # ========================================================================

        # Neo-Kaye scaling (L-mode)
        elif i_confinement_time == 18:
            t_electron_confinement = confinement.neo_kaye_confinement_time(
                pcur,
                rmajor,
                rminor,
                kappa95,
                dnla20,
                bt,
                p_plasma_loss_mw,
            )

        # ======== ================================================================

        # Riedel scaling (H-mode)
        elif i_confinement_time == 19:
            t_electron_confinement = confinement.riedel_h_confinement_time(
                pcur,
                rmajor,
                rminor,
                kappa95,
                dnla20,
                bt,
                m_fuel_amu,
                p_plasma_loss_mw,
            )

        # ========================================================================

        # Amended version of ITER H90-P law
        elif i_confinement_time == 20:
            t_electron_confinement = confinement.iter_h90_p_amended_confinement_time(
                pcur,
                bt,
                m_fuel_amu,
                rmajor,
                p_plasma_loss_mw,
                kappa,
            )

        # ==========================================================================

        # Sudo et al. scaling (stellarators/heliotron)
        elif i_confinement_time == 21:
            t_electron_confinement = confinement.sudo_et_al_confinement_time(
                rmajor,
                rminor,
                dnla20,
                bt,
                p_plasma_loss_mw,
            )

        # ==========================================================================

        # Gyro-reduced Bohm scaling
        elif i_confinement_time == 22:
            t_electron_confinement = confinement.gyro_reduced_bohm_confinement_time(
                bt,
                dnla20,
                p_plasma_loss_mw,
                rminor,
                rmajor,
            )

        # ==========================================================================

        # Lackner-Gottardi stellarator scaling
        elif i_confinement_time == 23:
            t_electron_confinement = (
                confinement.lackner_gottardi_stellarator_confinement_time(
                    rmajor,
                    rminor,
                    dnla20,
                    bt,
                    p_plasma_loss_mw,
                    q95,
                )
            )

        # ==========================================================================

        # ITER_93 ELM-free H-mode scaling
        elif i_confinement_time == 24:
            t_electron_confinement = confinement.iter_93h_confinement_time(
                pcur,
                bt,
                p_plasma_loss_mw,
                m_fuel_amu,
                rmajor,
                dnla20,
                aspect,
                kappa,
            )

        # ==========================================================================
        # Scaling removed
        elif i_confinement_time == 25:
            raise ValueError("Scaling removed")
        # ==========================================================================

        # ELM-free: ITERH-97P
        elif i_confinement_time == 26:
            t_electron_confinement = confinement.iter_h97p_confinement_time(
                pcur,
                bt,
                p_plasma_loss_mw,
                dnla19,
                rmajor,
                aspect,
                kappa,
                m_fuel_amu,
            )

        # ==========================================================================

        # ELMy: ITERH-97P(y)
        elif i_confinement_time == 27:
            t_electron_confinement = confinement.iter_h97p_elmy_confinement_time(
                pcur,
                bt,
                p_plasma_loss_mw,
                dnla19,
                rmajor,
                aspect,
                kappa,
                m_fuel_amu,
            )

        # ==========================================================================

        # ITER-96P (= ITER-97L) L-mode scaling
        elif i_confinement_time == 28:
            t_electron_confinement = confinement.iter_96p_confinement_time(
                pcur,
                bt,
                kappa95,
                rmajor,
                aspect,
                dnla19,
                m_fuel_amu,
                p_plasma_loss_mw,
            )

        # ==========================================================================

        # Valovic modified ELMy-H mode scaling
        # WARNING: No reference found for this scaling. This may not be its real name
        elif i_confinement_time == 29:
            t_electron_confinement = confinement.valovic_elmy_confinement_time(
                pcur,
                bt,
                dnla19,
                m_fuel_amu,
                rmajor,
                rminor,
                kappa,
                p_plasma_loss_mw,
            )

        # ==========================================================================

        # Kaye PPPL Workshop April 1998 L-mode scaling
        # WARNING: No reference found for this scaling. This may not be its real name
        elif i_confinement_time == 30:
            t_electron_confinement = confinement.kaye_confinement_time(
                pcur,
                bt,
                kappa,
                rmajor,
                aspect,
                dnla19,
                m_fuel_amu,
                p_plasma_loss_mw,
            )

        # ==========================================================================

        # ITERH-PB98P(y), ELMy H-mode scaling
        # WARNING: No reference found for this scaling. This may not be its real name
        elif i_confinement_time == 31:
            t_electron_confinement = confinement.iter_pb98py_confinement_time(
                pcur,
                bt,
                dnla19,
                p_plasma_loss_mw,
                rmajor,
                physics_variables.kappa_ipb,
                aspect,
                m_fuel_amu,
            )

        # ==========================================================================

        # IPB98(y), ELMy H-mode scaling
        elif i_confinement_time == 32:
            t_electron_confinement = confinement.iter_ipb98y_confinement_time(
                pcur,
                bt,
                dnla19,
                p_plasma_loss_mw,
                rmajor,
                kappa,
                aspect,
                m_fuel_amu,
            )

        # ==========================================================================

        # IPB98(y,1), ELMy H-mode scaling
        elif i_confinement_time == 33:
            t_electron_confinement = confinement.iter_ipb98y1_confinement_time(
                pcur,
                bt,
                dnla19,
                p_plasma_loss_mw,
                rmajor,
                physics_variables.kappa_ipb,
                aspect,
                m_fuel_amu,
            )

        # ==========================================================================

        # IPB98(y,2), ELMy H-mode scaling
        elif i_confinement_time == 34:
            t_electron_confinement = confinement.iter_ipb98y2_confinement_time(
                pcur,
                bt,
                dnla19,
                p_plasma_loss_mw,
                rmajor,
                physics_variables.kappa_ipb,
                aspect,
                m_fuel_amu,
            )

        # ==========================================================================

        # IPB98(y,3), ELMy H-mode scaling
        elif i_confinement_time == 35:
            t_electron_confinement = confinement.iter_ipb98y3_confinement_time(
                pcur,
                bt,
                dnla19,
                p_plasma_loss_mw,
                rmajor,
                physics_variables.kappa_ipb,
                aspect,
                m_fuel_amu,
            )

        # ==========================================================================

        # IPB98(y,4), ELMy H-mode scaling
        elif i_confinement_time == 36:
            t_electron_confinement = confinement.iter_ipb98y4_confinement_time(
                pcur,
                bt,
                dnla19,
                p_plasma_loss_mw,
                rmajor,
                physics_variables.kappa_ipb,
                aspect,
                m_fuel_amu,
            )

        # ==========================================================================

        # ISS95 stellarator scaling
        elif i_confinement_time == 37:
            # dummy argument q95 is actual argument iotabar for stellarators
            iotabar = q95
            t_electron_confinement = confinement.iss95_stellarator_confinement_time(
                rminor,
                rmajor,
                dnla19,
                bt,
                p_plasma_loss_mw,
                iotabar,
            )

        # ==========================================================================

        # ISS04 stellarator scaling
        elif i_confinement_time == 38:
            # dummy argument q95 is actual argument iotabar for stellarators
            iotabar = q95
            t_electron_confinement = confinement.iss04_stellarator_confinement_time(
                rminor,
                rmajor,
                dnla19,
                bt,
                p_plasma_loss_mw,
                iotabar,
            )

        # ==========================================================================

        # DS03 beta-independent H-mode scaling
        elif i_confinement_time == 39:
            t_electron_confinement = confinement.ds03_confinement_time(
                pcur,
                bt,
                dnla19,
                p_plasma_loss_mw,
                rmajor,
                kappa95,
                aspect,
                m_fuel_amu,
            )

        # ==========================================================================

        #  Murari "Non-power law" scaling
        elif i_confinement_time == 40:
            t_electron_confinement = confinement.murari_confinement_time(
                pcur,
                rmajor,
                physics_variables.kappa_ipb,
                dnla19,
                bt,
                p_plasma_loss_mw,
            )

        # ==========================================================================

        # Petty08, beta independent dimensionless scaling
        elif i_confinement_time == 41:
            t_electron_confinement = confinement.petty08_confinement_time(
                pcur,
                bt,
                dnla19,
                p_plasma_loss_mw,
                rmajor,
                physics_variables.kappa_ipb,
                aspect,
            )

        # ==========================================================================

        # Lang high density relevant confinement scaling
        elif i_confinement_time == 42:
            t_electron_confinement = confinement.lang_high_density_confinement_time(
                plasma_current,
                bt,
                dnla,
                p_plasma_loss_mw,
                rmajor,
                rminor,
                q95,
                qstar,
                aspect,
                m_fuel_amu,
                physics_variables.kappa_ipb,
            )

        # ==========================================================================

        # Hubbard 2017 I-mode confinement time scaling - nominal
        elif i_confinement_time == 43:
            t_electron_confinement = confinement.hubbard_nominal_confinement_time(
                pcur,
                bt,
                dnla20,
                p_plasma_loss_mw,
            )

        # ==========================================================================

        # Hubbard 2017 I-mode confinement time scaling - lower
        elif i_confinement_time == 44:
            t_electron_confinement = confinement.hubbard_lower_confinement_time(
                pcur,
                bt,
                dnla20,
                p_plasma_loss_mw,
            )

        # ==========================================================================

        # Hubbard 2017 I-mode confinement time scaling - upper
        elif i_confinement_time == 45:
            t_electron_confinement = confinement.hubbard_upper_confinement_time(
                pcur,
                bt,
                dnla20,
                p_plasma_loss_mw,
            )

        # ==========================================================================

        # Menard NSTX, ELMy H-mode scaling
        elif i_confinement_time == 46:
            t_electron_confinement = confinement.menard_nstx_confinement_time(
                pcur,
                bt,
                dnla19,
                p_plasma_loss_mw,
                rmajor,
                physics_variables.kappa_ipb,
                aspect,
                m_fuel_amu,
            )

        # ==========================================================================

        # Menard NSTX-Petty08 Hybrid
        elif i_confinement_time == 47:
            t_electron_confinement = (
                confinement.menard_nstx_petty08_hybrid_confinement_time(
                    pcur,
                    bt,
                    dnla19,
                    p_plasma_loss_mw,
                    rmajor,
                    physics_variables.kappa_ipb,
                    aspect,
                    m_fuel_amu,
                )
            )

        # ==========================================================================

        # NSTX gyro-Bohm (Buxton)
        elif i_confinement_time == 48:
            t_electron_confinement = confinement.nstx_gyro_bohm_confinement_time(
                pcur,
                bt,
                p_plasma_loss_mw,
                rmajor,
                dnla20,
            )

        # ==========================================================================

        # ITPA20 H-mode scaling
        elif i_confinement_time == 49:
            t_electron_confinement = confinement.itpa20_confinement_time(
                pcur,
                bt,
                dnla19,
                p_plasma_loss_mw,
                rmajor,
                physics_variables.triang,
                physics_variables.kappa_ipb,
                eps,
                physics_variables.m_ions_total_amu,
            )

        # ==========================================================================

        # ITPA20-IL confinement time scaling
        elif i_confinement_time == 50:
            t_electron_confinement = confinement.itpa20_il_confinement_time(
                pcur,
                bt,
                p_plasma_loss_mw,
                dnla19,
                physics_variables.m_ions_total_amu,
                rmajor,
                physics_variables.triang,
                physics_variables.kappa_ipb,
            )

        # ==========================================================================

        else:
            error_handling.idiags[0] = i_confinement_time
            error_handling.report_error(81)

        # Apply H-factor correction to chosen scaling
        t_electron_energy_confinement = hfact * t_electron_confinement

        # Ion energy confinement time
        t_ion_energy_confinement = t_electron_energy_confinement

        # Calculation of the transport power loss terms
        # Transport losses in Watts/m3 are 3/2 * n.e.T / tau , with T in eV
        # (here, tin and ten are in keV, and pden_electron_transport_loss_mw and pden_ion_transport_loss_mw are in MW/m3)

        # The transport losses is just the electron and ion thermal energies divided by the confinement time.
        pden_ion_transport_loss_mw = (
            (3 / 2)
            * (constants.electron_charge / 1e3)
            * nd_ions_total
            * tin
            / t_ion_energy_confinement
        )
        pden_electron_transport_loss_mw = (
            (3 / 2)
            * (constants.electron_charge / 1e3)
            * dene
            * ten
            / t_electron_energy_confinement
        )

        ratio = (nd_ions_total / dene) * (tin / ten)

        # Global energy confinement time

        t_energy_confinement = (ratio + 1.0e0) / (
            ratio / t_ion_energy_confinement + 1.0e0 / t_electron_energy_confinement
        )

        # For comparison directly calculate the confinement time from the stored energy calculated
        # from the total plasma beta and the loss power used above.
        physics_module.t_energy_confinement_beta = (
            physics_module.e_plasma_beta / 1e6
        ) / p_plasma_loss_mw

        return (
            pden_electron_transport_loss_mw,
            pden_ion_transport_loss_mw,
            t_electron_energy_confinement,
            t_ion_energy_confinement,
            t_energy_confinement,
            p_plasma_loss_mw,
        )


def calculate_poloidal_beta(btot, bp, beta):
    """Calculates total poloidal beta

    Author: James Morris (UKAEA)

    J.P. Freidberg, "Plasma physics and fusion energy", Cambridge University Press (2007)
    Page 270 ISBN 0521851076

    :param btot: sum of the toroidal and poloidal fields (T)
    :param bp: poloidal field (T)
    :param beta: total plasma beta
    """
    return beta * (btot / bp) ** 2


def res_diff_time(rmajor, res_plasma, kappa95):
    """Calculates resistive diffusion time

    Author: James Morris (UKAEA)

    :param rmajor: plasma major radius (m)
    :param res_plasma: plasma resistivity (Ohms)
    :param kappa95: plasma elongation at 95% flux surface
    """

    return 2 * constants.rmu0 * rmajor / (res_plasma * kappa95)


def l_h_threshold_power(
    dnla: float,
    bt: float,
    rmajor: float,
    rminor: float,
    kappa: float,
    a_plasma_surface: float,
    m_ions_total_amu: float,
    aspect: float,
    plasma_current: float,
) -> list[float]:
    """
    L-mode to H-mode power threshold calculation.

    :param dnla: Line-averaged electron density (/m3)
    :type dnla: float
    :param bt: Toroidal field on axis (T)
    :type bt: float
    :param rmajor: Plasma major radius (m)
    :type rmajor: float
    :param rminor: Plasma minor radius (m)
    :type rminor: float
    :param kappa: Plasma elongation
    :type kappa: float
    :param a_plasma_surface: Plasma surface area (m2)
    :type a_plasma_surface: float
    :param m_ions_total_amu: Average mass of all ions (amu)
    :type m_ions_total_amu: float
    :param aspect: Aspect ratio
    :type aspect: float
    :param plasma_current: Plasma current (A)
    :type plasma_current: float

    :returns: Array of power thresholds
    :rtype: list[float]
    """

    dnla20 = 1e-20 * dnla

    # ========================================================================

    # ITER-1996 H-mode power threshold database
    # Fit to 1996 H-mode power threshold database: nominal

    # i_l_h_threshold = 1
    iterdd = transition.calculate_iter1996_nominal(dnla20, bt, rmajor)

    # Fit to 1996 H-mode power threshold database: upper bound
    # i_l_h_threshold = 2
    iterdd_ub = transition.calculate_iter1996_upper(dnla20, bt, rmajor)

    # Fit to 1996 H-mode power threshold database: lower bound
    # i_l_h_threshold = 3
    iterdd_lb = transition.calculate_iter1996_lower(dnla20, bt, rmajor)

    # ========================================================================

    # Snipes 1997 ITER H-mode power threshold

    # i_l_h_threshold = 4
    snipes_1997 = transition.calculate_snipes1997_iter(dnla20, bt, rmajor)

    # i_l_h_threshold = 5
    snipes_1997_kappa = transition.calculate_snipes1997_kappa(dnla20, bt, rmajor, kappa)

    # ========================================================================

    # Martin et al (2008) for recent ITER scaling, with mass correction
    # and 95% confidence limits

    # i_l_h_threshold = 6
    martin_nominal = transition.calculate_martin08_nominal(
        dnla20, bt, a_plasma_surface, m_ions_total_amu
    )

    # i_l_h_threshold = 7
    martin_ub = transition.calculate_martin08_upper(
        dnla20, bt, a_plasma_surface, m_ions_total_amu
    )

    # i_l_h_threshold = 8
    martin_lb = transition.calculate_martin08_lower(
        dnla20, bt, a_plasma_surface, m_ions_total_amu
    )

    # ========================================================================

    # Snipes et al (2000) scaling with mass correction
    # Nominal, upper and lower

    # i_l_h_threshold = 9
    snipes_2000 = transition.calculate_snipes2000_nominal(
        dnla20, bt, rmajor, rminor, m_ions_total_amu
    )

    # i_l_h_threshold = 10
    snipes_2000_ub = transition.calculate_snipes2000_upper(
        dnla20, bt, rmajor, rminor, m_ions_total_amu
    )

    # i_l_h_threshold = 11
    snipes_2000_lb = transition.calculate_snipes2000_lower(
        dnla20, bt, rmajor, rminor, m_ions_total_amu
    )

    # ========================================================================

    # Snipes et al (2000) scaling (closed divertor) with mass correction
    # Nominal, upper and lower

    # i_l_h_threshold = 12
    snipes_2000_cd = transition.calculate_snipes2000_closed_divertor_nominal(
        dnla20, bt, rmajor, m_ions_total_amu
    )

    # i_l_h_threshold = 13
    snipes_2000_cd_ub = transition.calculate_snipes2000_closed_divertor_upper(
        dnla20, bt, rmajor, m_ions_total_amu
    )

    # i_l_h_threshold = 14
    snipes_2000_cd_lb = transition.calculate_snipes2000_closed_divertor_lower(
        dnla20, bt, rmajor, m_ions_total_amu
    )

    # ========================================================================

    # Hubbard et al. 2012 L-I threshold scaling

    # i_l_h_threshold = 15
    hubbard_2012 = transition.calculate_hubbard2012_nominal(plasma_current, dnla20)

    # i_l_h_threshold = 16
    hubbard_2012_lb = transition.calculate_hubbard2012_lower(plasma_current, dnla20)

    # i_l_h_threshold = 17
    hubbard_2012_ub = transition.calculate_hubbard2012_upper(plasma_current, dnla20)

    # ========================================================================

    # Hubbard et al. 2017 L-I threshold scaling

    # i_l_h_threshold = 18
    hubbard_2017 = transition.calculate_hubbard2017(dnla20, a_plasma_surface, bt)

    # ========================================================================

    # Aspect ratio corrected Martin et al (2008)

    # i_l_h_threshold = 19
    martin_nominal_aspect = transition.calculate_martin08_aspect_nominal(
        dnla20, bt, a_plasma_surface, m_ions_total_amu, aspect
    )

    # i_l_h_threshold = 20
    martin_ub_aspect = transition.calculate_martin08_aspect_upper(
        dnla20, bt, a_plasma_surface, m_ions_total_amu, aspect
    )

    # i_l_h_threshold = 21
    martin_lb_aspect = transition.calculate_martin08_aspect_lower(
        dnla20, bt, a_plasma_surface, m_ions_total_amu, aspect
    )

    # ========================================================================

    return [
        iterdd,
        iterdd_ub,
        iterdd_lb,
        snipes_1997,
        snipes_1997_kappa,
        martin_nominal,
        martin_ub,
        martin_lb,
        snipes_2000,
        snipes_2000_ub,
        snipes_2000_lb,
        snipes_2000_cd,
        snipes_2000_cd_ub,
        snipes_2000_cd_lb,
        hubbard_2012,
        hubbard_2012_lb,
        hubbard_2012_ub,
        hubbard_2017,
        martin_nominal_aspect,
        martin_ub_aspect,
        martin_lb_aspect,
    ]<|MERGE_RESOLUTION|>--- conflicted
+++ resolved
@@ -1688,13 +1688,8 @@
         )
 
         # Set PF coil ramp times
-<<<<<<< HEAD
         if pulse_variables.lpulse != 1:
             if times_variables.i_t_current_ramp_up == 0:
-=======
-        if pulse_variables.i_pulsed_plant != 1:
-            if times_variables.tohsin == 0.0e0:
->>>>>>> 6fc1dea9
                 times_variables.t_current_ramp_up = (
                     physics_variables.plasma_current / 5.0e5
                 )
