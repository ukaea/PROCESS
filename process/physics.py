--- conflicted
+++ resolved
@@ -3,10 +3,8 @@
 from scipy.optimize import root_scalar
 import math
 import process.physics_functions as physics_funcs
-<<<<<<< HEAD
 from process.utilities.f2py_string_patch import f2py_compatible_to_string
 from process.fortran import (
-    current_drive_module,
     constraint_variables,
     reinke_variables,
     reinke_module,
@@ -28,25 +26,6 @@
     profiles_module,
     startup_variables,
 )
-=======
-from process.fortran import constraint_variables
-from process.fortran import reinke_variables
-from process.fortran import reinke_module
-from process.fortran import impurity_radiation_module
-from process.fortran import constants
-from process.fortran import physics_functions_module
-from process.fortran import physics_variables
-from process.fortran import physics_module
-from process.fortran import pulse_variables
-from process.fortran import times_variables
-from process.fortran import current_drive_variables
-from process.fortran import error_handling
-from process.fortran import fwbs_variables
-from process.fortran import build_variables
-from process.fortran import divertor_variables
-from process.fortran import numerics
-from process.fortran import process_output as po
->>>>>>> 6a9c9b75
 
 
 class Physics:
@@ -3337,11 +3316,6 @@
             physics_variables.aion,
             "OP ",
         )
-        # MDK Say which impurity is varied, if iteration variable fimpvar (102) is turned on
-        # if (any(ixc == 102)) :
-        #   call ovarst(self.outfile,'Impurity used as an iteration variable' , '', '"' // impurity_arr(impvar)%label // '"')
-        #   po.ovarre(self.outfile,'Fractional density of variable impurity (ion / electron density)','(fimpvar)',fimpvar)
-        #
         po.oblnkl(self.outfile)
         po.ovarrf(
             self.outfile, "Effective charge", "(zeff)", physics_variables.zeff, "OP "
