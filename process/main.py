"""Run Process by calling into the Fortran.

This uses a Python module called fortran.py, which uses an extension module
called "_fortran.cpython... .so", which are both generated from
process_module.f90. The process_module module contains the code to actually run
Process.

This file, process.py, is now analogous to process.f90, which contains the
Fortran "program" statement. This Python module effectively acts as the Fortran
"program".

Power Reactor Optimisation Code for Environmental and Safety Studies
P J Knight, CCFE, Culham Science Centre
J Morris, CCFE, Culham Science Centre

This is a systems code that evaluates various physics and
engineering aspects of a fusion power plant subject to given
constraints, and can optimise these parameters by minimising
or maximising a function of them, such as the fusion power or
cost of electricity.

This program is derived from the TETRA and STORAC codes produced by
Oak Ridge National Laboratory, Tennessee, USA. The main authors in
the USA were J.D.Galambos and P.C.Shipe.

The code was transferred to Culham Laboratory, Oxfordshire, UK, in
April 1992, and the physics models were updated by P.J.Knight to
include the findings of the Culham reactor studies documented in
Culham Report AEA FUS 172 (1992). The standard of the Fortran has
been thoroughly upgraded since that time, and a number of additional
models have been added.

During 2012, PROCESS was upgraded from FORTRAN 77 to Fortran 95,
to facilitate the restructuring of the code into proper modules
(with all the benefits that modern software practices bring), and to
aid the inclusion of more advanced physics and engineering models under
development as part of a number of EFDA-sponsored collaborations.

AEA FUS 251: A User's Guide to the PROCESS Systems Code
Box file F/RS/CIRE5523/PWF (up to 15/01/96)
Box file F/MI/PJK/PROCESS and F/PL/PJK/PROCESS (15/01/96 to 24/01/12)
Box file T&amp;M/PKNIGHT/PROCESS (from 24/01/12)
"""
from process import fortran
from process.buildings import Buildings
from process.costs import Costs
from process.io import plot_proc
from process.plasma_geometry import PlasmaGeom
from process.pulse import Pulse
from process.scan import Scan
from process import final
from process.stellarator import Stellarator
from process.structure import Structure
from process.build import Build
from process.utilities.f2py_string_patch import string_to_f2py_compatible
import argparse
from process.pfcoil import PFCoil
from process.tfcoil import TFcoil
from process.divertor import Divertor
from process.availability import Availability
from process.ife import IFE
from process.costs_2015 import Costs2015
from process.caller import Caller
from process.power import Power
from process.cs_fatigue import CsFatigue
from process.physics import Physics
from process.io import obsolete_vars as ov
from process.plasma_profiles import PlasmaProfile
from process.hcpb import CCFE_HCPB
from process.dcll import DCLL
from process.blanket_library import BlanketLibrary
from process.fw import Fw
from process.current_drive import CurrentDrive
from process.impurity_radiation import initialise_imprad

from pathlib import Path
import os
import logging

# For VaryRun
from process.io.process_config import RunProcessConfig
from process.io.process_funcs import (
    get_neqns_itervars,
    get_variable_range,
    check_input_error,
    process_stopped,
    no_unfeasible_mfile,
    vary_iteration_variables,
    process_warnings,
)
from process.vacuum import Vacuum
from process.water_use import WaterUse
from process.sctfcoil import Sctfcoil

from process.fortran import cost_variables

os.environ["PYTHON_PROCESS_ROOT"] = os.path.join(os.path.dirname(__file__))

# Define parent logger
logger = logging.getLogger("process")
# Ensure every log goes through to a handler
logger.setLevel(logging.DEBUG)
# Handler for logging to stderr (and hence the terminal by default)
s_handler = logging.StreamHandler()
s_handler.setLevel(logging.WARNING)
# Handler for logging to file
f_handler = logging.FileHandler("process.log", mode="w")
f_handler.setLevel(logging.INFO)
formatter = logging.Formatter("%(name)s - %(levelname)s - %(message)s")
s_handler.setFormatter(formatter)
f_handler.setFormatter(formatter)
logger.addHandler(s_handler)
logger.addHandler(f_handler)


class Process:
    """The main Process class."""

    def __init__(self, args=None):
        """Run Process.

        :param args: Arguments to parse, defaults to None
        :type args: list, optional
        """
        self.parse_args(args)
        self.run_mode()
        self.post_process()

    def parse_args(self, args):
        """Parse the command-line arguments, such as the input filename.

        :param args: Arguments to parse
        :type args: list
        """
        parser = argparse.ArgumentParser(
            formatter_class=argparse.RawDescriptionHelpFormatter,
            description=(
                "PROCESS\n"
                "Power Reactor Optimisation Code\n"
                "Copyright (c) [2023] [United Kingdom Atomic Energy Authority]\n"
                "\n"
                "Contact\n"
                "James Morris  : james.morris2@ukaea.uk\n"
                "Jonathan Maddock : jonathan.maddock@ukaea.uk\n"
                "\n"
                "GitHub        : https://github.com/ukaea/PROCESS\n"
            ),
        )

        # Optional args
        parser.add_argument(
            "-i",
            "--input",
            default="IN.DAT",
            metavar="input_file_path",
            type=str,
            help="The path to the input file that Process runs on",
        )
        parser.add_argument(
            "-s",
            "--solver",
            default="vmcon",
            metavar="solver_name",
            type=str,
            help="Specify which solver to use: only 'vmcon' at the moment",
        )
        parser.add_argument(
            "-v",
            "--varyiterparams",
            action="store_true",
            help="Vary iteration parameters",
        )
        parser.add_argument(
            "-c",
            "--varyiterparamsconfig",
            metavar="config_file",
            default="run_process.conf",
            help="configuration file for varying iteration parameters",
        )
        parser.add_argument("-p", "--plot", action="store_true", help="plot an mfile")
        parser.add_argument(
            "-m",
            "--mfile",
            default="MFILE.DAT",
            help="mfile for post-processing/plotting",
        )

        # If args is not None, then parse the supplied arguments. This is likely
        # to come from the test suite when testing command-line arguments; the
        # method is being run from the test suite.
        # If args is None, then use actual command-line arguments (e.g.
        # sys.argv), as the method is being run from the command-line.
        self.args = parser.parse_args(args)
        # Store namespace object of the args

    def run_mode(self):
        """Determine how to run Process."""
        # Store run object: useful for testing
        if self.args.varyiterparams:
            self.run = VaryRun(self.args.varyiterparamsconfig, self.args.solver)
        else:
            self.run = SingleRun(self.args.input, self.args.solver)
            self.run.run()

    def post_process(self):
        """Perform post-run actions, like plotting the mfile."""
        # TODO Currently, Process will always run on an input file beforehand.
        # It would be better to not require this, so just plot_proc could be
        # run, for example.
        if self.args.plot:
            # Check mfile exists, then plot
            mfile = Path(self.args.mfile)
            mfile_str = str(mfile.resolve())
            if mfile.exists():
                # TODO Get --show arg to work: actually show the plot, don't
                # just save it
                plot_proc.main(args=["-f", mfile_str])
            else:
                logger.error("mfile to be used for plotting doesn't exist")


class VaryRun:
    """Vary iteration parameters until a solution is found.

    This is the old run_process.py utility.

    Code to run PROCESS with a variation of the iteration parameters
    until a feasible solution is found.
    If running in sweep mode, the allowed number of unfeasible solutions
    can be changed in the config file.

    Input files:
    run_process.conf (config file, in the same directory as this file)
    An IN.DAT file as specified in the config file

    Output files:
    All of them in the work directory specified in the config file
    OUT.DAT     -  PROCESS output
    MFILE.DAT   -  PROCESS output
    process.log - logfile of PROCESS output to stdout
    README.txt  - contains comments from config file
    """

    def __init__(self, config_file, solver="vmcon"):
        """Initialise and perform a VaryRun.

        :param config_file: config file for run parameters
        :type config_file: str
        :param solver: which solver to use, as specified in solver.py
        :type solver: str, optional
        """
        # Store the absolute path to the config file immediately: various
        # dir changes happen in old run_process code
        self.config_file = Path(config_file).resolve()
        self.run(solver)

    def run(self, solver):
        """Perform a VaryRun by running multiple SingleRuns.

        :param solver: which solver to use, as specified in solver.py
        :type solver: str
        :raises FileNotFoundError: if input file doesn't exist
        """
        # The input path for the varied input file
        input_path = self.config_file.parent / "IN.DAT"

        # Taken without much modification from the original run_process.py
        # Something changes working dir in config lines below
        config = RunProcessConfig(self.config_file)
        config.setup()

        fortran.init_module.init_all_module_vars()
        fortran.init_module.init()

        neqns, itervars = get_neqns_itervars()
        lbs, ubs = get_variable_range(itervars, config.factor)

        # If config file contains WDIR, use that. Otherwise, use the directory
        # containing the config file (used when running regression tests in
        # temp dirs)
        # TODO Not sure this is required any more
        if config.wdir:
            wdir = config.wdir
        else:
            wdir = Path(self.config_file).parent

        # Check IN.DAT exists
        if not input_path.exists():
            raise FileNotFoundError

        # TODO add diff ixc summary part
        for i in range(config.niter):
            print(i, end=" ")

            # Run single runs (SingleRun()) of process as subprocesses. This
            # is the only way to deal with Fortran "stop" statements when
            # running VaryRun(), which otherwise cause the Python
            # interpreter to exit, when we want to vary the parameters and
            # run again
            # TODO Don't do this; remove stop statements from Fortran and
            # handle error codes
            # Run process on an IN.DAT file
            config.run_process(input_path, solver)

            check_input_error(wdir=wdir)

            if not process_stopped():
                no_unfeasible = no_unfeasible_mfile()
                if no_unfeasible <= config.no_allowed_unfeasible:
                    if no_unfeasible > 0:
                        print(
                            "WARNING: Non feasible point(s) in sweep, "
                            "But finished anyway! {} ".format(no_unfeasible)
                        )
                    if process_warnings():
                        print(
                            "\nThere were warnings in the final PROCESS run. "
                            "Please check the log file!\n"
                        )
                    # This means success: feasible solution found
                    break
                else:
                    print(
                        "WARNING: {} non-feasible point(s) in sweep! "
                        "Rerunning!".format(no_unfeasible)
                    )
            else:
                print("PROCESS has stopped without finishing!")

            vary_iteration_variables(itervars, lbs, ubs)

        config.error_status2readme()


class SingleRun:
    """Perform a single run of PROCESS."""

    def __init__(self, input_file, solver="vmcon"):
        """Read input file and initialise variables.

        :param input_file: input file named <optional_name>IN.DAT
        :type input_file: str
        :param solver: which solver to use, as specified in solver.py
        :type solver: str, optional
        """
        self.input_file = input_file

        self.validate_input()
        self.init_module_vars()
        self.set_filenames()
        self.models = Models()
        self.solver = solver

    def run(self):
        """Run PROCESS

        This is separate from init to allow model instances to be modified before a run.
        """
        self.set_filenames()
        self.initialise()
        self.validate_user_model()
        self.run_tests()
        self.call_solver()
        self.run_scan(self.solver)
        self.show_errors()
        self.finish()
        self.append_input()

    @staticmethod
    def init_module_vars():
        """Initialise all module variables in the Fortran.

        This "resets" all module variables to their initialised values, so each
        new run doesn't have any side-effects from previous runs.
        """
        fortran.init_module.init_all_module_vars()

    def set_filenames(self):
        """Validate the input filename and create other filenames from it."""
        self.set_input()
        self.set_output()
        self.set_mfile()

    def set_input(self):
        """Validate and set the input file path."""
        # Check input file ends in "IN.DAT", then save prefix
        # (the part before the IN.DAT)
        if self.input_file[-6:] != "IN.DAT":
            raise ValueError("Input filename must end in IN.DAT.")

        self.filename_prefix = self.input_file[:-6]

        # Check input file exists (path specified as CLI argument)
        input_path = Path(self.input_file)
        if input_path.exists():
            self.input_path = input_path
            # Set input as Path object
        else:
            print("-- Info -- run `process --help` for usage")
            raise FileNotFoundError(
                "Input file not found on this path. There " "is no input file named",
                self.input_file,
                "in the analysis " "folder",
            )

        # Set the input file in the Fortran
        fortran.global_variables.fileprefix = string_to_f2py_compatible(
            fortran.global_variables.fileprefix, str(self.input_path.resolve())
        )

    def set_output(self):
        """Set the output file name.

        Set Path object on the Process object, and set the prefix in the Fortran.
        """
        self.output_path = Path(self.filename_prefix + "OUT.DAT")
        fortran.global_variables.output_prefix = string_to_f2py_compatible(
            fortran.global_variables.output_prefix, self.filename_prefix
        )

    def set_mfile(self):
        """Set the mfile filename."""
        self.mfile_path = Path(self.filename_prefix + "MFILE.DAT")

    @staticmethod
    def initialise():
        """Run the init module to call all initialisation routines."""
        initialise_imprad()
        fortran.init_module.init()

    def run_tests(self):
        """Run tests if required to by input file."""
        # TODO This would do better in a separate input validation module.
        if fortran.global_variables.run_tests == 1:
            fortran.main_module.runtests()

    def call_solver(self):
        """Call the equation solver (HYBRD)."""
        # If no HYBRD (non-optimisation) runs are required, return
        if (fortran.numerics.ioptimz > 0) or (fortran.numerics.ioptimz == -2):
            return
        else:
            # eqslv() has been temporarily commented out. Please see the comment
            # in fortran.function_evaluator.fcnhyb() for an explanation.
            # Original call:
            # self.ifail = fortran.main_module.eqslv()
            raise NotImplementedError(
                "HYBRD non-optimisation solver is not " "implemented"
            )

    def run_scan(self, solver):
        """Create scan object if required.

        :param solver: which solver to use, as specified in solver.py
        :type solver: str
        """
        if fortran.numerics.ioptimz >= 0:
            self.scan = Scan(self.models, solver)
        else:
            # If no optimisation will be done, compute the OP variables now
            if fortran.numerics.ioptimz == -2:
                # Get optimisation parameters x, perform first evaluation of models
                fortran.define_iteration_variables.loadxc()
                n = fortran.numerics.nvar
                x = fortran.numerics.xcm[:n]
                caller = Caller(self.models, x)

                # To ensure that, at the start of a run, all physics/engineering
                # variables are fully initialised with consistent values, we perform
                # a second evaluation call here
                caller.call_models(x)
                self.ifail = 6

            final.finalise(self.models, self.ifail)

    def show_errors(self):
        """Report all informational/error messages encountered."""
        fortran.error_handling.show_errors()

    def finish(self):
        """Run the finish subroutine to close files open in the Fortran.

        Files being handled by Fortran must be closed before attempting to
        write to them using Python, otherwise only parts are written.
        """
        fortran.init_module.finish()

    def append_input(self):
        """Append the input file to the output file and mfile."""
        # Read IN.DAT input file
        with open(self.input_path, "r", encoding="utf-8") as input_file:
            input_lines = input_file.readlines()

        # Append the input file to the output file
        with open(self.output_path, "a", encoding="utf-8") as output_file:
            output_file.writelines(input_lines)

        # Append the input file to the mfile
        with open(self.mfile_path, "a", encoding="utf-8") as mfile_file:
            mfile_file.write("***********************************************")
            mfile_file.writelines(input_lines)

    def validate_input(self):
        """Checks the input IN.DAT file for any obsolete variables in the OBS_VARS dict contained
        within obsolete_variables.py.
        Then will print out what the used obsolete variables are (if any) before continuing the proces run.
        """

        obsolete_variables = ov.OBS_VARS

        filename = self.input_file

        variables_in_in_dat = []
        with open(filename, "r") as file:
            for line in file:
                if line[0] == "*" or "=" not in line:
                    continue

                else:
                    sep = " "
                    variables = line.strip().split(sep, 1)[0]
                    variables_in_in_dat.append(variables)

        obs_vars = []
        replace_hints = []
        for var in variables_in_in_dat:
            new_var = obsolete_variables.get(var)
            if new_var:
                obs_vars.append(var)
                replace_hints.append(new_var)

        if len(replace_hints) > 0:
            print(
                "The IN.DAT file contains obsolete variables from the OBS_VARS dictionary."
            )
            print(
                f"The obsolete variables in your IN.DAT file are: {obs_vars}. Please change them to the following corresponding new variable(s) before continuing: {replace_hints}."
            )
        else:
            print("The IN.DAT file does not contain any obsolete variables.")

    def validate_user_model(self):
        """Checks that a user-created model has been injected correctly

        Ensures that the corresponding model variable in Models is defined
        and that any relevant switches are set correctly.
        """

        if cost_variables.cost_model == 2 and self.models.costs_step is None:
            raise NotImplementedError(
                f"cost_model = {cost_variables.cost_model} and costs_step = {self.models.costs_step}. Please provide cost model or change switch value."
            )


class Models:
    """Creates instances of physics and engineering model classes.

    Creates objects to interface with corresponding Fortran physics and
    engineering modules.
    """

    def __init__(self):
        """Create physics and engineering model objects.

        This also initialises module variables in the Fortran for that module.
        """
        self.costs_step = None
        self.cs_fatigue = CsFatigue()
        self.pfcoil = PFCoil(cs_fatigue=self.cs_fatigue)
        self.power = Power()
        self.build = Build()
        self.sctfcoil = Sctfcoil()
        self.tfcoil = TFcoil(build=self.build, sctfcoil=self.sctfcoil)
        self.divertor = Divertor()
        self.structure = Structure()
        self.plasma_geom = PlasmaGeom()
        self.availability = Availability()
        self.buildings = Buildings()
        self.vacuum = Vacuum()
        self.water_use = WaterUse()
        self.pulse = Pulse()
        self.costs = Costs()
        self.ife = IFE(availability=self.availability, costs=self.costs)
        self.plasma_profile = PlasmaProfile()
        self.fw = Fw()
        self.blanket_library = BlanketLibrary(fw=self.fw)
        self.ccfe_hcpb = CCFE_HCPB(blanket_library=self.blanket_library)
        self.current_drive = CurrentDrive()
        self.stellarator = Stellarator(
            availability=self.availability,
            buildings=self.buildings,
            vacuum=self.vacuum,
            costs=self.costs,
            power=self.power,
            plasma_profile=self.plasma_profile,
            hcpb=self.ccfe_hcpb,
<<<<<<< HEAD
            sctfcoil=self.sctfcoil,
=======
            current_drive=self.current_drive,
>>>>>>> 6a9c9b75
        )
        self.costs_2015 = Costs2015()
        self.physics = Physics(
            plasma_profile=self.plasma_profile, current_drive=self.current_drive
        )
        self.dcll = DCLL(blanket_library=self.blanket_library)


def main(args=None):
    """Run Process.

    The args parameter is used to control command-line arguments when running
    tests. Optional args can be supplied by different tests, which are then
    used instead of command-line arguments by argparse. This allows testing of
    different command-line arguments from the test suite.

    :param args: Arguments to parse, defaults to None
    :type args: list, optional
    """
    Process(args)


if __name__ == "__main__":
    main()<|MERGE_RESOLUTION|>--- conflicted
+++ resolved
@@ -594,11 +594,8 @@
             power=self.power,
             plasma_profile=self.plasma_profile,
             hcpb=self.ccfe_hcpb,
-<<<<<<< HEAD
             sctfcoil=self.sctfcoil,
-=======
             current_drive=self.current_drive,
->>>>>>> 6a9c9b75
         )
         self.costs_2015 = Costs2015()
         self.physics = Physics(
