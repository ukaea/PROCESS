from process.fortran import tfcoil_variables
from process.fortran import divertor_variables
from process.fortran import current_drive_variables
from process.fortran import physics_variables
from process.fortran import maths_library
from process.fortran import constants
from process.fortran import pfcoil_variables
from process.fortran import build_variables
from process.fortran import numerics
from process.fortran import fwbs_variables
from process.fortran import error_handling
from process.fortran import process_output as po
from process.fortran import buildings_variables
from process.variables import AnnotatedVariable
import numpy as np
import logging

logger = logging.getLogger(__name__)


class Build:
    def __init__(self):
        self.outfile = constants.nout
        self.mfile = constants.mfile
        self.ripflag = AnnotatedVariable(int, 0)

    def portsz(self):
        """Port size calculation
        author: P J Knight, CCFE, Culham Science Centre
        author: M D Kovari, CCFE, Culham Science Centre
        None
        This subroutine finds the maximum possible tangency radius
        for adequate beam access.
        <P>The outputs from the routine are
        <UL> <P><LI>rtanbeam : Beam tangency radius (m)
        <P><LI>rtanmax : Maximum possible tangency radius (m) </UL>
        A User's Guide to the PROCESS Systems Code
        """
        current_drive_variables.rtanbeam = (
            current_drive_variables.frbeam * physics_variables.rmajor
        )

        #  Toroidal angle between adjacent TF coils

        omega = constants.twopi / tfcoil_variables.n_tf

        #  Half-width of outboard TF coil in toroidal direction (m)
        a = 0.5e0 * tfcoil_variables.tftort  # (previously used inboard leg width)
        try:
            assert a < np.inf
        except AssertionError:
            logger.exception("a is inf. Kludging to 1e10.")
            a = 1e10

        #  Radial thickness of outboard TF coil leg (m)
        b = build_variables.tfthko
        try:
            assert b < np.inf
        except AssertionError:
            logger.exception("b is inf. Kludging to 1e10.")
            b = 1e10

        #  Width of beam duct, including shielding on both sides (m)
        c = current_drive_variables.beamwd + 2.0e0 * current_drive_variables.nbshield

        #  Major radius of inner edge of outboard TF coil (m)
        d = build_variables.r_tf_outboard_mid - 0.5e0 * b
        try:
            assert d < np.inf
        except AssertionError:
            logger.exception("d is inf. Kludging to 1e10.")
            d = 1e10

        #  Refer to figure in User Guide for remaining geometric calculations
        e = np.sqrt(a * a + (d + b) * (d + b))
        f = np.sqrt(a * a + d * d)

        theta = omega - np.arctan(a / d)
        phi = theta - np.arcsin(a / e)

        g = np.sqrt(e * e + f * f - 2.0e0 * e * f * np.cos(phi))  # cosine rule

        if g > c:

            h = np.sqrt(g * g - c * c)

            alpha = np.arctan(h / c)
            eps = np.arcsin(e * np.sin(phi) / g) - alpha  # from sine rule

            #  Maximum tangency radius for centreline of beam (m)

            current_drive_variables.rtanmax = f * np.cos(eps) - 0.5e0 * c

        else:  # coil separation is too narrow for beam...

            error_handling.fdiags[0] = g
            error_handling.fdiags[1] = c
            error_handling.report_error(63)

            current_drive_variables.rtanmax = 0.0e0

    def calculate_vertical_build(self, output: bool) -> None:
        """
<<<<<<< HEAD
        divht = self.divgeom(output)
        # Issue #481 Remove build_variables.vgaptf
        if build_variables.vgap_xpoint_divertor < 0.00001e0:
            build_variables.vgap_xpoint_divertor = divht

        # If build_variables.vgap_xpoint_divertor /= 0 use the value set by the user.

        # Height to inside edge of TF coil. TF coils are assumed to be symmetrical.
        # Therefore this applies to single and double null cases.
        build_variables.hmax = (
            physics_variables.rminor * physics_variables.kappa
            + build_variables.vgap_xpoint_divertor
            + divertor_variables.divfix
            + build_variables.shldlth
            + build_variables.d_vv_bot
            + build_variables.vgap_vv_thermalshield
            + build_variables.thshield_vb
            + build_variables.tftsgap
        )

        #  Vertical locations of divertor coils
        if physics_variables.i_single_null == 0:
            build_variables.hpfu = build_variables.hmax + build_variables.tfcth
            build_variables.hpfdif = 0.0e0
        else:
            build_variables.hpfu = (
                build_variables.tfcth
                + build_variables.tftsgap
                + build_variables.thshield_vb
                + build_variables.vgap_vv_thermalshield
                + build_variables.d_vv_top
                + build_variables.shldtth
                + build_variables.vvblgap
                + build_variables.blnktth
                + 0.5e0 * (build_variables.fwith + build_variables.fwoth)
                + build_variables.vgaptop
                + physics_variables.rminor * physics_variables.kappa
            )
            build_variables.hpfdif = (
                build_variables.hpfu - (build_variables.hmax + build_variables.tfcth)
            ) / 2.0e0
=======
        This method determines the vertical build of the machine.
        It calculates various parameters related to the build of the machine,
        such as thicknesses, radii, and areas.
        Results can be outputted with the `output` flag.

        Args:
            output (bool): Flag indicating whether to output results

        Returns:
            None
>>>>>>> 8a5c57c6

        """
        if output:
            po.oheadr(self.outfile, "Vertical Build")

            po.ovarin(
                self.mfile,
                "Divertor null switch",
                "(i_single_null)",
                physics_variables.i_single_null,
            )

            if physics_variables.i_single_null == 0:
                po.ocmmnt(self.outfile, "Double null case")

                # Start at the top and work down.

                vbuild = (
                    buildings_variables.clh1
                    + build_variables.tfcth
                    + build_variables.tftsgap
                    + build_variables.thshield_vb
                    + build_variables.vgap2
                    + build_variables.d_vv_top
                    + build_variables.shldtth
                    + divertor_variables.divfix
                    + build_variables.vgaptop
                    + physics_variables.rminor * physics_variables.kappa
                )

                # To calculate vertical offset between TF coil centre and plasma centre
                vbuile1 = vbuild

                po.obuild(
                    self.outfile,
                    "Cryostat roof structure*",
                    buildings_variables.clh1,
                    vbuild,
                    "(clh1)",
                )
                po.ovarre(
                    self.mfile,
                    "Cryostat roof structure*",
                    "(clh1)",
                    buildings_variables.clh1,
                )
                vbuild = vbuild - buildings_variables.clh1

                # Top of TF coil
                tf_top = vbuild

                po.obuild(
                    self.outfile,
                    "TF coil",
                    build_variables.tfcth,
                    vbuild,
                    "(tfcth)",
                )
                vbuild = vbuild - build_variables.tfcth

                po.obuild(
                    self.outfile,
                    "Gap",
                    build_variables.tftsgap,
                    vbuild,
                    "(tftsgap)",
                )
                vbuild = vbuild - build_variables.tftsgap

                po.obuild(
                    self.outfile,
                    "Thermal shield, vertical",
                    build_variables.thshield_vb,
                    vbuild,
                    "(thshield_vb)",
                )

                po.ovarre(
                    self.mfile,
                    "Thermal shield, vertical (m)",
                    "(thshield_vb)",
                    build_variables.thshield_vb,
                )
                vbuild = vbuild - build_variables.thshield_vb

                po.obuild(
                    self.outfile,
                    "Gap",
                    build_variables.vgap2,
                    vbuild,
                    "(vgap2)",
                )
                po.ovarre(
                    self.mfile,
                    "Vessel - TF coil vertical gap (m)",
                    "(vgap2)",
                    build_variables.vgap2,
                )
                vbuild = vbuild - build_variables.vgap2

                po.obuild(
                    self.outfile,
                    "Vacuum vessel (and shielding)",
                    build_variables.d_vv_top + build_variables.shldtth,
                    vbuild,
                    "(d_vv_top+shldtth)",
                )
                vbuild = vbuild - build_variables.d_vv_top - build_variables.shldtth
                po.ovarre(
                    self.mfile,
                    "Topside vacuum vessel radial thickness (m)",
                    "(d_vv_top)",
                    build_variables.d_vv_top,
                )
                po.ovarre(
                    self.mfile,
                    "Top radiation shield thickness (m)",
                    "(shldtth)",
                    build_variables.shldtth,
                )

                po.obuild(
                    self.outfile,
                    "Divertor structure",
                    divertor_variables.divfix,
                    vbuild,
                    "(divfix)",
                )
                po.ovarre(
                    self.mfile,
                    "Divertor structure vertical thickness (m)",
                    "(divfix)",
                    divertor_variables.divfix,
                )
                vbuild = vbuild - divertor_variables.divfix

                po.obuild(
                    self.outfile,
                    "Top scrape-off",
                    build_variables.vgaptop,
                    vbuild,
                    "(vgaptop)",
                )
                po.ovarre(
                    self.mfile,
                    "Top scrape-off vertical thickness (m)",
                    "(vgaptop)",
                    build_variables.vgaptop,
                )
                vbuild = vbuild - build_variables.vgaptop

                po.obuild(
                    self.outfile,
                    "Plasma top",
                    physics_variables.rminor * physics_variables.kappa,
                    vbuild,
                    "(rminor*kappa)",
                )
                po.ovarre(
                    self.mfile,
                    "Plasma half-height (m)",
                    "(rminor*kappa)",
                    physics_variables.rminor * physics_variables.kappa,
                )
                vbuild = vbuild - physics_variables.rminor * physics_variables.kappa

                po.obuild(self.outfile, "Midplane", 0.0e0, vbuild)

                vbuild = vbuild - physics_variables.rminor * physics_variables.kappa
                po.obuild(
                    self.outfile,
                    "Plasma bottom",
                    physics_variables.rminor * physics_variables.kappa,
                    vbuild,
                    "(rminor*kappa)",
                )

                vbuild = vbuild - build_variables.vgap
                po.obuild(
                    self.outfile,
                    "Lower scrape-off",
                    build_variables.vgap,
                    vbuild,
                    "(vgap)",
                )
                po.ovarre(
                    self.mfile,
                    "Bottom scrape-off vertical thickness (m)",
                    "(vgap)",
                    build_variables.vgap,
                )

                vbuild = vbuild - divertor_variables.divfix
                po.obuild(
                    self.outfile,
                    "Divertor structure",
                    divertor_variables.divfix,
                    vbuild,
                    "(divfix)",
                )
                po.ovarre(
                    self.mfile,
                    "Divertor structure vertical thickness (m)",
                    "(divfix)",
                    divertor_variables.divfix,
                )

                vbuild = vbuild - build_variables.shldlth

                vbuild = vbuild - build_variables.d_vv_bot
                po.obuild(
                    self.outfile,
                    "Vacuum vessel (and shielding)",
                    build_variables.d_vv_bot + build_variables.shldlth,
                    vbuild,
                    "(d_vv_bot+shldlth)",
                )
                po.ovarre(
                    self.mfile,
                    "Bottom radiation shield thickness (m)",
                    "(shldlth)",
                    build_variables.shldlth,
                )
                po.ovarre(
                    self.mfile,
                    "Underside vacuum vessel radial thickness (m)",
                    "(d_vv_bot)",
                    build_variables.d_vv_bot,
                )

                vbuild = vbuild - build_variables.vgap2
                po.obuild(
                    self.outfile,
                    "Gap",
                    build_variables.vgap2,
                    vbuild,
                    "(vgap2)",
                )

                vbuild = vbuild - build_variables.thshield_vb
                po.obuild(
                    self.outfile,
                    "Thermal shield, vertical",
                    build_variables.thshield_vb,
                    vbuild,
                    "(thshield_vb)",
                )

                vbuild = vbuild - build_variables.tftsgap
                po.obuild(
                    self.outfile,
                    "Gap",
                    build_variables.tftsgap,
                    vbuild,
                    "(tftsgap)",
                )

                vbuild = vbuild - build_variables.tfcth
                po.obuild(
                    self.outfile,
                    "TF coil",
                    build_variables.tfcth,
                    vbuild,
                    "(tfcth)",
                )

                # Total height of TF coil
                tf_height = tf_top - vbuild
                # Inner vertical dimension of TF coil
                build_variables.dh_tf_inner_bore = tf_height - 2 * build_variables.tfcth

                vbuild = vbuild - buildings_variables.clh1
                po.obuild(
                    self.outfile,
                    "Cryostat floor structure**",
                    buildings_variables.clh1,
                    vbuild,
                    "(clh1)",
                )

                # To calculate vertical offset between TF coil centre and plasma centre
                build_variables.tfoffset = (vbuile1 + vbuild) / 2.0e0

                # End of Double null case
            else:
                #  po.ocmmnt(self.outfile, "Single null case")
                #  write(self.outfile, 20)

                vbuild = (
                    buildings_variables.clh1
                    + build_variables.tfcth
                    + build_variables.tftsgap
                    + build_variables.thshield_vb
                    + build_variables.vgap2
                    + 0.5e0 * (build_variables.d_vv_top + build_variables.d_vv_bot)
                    + build_variables.vvblgap
                    + build_variables.shldtth
                    + build_variables.blnktth
                    + 0.5e0 * (build_variables.fwith + build_variables.fwoth)
                    + build_variables.vgaptop
                    + physics_variables.rminor * physics_variables.kappa
                )

                # To calculate vertical offset between TF coil centre and plasma centre
                vbuile1 = vbuild

                po.obuild(
                    self.outfile,
                    "Cryostat roof structure*",
                    buildings_variables.clh1,
                    vbuild,
                    "(clh1)",
                )
                po.ovarre(
                    self.mfile,
                    "Cryostat roof structure*",
                    "(clh1)",
                    buildings_variables.clh1,
                )
                vbuild = vbuild - buildings_variables.clh1

                # Top of TF coil
                tf_top = vbuild

                po.obuild(
                    self.outfile,
                    "TF coil",
                    build_variables.tfcth,
                    vbuild,
                    "(tfcth)",
                )
                vbuild = vbuild - build_variables.tfcth

                po.obuild(
                    self.outfile,
                    "Gap",
                    build_variables.tftsgap,
                    vbuild,
                    "(tftsgap)",
                )
                vbuild = vbuild - build_variables.tftsgap

                po.obuild(
                    self.outfile,
                    "Thermal shield, vertical",
                    build_variables.thshield_vb,
                    vbuild,
                    "(thshield_vb)",
                )
                po.ovarre(
                    self.mfile,
                    "Thermal shield, vertical (m)",
                    "(thshield_vb)",
                    build_variables.thshield_vb,
                )
                vbuild = vbuild - build_variables.thshield_vb

                po.obuild(
                    self.outfile,
                    "Gap",
                    build_variables.vgap2,
                    vbuild,
                    "(vgap2)",
                )
                po.ovarre(
                    self.mfile,
                    "Vessel - TF coil vertical gap (m)",
                    "(vgap2)",
                    build_variables.vgap2,
                )
                vbuild = vbuild - build_variables.vgap2

                po.obuild(
                    self.outfile,
                    "Vacuum vessel (and shielding)",
                    build_variables.d_vv_top + build_variables.shldtth,
                    vbuild,
                    "(d_vv_top+shldtth)",
                )
                vbuild = vbuild - build_variables.d_vv_top - build_variables.shldtth
                po.ovarre(
                    self.mfile,
                    "Topside vacuum vessel radial thickness (m)",
                    "(d_vv_top)",
                    build_variables.d_vv_top,
                )
                po.ovarre(
                    self.mfile,
                    "Top radiation shield thickness (m)",
                    "(shldtth)",
                    build_variables.shldtth,
                )

                po.obuild(
                    self.outfile,
                    "Gap",
                    build_variables.vvblgap,
                    vbuild,
                    "(vvblgap)",
                )
                vbuild = vbuild - build_variables.vvblgap

                po.obuild(
                    self.outfile,
                    "Top blanket",
                    build_variables.blnktth,
                    vbuild,
                    "(blnktth)",
                )
                po.ovarre(
                    self.mfile,
                    "Top blanket vertical thickness (m)",
                    "(blnktth)",
                    build_variables.blnktth,
                )
                vbuild = vbuild - build_variables.blnktth

                fwtth = 0.5e0 * (build_variables.fwith + build_variables.fwoth)
                po.obuild(self.outfile, "Top first wall", fwtth, vbuild, "(fwtth)")
                po.ovarre(
                    self.mfile,
                    "Top first wall vertical thickness (m)",
                    "(fwtth)",
                    fwtth,
                )
                vbuild = vbuild - fwtth

                po.obuild(
                    self.outfile,
                    "Top scrape-off",
                    build_variables.vgaptop,
                    vbuild,
                    "(vgaptop)",
                )
                po.ovarre(
                    self.mfile,
                    "Top scrape-off vertical thickness (m)",
                    "(vgaptop)",
                    build_variables.vgaptop,
                )
                vbuild = vbuild - build_variables.vgaptop

                po.obuild(
                    self.outfile,
                    "Plasma top",
                    physics_variables.rminor * physics_variables.kappa,
                    vbuild,
                    "(rminor*kappa)",
                )
                po.ovarre(
                    self.mfile,
                    "Plasma half-height (m)",
                    "(rminor*kappa)",
                    physics_variables.rminor * physics_variables.kappa,
                )
                vbuild = vbuild - physics_variables.rminor * physics_variables.kappa

                po.obuild(self.outfile, "Midplane", 0.0e0, vbuild)

                vbuild = vbuild - physics_variables.rminor * physics_variables.kappa
                po.obuild(
                    self.outfile,
                    "Plasma bottom",
                    physics_variables.rminor * physics_variables.kappa,
                    vbuild,
                    "(rminor*kappa)",
                )

                vbuild = vbuild - build_variables.vgap
                po.obuild(
                    self.outfile,
                    "Lower scrape-off",
                    build_variables.vgap,
                    vbuild,
                    "(vgap)",
                )
                po.ovarre(
                    self.mfile,
                    "Bottom scrape-off vertical thickness (m)",
                    "(vgap)",
                    build_variables.vgap,
                )

                vbuild = vbuild - divertor_variables.divfix
                po.obuild(
                    self.outfile,
                    "Divertor structure",
                    divertor_variables.divfix,
                    vbuild,
                    "(divfix)",
                )
                po.ovarre(
                    self.mfile,
                    "Divertor structure vertical thickness (m)",
                    "(divfix)",
                    divertor_variables.divfix,
                )

                vbuild = vbuild - build_variables.shldlth

                vbuild = vbuild - build_variables.d_vv_bot
                po.obuild(
                    self.outfile,
                    "Vacuum vessel (and shielding)",
                    build_variables.d_vv_bot + build_variables.shldlth,
                    vbuild,
                    "(d_vv_bot+shldlth)",
                )
                po.ovarre(
                    self.mfile,
                    "Bottom radiation shield thickness (m)",
                    "(shldlth)",
                    build_variables.shldlth,
                )
                po.ovarre(
                    self.mfile,
                    "Underside vacuum vessel radial thickness (m)",
                    "(d_vv_bot)",
                    build_variables.d_vv_bot,
                )

                vbuild = vbuild - build_variables.vgap2
                po.obuild(
                    self.outfile,
                    "Gap",
                    build_variables.vgap2,
                    vbuild,
                    "(vgap2)",
                )

                vbuild = vbuild - build_variables.thshield_vb
                po.obuild(
                    self.outfile,
                    "Thermal shield, vertical",
                    build_variables.thshield_vb,
                    vbuild,
                    "(thshield_vb)",
                )

                vbuild = vbuild - build_variables.tftsgap
                po.obuild(
                    self.outfile,
                    "Gap",
                    build_variables.tftsgap,
                    vbuild,
                    "(tftsgap)",
                )

                vbuild = vbuild - build_variables.tfcth
                po.obuild(
                    self.outfile,
                    "TF coil",
                    build_variables.tfcth,
                    vbuild,
                    "(tfcth)",
                )

                # Total height of TF coil
                tf_height = tf_top - vbuild
                # Inner vertical dimension of TF coil
                build_variables.dh_tf_inner_bore = tf_height - 2 * build_variables.tfcth

                vbuild = vbuild - buildings_variables.clh1

                po.obuild(
                    self.outfile,
                    "Cryostat floor structure**",
                    buildings_variables.clh1,
                    vbuild,
                    "(clh1)",
                )

                # To calculate vertical offset between TF coil centre and plasma centre
                build_variables.tfoffset = (vbuile1 + vbuild) / 2.0e0

                # end of Single null case

            po.ovarre(
                self.mfile,
                "Ratio of Central Solenoid height to TF coil internal height",
                "(ohhghf)",
                pfcoil_variables.ohhghf,
            )
            po.ocmmnt(
                self.outfile,
                "\n*Cryostat roof allowance includes uppermost PF coil and outer thermal shield.\n*Cryostat floor allowance includes lowermost PF coil, outer thermal shield and gravity support.",
            )

        #  Other build quantities

        divht = self.divgeom(output)
        # Issue #481 Remove build_variables.vgaptf
        if build_variables.vgap < 0.00001e0:
            build_variables.vgap = divht

        # If build_variables.vgap /= 0 use the value set by the user.

        # Height to inside edge of TF coil. TF coils are assumed to be symmetrical.
        # Therefore this applies to single and double null cases.
        build_variables.hmax = (
            physics_variables.rminor * physics_variables.kappa
            + build_variables.vgap
            + divertor_variables.divfix
            + build_variables.shldlth
            + build_variables.d_vv_bot
            + build_variables.vgap2
            + build_variables.thshield_vb
            + build_variables.tftsgap
        )

        #  Vertical locations of divertor coils
        if physics_variables.i_single_null == 0:
            build_variables.hpfu = build_variables.hmax + build_variables.tfcth
            build_variables.hpfdif = 0.0e0
        else:
            build_variables.hpfu = (
                build_variables.tfcth
                + build_variables.tftsgap
                + build_variables.thshield_vb
                + build_variables.vgap2
                + build_variables.d_vv_top
                + build_variables.shldtth
                + build_variables.vvblgap
                + build_variables.blnktth
                + 0.5e0 * (build_variables.fwith + build_variables.fwoth)
                + build_variables.vgaptop
                + physics_variables.rminor * physics_variables.kappa
            )
            build_variables.hpfdif = (
                build_variables.hpfu - (build_variables.hmax + build_variables.tfcth)
            ) / 2.0e0

    def divgeom(self, output: bool):
        """
                Divertor geometry calculation
        author: J Galambos, ORNL
        author: P J Knight, CCFE, Culham Science Centre
        divht : output real : divertor height (m)
        self.outfile : input integer : output file unit
        iprint : input integer : switch for writing to output file (1=yes)
        This subroutine determines the divertor geometry.
        The inboard (i) and outboard (o) plasma surfaces
        are approximated by arcs, and followed past the X-point to
        determine the maximum height.
        TART option: Peng SOFT paper
        """
        if physics_variables.itart == 1:
            return 1.75e0 * physics_variables.rminor
        #  Conventional tokamak divertor model
        #  options for seperate upper and lower physics_variables.triangularity

        kap = physics_variables.kappa
        triu = physics_variables.triang
        tril = physics_variables.triang

        # Old method: assumes that divertor arms are continuations of arcs
        #
        # Outboard side
        # build_variables.plsepo = poloidal length along the separatrix from null to
        # strike point on outboard [default 1.5 m]
        # thetao = arc angle between the strike point and the null point
        #
        # xpointo = physics_variables.rmajor + 0.5e0*physics_variables.rminor*(kap**2 + tri**2 - 1.0e0) /     #     (1.0e0 - tri)
        # rprimeo = (xpointo - physics_variables.rmajor + physics_variables.rminor)
        # phio = asin(kap*physics_variables.rminor/rprimeo)
        # thetao = build_variables.plsepo/rprimeo
        #
        # Initial strike point
        #
        # yspointo = rprimeo * sin(thetao + phio)
        # xspointo = xpointo - rprimeo * cos(thetao + phio)
        #
        # Outboard strike point radius - normalized to ITER
        #
        # rstrko = xspointo + 0.14e0
        #
        # Uppermost divertor strike point (end of power decay)
        # anginc = angle of incidence of scrape-off field lines on the
        # divertor (rad)
        #
        # +**PJK 25/07/11 Changed sign of anginc contribution
        # yprimeb = soleno * cos(thetao + phio - anginc)
        #
        # divht = yprimeb + yspointo - kap*physics_variables.rminor

        # New method, assuming straight legs -- superceded by new method 26/5/2016
        # Assumed 90 degrees at X-pt -- wrong#
        #
        #  Find half-angle of outboard arc
        # denomo = (tril**2 + kap**2 - 1.0e0)/( 2.0e0*(1.0e0+tril) ) - tril
        # thetao = atan(kap/denomo)
        # Angle between horizontal and inner divertor leg
        # alphad = (pi/2.0e0) - thetao

        # Method 26/05/2016
        # Find radius of inner and outer plasma arcs

        rco = 0.5 * np.sqrt(
            (physics_variables.rminor**2 * ((tril + 1.0e0) ** 2 + kap**2) ** 2)
            / ((tril + 1.0e0) ** 2)
        )
        rci = 0.5 * np.sqrt(
            (physics_variables.rminor**2 * ((tril - 1.0e0) ** 2 + kap**2) ** 2)
            / ((tril - 1.0e0) ** 2)
        )

        # Find angles between vertical and legs
        # Inboard arc angle = outboard leg angle

        thetao = np.arcsin(1.0e0 - (physics_variables.rminor * (1.0e0 - tril)) / rci)

        # Outboard arc angle = inboard leg angle

        thetai = np.arcsin(1.0e0 - (physics_variables.rminor * (1.0e0 + tril)) / rco)

        #  Position of lower x-pt
        rxpt = physics_variables.rmajor - tril * physics_variables.rminor
        zxpt = -1.0e0 * kap * physics_variables.rminor

        # Position of inner strike point
        # rspi = rxpt - build_variables.plsepi*cos(alphad)
        # zspi = zxpt - build_variables.plsepi*sin(alphad)
        rspi = rxpt - build_variables.plsepi * np.cos(thetai)
        zspi = zxpt - build_variables.plsepi * np.sin(thetai)

        # Position of outer strike point
        # build_variables.rspo = rxpt + build_variables.plsepo*cos((pi/2.0e0)-alphad)
        # zspo = zxpt - build_variables.plsepo*sin((pi/2.0e0)-alphad)
        build_variables.rspo = rxpt + build_variables.plsepo * np.cos(thetao)
        zspo = zxpt - build_variables.plsepo * np.sin(thetao)

        # Position of inner plate ends
        # rplti = rspi - (build_variables.plleni/2.0e0)*sin(divertor_variables.betai + alphad - pi/2.0e0)
        # zplti = zspi + (build_variables.plleni/2.0e0)*cos(divertor_variables.betai + alphad - pi/2.0e0)
        # rplbi = rspi + (build_variables.plleni/2.0e0)*sin(divertor_variables.betai + alphad - pi/2.0e0)
        # zplbi = zspi - (build_variables.plleni/2.0e0)*cos(divertor_variables.betai + alphad - pi/2.0e0)
        rplti = rspi + (build_variables.plleni / 2.0e0) * np.cos(
            thetai + divertor_variables.betai
        )
        zplti = zspi + (build_variables.plleni / 2.0e0) * np.sin(
            thetai + divertor_variables.betai
        )
        rplbi = rspi - (build_variables.plleni / 2.0e0) * np.cos(
            thetai + divertor_variables.betai
        )
        zplbi = zspi - (build_variables.plleni / 2.0e0) * np.sin(
            thetai + divertor_variables.betai
        )

        # Position of outer plate ends
        # rplto = build_variables.rspo + (build_variables.plleno/2.0e0)*sin(divertor_variables.betao - alphad)
        # zplto = zspo + (build_variables.plleno/2.0e0)*cos(divertor_variables.betao - alphad)
        # rplbo = build_variables.rspo - (build_variables.plleno/2.0e0)*sin(divertor_variables.betao - alphad)
        # zplbo = zspo - (build_variables.plleno/2.0e0)*cos(divertor_variables.betao - alphad)
        rplto = build_variables.rspo - (build_variables.plleno / 2.0e0) * np.cos(
            thetao + divertor_variables.betao
        )
        zplto = zspo + (build_variables.plleno / 2.0e0) * np.sin(
            thetao + divertor_variables.betao
        )
        rplbo = build_variables.rspo + (build_variables.plleno / 2.0e0) * np.cos(
            thetao + divertor_variables.betao
        )
        zplbo = zspo - (build_variables.plleno / 2.0e0) * np.sin(
            thetao + divertor_variables.betao
        )

        divht = max(zplti, zplto) - min(zplbo, zplbi)

        if output:
            if physics_variables.idivrt == 1:
                po.oheadr(self.outfile, "Divertor build and plasma position")
                po.ocmmnt(self.outfile, "Divertor Configuration = Single Null Divertor")
                po.oblnkl(self.outfile)
                ptop_radial = physics_variables.rmajor - triu * physics_variables.rminor
                ptop_vertical = kap * physics_variables.rminor
                po.ovarrf(
                    self.outfile,
                    "Plasma top position, radial (m)",
                    "(ptop_radial)",
                    ptop_radial,
                    "OP ",
                )
                po.ovarrf(
                    self.outfile,
                    "Plasma top position, vertical (m)",
                    "(ptop_vertical)",
                    ptop_vertical,
                    "OP ",
                )
                po.ovarrf(
                    self.outfile,
                    "Plasma geometric centre, radial (m)",
                    "(physics_variables.rmajor.)",
                    physics_variables.rmajor,
                    "OP ",
                )
                po.ovarrf(
                    self.outfile,
                    "Plasma geometric centre, vertical (m)",
                    "(0.0)",
                    0.0e0,
                    "OP ",
                )
                po.ovarrf(
                    self.outfile,
                    "Plasma lower physics_variables.triangularity",
                    "(tril)",
                    tril,
                    "OP ",
                )
                po.ovarrf(
                    self.outfile,
                    "Plasma elongation",
                    "(physics_variables.kappa.)",
                    kap,
                    "OP ",
                )
                po.ovarrf(
                    self.outfile,
                    "TF coil vertical offset (m)",
                    "(tfoffset)",
                    build_variables.tfoffset,
                    "OP ",
                )
                po.ovarrf(
                    self.outfile,
                    "Plasma outer arc radius of curvature (m)",
                    "(rco)",
                    rco,
                    "OP ",
                )
                po.ovarrf(
                    self.outfile,
                    "Plasma inner arc radius of curvature (m)",
                    "(rci)",
                    rci,
                    "OP ",
                )
                po.ovarrf(
                    self.outfile, "Plasma lower X-pt, radial (m)", "(rxpt)", rxpt, "OP "
                )
                po.ovarrf(
                    self.outfile,
                    "Plasma lower X-pt, vertical (m)",
                    "(zxpt)",
                    zxpt,
                    "OP ",
                )
                po.ovarrf(
                    self.outfile,
                    "Poloidal plane angle between vertical and inner leg (rad)",
                    "(thetai)",
                    thetai,
                    "OP ",
                )
                po.ovarrf(
                    self.outfile,
                    "Poloidal plane angle between vertical and outer leg (rad)",
                    "(thetao)",
                    thetao,
                    "OP ",
                )
                po.ovarrf(
                    self.outfile,
                    "Poloidal plane angle between inner leg and plate (rad)",
                    "(betai)",
                    divertor_variables.betai,
                )
                po.ovarrf(
                    self.outfile,
                    "Poloidal plane angle between outer leg and plate (rad)",
                    "(betao)",
                    divertor_variables.betao,
                )
                po.ovarrf(
                    self.outfile,
                    "Inner divertor leg poloidal length (m)",
                    "(plsepi)",
                    build_variables.plsepi,
                )
                po.ovarrf(
                    self.outfile,
                    "Outer divertor leg poloidal length (m)",
                    "(plsepo)",
                    build_variables.plsepo,
                )
                po.ovarrf(
                    self.outfile,
                    "Inner divertor plate length (m)",
                    "(plleni)",
                    build_variables.plleni,
                )
                po.ovarrf(
                    self.outfile,
                    "Outer divertor plate length (m)",
                    "(plleno)",
                    build_variables.plleno,
                )
                po.ovarrf(
                    self.outfile,
                    "Inner strike point, radial (m)",
                    "(rspi)",
                    rspi,
                    "OP ",
                )
                po.ovarrf(
                    self.outfile,
                    "Inner strike point, vertical (m)",
                    "(zspi)",
                    zspi,
                    "OP ",
                )
                po.ovarrf(
                    self.outfile, "Inner plate top, radial (m)", "(rplti)", rplti, "OP "
                )
                po.ovarrf(
                    self.outfile,
                    "Inner plate top, vertical (m)",
                    "(zplti)",
                    zplti,
                    "OP ",
                )
                po.ovarrf(
                    self.outfile,
                    "Inner plate bottom, radial (m)",
                    "(rplbi)",
                    rplbi,
                    "OP ",
                )
                po.ovarrf(
                    self.outfile,
                    "Inner plate bottom, vertical (m)",
                    "(zplbi)",
                    zplbi,
                    "OP ",
                )
                po.ovarrf(
                    self.outfile,
                    "Outer strike point, radial (m)",
                    "(rspo)",
                    build_variables.rspo,
                    "OP ",
                )
                po.ovarrf(
                    self.outfile,
                    "Outer strike point, vertical (m)",
                    "(zspo)",
                    zspo,
                    "OP ",
                )
                po.ovarrf(
                    self.outfile, "Outer plate top, radial (m)", "(rplto)", rplto, "OP "
                )
                po.ovarrf(
                    self.outfile,
                    "Outer plate top, vertical (m)",
                    "(zplto)",
                    zplto,
                    "OP ",
                )
                po.ovarrf(
                    self.outfile,
                    "Outer plate bottom, radial (m)",
                    "(rplbo)",
                    rplbo,
                    "OP ",
                )
                po.ovarrf(
                    self.outfile,
                    "Outer plate bottom, vertical (m)",
                    "(zplbo)",
                    zplbo,
                    "OP ",
                )
                po.ovarrf(
                    self.outfile,
                    "Calculated maximum divertor height (m)",
                    "(divht)",
                    divht,
                    "OP ",
                )

<<<<<<< HEAD
        else:  # End of physics_variables.itart == 1 .and. tfcoil_variables.i_tf_sup /= 1
            build_variables.r_cp_top = build_variables.r_tf_inboard_out

        if build_variables.i_r_cp_top != 0 and (
            build_variables.r_cp_top
            > physics_variables.rmajor
            - physics_variables.rminor * physics_variables.triang
            - (
                build_variables.tftsgap
                + build_variables.thshield_ib
                + build_variables.shldith
                + build_variables.vvblgap
                + build_variables.blnkith
                + build_variables.fwith
                + 3.0e0 * build_variables.scrapli
            )
            + tfcoil_variables.drtop
        ):

            error_handling.fdiags[0] = build_variables.r_cp_top
            error_handling.report_error(256)
        if build_variables.tf_in_cs == 1:
            #  Radial position of vacuum vessel [m]
            build_variables.r_vv_inboard_out = (
                build_variables.r_tf_inboard_out
                + build_variables.ohcth
                + build_variables.gapoh
                + build_variables.precomp
                + build_variables.tftsgap
                + build_variables.thshield_ib
                + build_variables.gapds
                + build_variables.d_vv_in
            )
        else:
            build_variables.r_vv_inboard_out = (
                build_variables.r_tf_inboard_out
                + build_variables.tftsgap
                + build_variables.thshield_ib
                + build_variables.gapds
                + build_variables.d_vv_in
            )
        # Radial position of the inner side of inboard neutronic shield [m]
        build_variables.r_sh_inboard_in = build_variables.r_vv_inboard_out

        # Radial position of the plasma facing side of inboard neutronic shield [m]
        build_variables.r_sh_inboard_out = (
            build_variables.r_sh_inboard_in + build_variables.shldith
        )

        #  Radial build to centre of plasma (should be equal to physics_variables.rmajor)
        build_variables.rbld = (
            build_variables.r_sh_inboard_out
            + build_variables.vvblgap
            + build_variables.blnkith
            + build_variables.fwith
            + build_variables.scrapli
            + physics_variables.rminor
        )

        #  Radius to inner edge of inboard shield
        build_variables.rsldi = (
            physics_variables.rmajor
            - physics_variables.rminor
            - build_variables.scrapli
            - build_variables.fwith
            - build_variables.blnkith
            - build_variables.shldith
        )

        #  Radius to outer edge of outboard shield
        build_variables.rsldo = (
            physics_variables.rmajor
            + physics_variables.rminor
            + build_variables.scraplo
            + build_variables.fwoth
            + build_variables.blnkoth
            + build_variables.shldoth
        )

        #  Thickness of outboard TF coil legs
        if tfcoil_variables.i_tf_sup != 1:
            build_variables.tfthko = build_variables.tfootfi * build_variables.tfcth
        else:
            build_variables.tfthko = build_variables.tfcth

        #  Radius to centre of outboard TF coil legs
        build_variables.r_tf_outboard_mid = (
            build_variables.rsldo
            + build_variables.vvblgap
            + build_variables.d_vv_out
            + build_variables.gapomin
            + build_variables.thshield_ob
            + build_variables.tftsgap
            + 0.5e0 * build_variables.tfthko
        )

        # TF coil horizontal build_variables.bore [m]
        build_variables.dr_tf_inner_bore = (
            build_variables.r_tf_outboard_mid - 0.5e0 * build_variables.tfthko
        ) - (build_variables.r_tf_inboard_mid - 0.5e0 * build_variables.tfcth)

        (
            tfcoil_variables.ripple,
            r_tf_outboard_midl,
            self.ripflag,
        ) = self.ripple_amplitude(
            tfcoil_variables.ripmax,
            build_variables.r_tf_outboard_mid,
        )

        #  If the tfcoil_variables.ripple is too large then move the outboard TF coil leg
        if r_tf_outboard_midl > build_variables.r_tf_outboard_mid:
            build_variables.r_tf_outboard_mid = r_tf_outboard_midl
            build_variables.gapsto = (
                build_variables.r_tf_outboard_mid
                - 0.5e0 * build_variables.tfthko
                - build_variables.d_vv_out
                - build_variables.rsldo
                - build_variables.thshield_ob
                - build_variables.tftsgap
                - build_variables.vvblgap
            )
            build_variables.dr_tf_inner_bore = (
                build_variables.r_tf_outboard_mid - 0.5e0 * build_variables.tfthko
            ) - (build_variables.r_tf_inboard_mid - 0.5e0 * build_variables.tfcth)
        else:
            build_variables.gapsto = build_variables.gapomin

        #  Call tfcoil_variables.ripple calculation again with new build_variables.r_tf_outboard_mid/build_variables.gapsto value
        #  call rippl(tfcoil_variables.ripmax,rmajor,rminor,r_tf_outboard_mid,n_tf,ripple,r_tf_outboard_midl)
        (
            tfcoil_variables.ripple,
            r_tf_outboard_midl,
            self.ripflag,
        ) = self.ripple_amplitude(
            tfcoil_variables.ripmax,
            build_variables.r_tf_outboard_mid,
        )

        #  Calculate first wall area
        #  Old calculation... includes a mysterious factor 0.875
        # fwarea = 0.875e0 *     #     ( 4.0e0*pi**2*sf*physics_variables.rmajor*(physics_variables.rminor+0.5e0*(build_variables.scrapli+build_variables.scraplo)) )

        #  Half-height of first wall (internal surface)
        hbot = (
            physics_variables.rminor * physics_variables.kappa
            + build_variables.vgap_xpoint_divertor
            + divertor_variables.divfix
            - build_variables.blnktth
            - 0.5e0 * (build_variables.fwith + build_variables.fwoth)
        )
        if physics_variables.idivrt == 2:  # (i.e. physics_variables.i_single_null=0)
            htop = hbot
        else:
            htop = (
                physics_variables.rminor * physics_variables.kappa
                + build_variables.vgaptop
            )

        hfw = 0.5e0 * (htop + hbot)

        if (physics_variables.itart == 1) or (
            fwbs_variables.fwbsshape == 1
        ):  # D-shaped

            #  Major radius to outer edge of inboard section
            r1 = (
                physics_variables.rmajor
                - physics_variables.rminor
                - build_variables.scrapli
            )

            #  Horizontal distance between inside edges,
            #  i.e. outer radius of inboard part to inner radius of outboard part

            r2 = (
                physics_variables.rmajor
                + physics_variables.rminor
                + build_variables.scraplo
            ) - r1
            #  Calculate surface area, assuming 100% coverage
            # maths_library.eshellarea was not working across
            # the interface so has been reimplemented here
            # as a test

            (
                build_variables.fwareaib,
                build_variables.fwareaob,
                build_variables.fwarea,
            ) = maths_library.dshellarea(r1, r2, hfw)

        else:  # Cross-section is assumed to be defined by two ellipses

            #  Major radius to centre of inboard and outboard ellipses
            #  (coincident in radius with top of plasma)

            r1 = (
                physics_variables.rmajor
                - physics_variables.rminor * physics_variables.triang
            )

            #  Distance between r1 and outer edge of inboard section

            r2 = r1 - (
                physics_variables.rmajor
                - physics_variables.rminor
                - build_variables.scrapli
            )

            #  Distance between r1 and inner edge of outboard section

            r3 = (
                physics_variables.rmajor
                + physics_variables.rminor
                + build_variables.scraplo
            ) - r1

            #  Calculate surface area, assuming 100% coverage

            # maths_library.eshellarea was not working across
            # the interface so has been reimplemented here
            # as a test

            (
                build_variables.fwareaib,
                build_variables.fwareaob,
                build_variables.fwarea,
            ) = maths_library.eshellarea(r1, r2, r3, hfw)

        #  Apply area coverage factor

        if physics_variables.idivrt == 2:
            # Double null configuration
            build_variables.fwareaob = build_variables.fwareaob * (
                1.0e0 - 2.0e0 * fwbs_variables.fdiv - fwbs_variables.fhcd
            )
            build_variables.fwareaib = build_variables.fwareaib * (
                1.0e0 - 2.0e0 * fwbs_variables.fdiv - fwbs_variables.fhcd
            )
        else:
            # Single null configuration
            build_variables.fwareaob = build_variables.fwareaob * (
                1.0e0 - fwbs_variables.fdiv - fwbs_variables.fhcd
            )
            build_variables.fwareaib = build_variables.fwareaib * (
                1.0e0 - fwbs_variables.fdiv - fwbs_variables.fhcd
            )

        build_variables.fwarea = build_variables.fwareaib + build_variables.fwareaob

        if build_variables.fwareaob <= 0.0e0:
            error_handling.fdiags[0] = fwbs_variables.fdiv
            error_handling.fdiags[1] = fwbs_variables.fhcd
            error_handling.report_error(61)

        #

        if output:

            #  Print out device build

            po.oheadr(self.outfile, "Radial Build")

            if self.ripflag != 0:
                po.ocmmnt(
=======
            elif physics_variables.idivrt == 2:
                po.oheadr(self.outfile, "Divertor build and plasma position")
                po.ocmmnt(self.outfile, "Divertor Configuration = Double Null Divertor")
                po.oblnkl(self.outfile)
                # Assume upper and lower divertors geometries are symmetric.
                ptop_radial = physics_variables.rmajor - triu * physics_variables.rminor
                ptop_vertical = kap * physics_variables.rminor
                po.ovarrf(
                    self.outfile,
                    "Plasma top position, radial (m)",
                    "(ptop_radial)",
                    ptop_radial,
                    "OP ",
                )
                po.ovarrf(
                    self.outfile,
                    "Plasma top position, vertical (m)",
                    "(ptop_vertical)",
                    ptop_vertical,
                    "OP ",
                )
                po.ovarrf(
                    self.outfile,
                    "Plasma geometric centre, radial (m)",
                    "(rmajor.)",
                    physics_variables.rmajor,
                    "OP ",
                )
                po.ovarrf(
                    self.outfile,
                    "Plasma geometric centre, vertical (m)",
                    "(0.0)",
                    0.0e0,
                    "OP ",
                )
                po.ovarrf(
                    self.outfile,
                    "Plasma physics_variables.triangularity",
                    "(tril)",
                    tril,
                    "OP ",
                )
                po.ovarrf(self.outfile, "Plasma elongation", "(kappa.)", kap, "OP ")
                po.ovarrf(
                    self.outfile,
                    "TF coil vertical offset (m)",
                    "(tfoffset)",
                    build_variables.tfoffset,
                    "OP ",
                )
                po.ovarrf(
                    self.outfile, "Plasma upper X-pt, radial (m)", "(rxpt)", rxpt, "OP "
                )
                po.ovarrf(
                    self.outfile,
                    "Plasma upper X-pt, vertical (m)",
                    "(-zxpt)",
                    -zxpt,
                    "OP ",
                )
                po.ovarrf(
                    self.outfile,
                    "Plasma outer arc radius of curvature (m)",
                    "(rco)",
                    rco,
                    "OP ",
                )
                po.ovarrf(
                    self.outfile,
                    "Plasma inner arc radius of curvature (m)",
                    "(rci)",
                    rci,
                    "OP ",
                )
                po.ovarrf(
                    self.outfile, "Plasma lower X-pt, radial (m)", "(rxpt)", rxpt, "OP "
                )
                po.ovarrf(
                    self.outfile,
                    "Plasma lower X-pt, vertical (m)",
                    "(zxpt)",
                    zxpt,
                    "OP ",
                )
                po.ovarrf(
                    self.outfile,
                    "Poloidal plane angle between vertical and inner leg (rad)",
                    "(thetai)",
                    thetai,
                    "OP ",
                )
                po.ovarrf(
>>>>>>> 8a5c57c6
                    self.outfile,
                    "Poloidal plane angle between vertical and outer leg (rad)",
                    "(thetao)",
                    thetao,
                    "OP ",
                )
                po.ovarrf(
                    self.outfile,
                    "Poloidal plane angle between inner leg and plate (rad)",
                    "(betai)",
                    divertor_variables.betai,
                )
                po.ovarrf(
                    self.outfile,
                    "Poloidal plane angle between outer leg and plate (rad)",
                    "(betao)",
                    divertor_variables.betao,
                )
                po.ovarrf(
                    self.outfile,
                    "Inner divertor leg poloidal length (m)",
                    "(plsepi)",
                    build_variables.plsepi,
                )
                po.ovarrf(
                    self.outfile,
                    "Outer divertor leg poloidal length (m)",
                    "(plsepo)",
                    build_variables.plsepo,
                )
                po.ovarrf(
                    self.outfile,
                    "Inner divertor plate length (m)",
                    "(lleni)",
                    build_variables.plleni,
                )
                po.ovarrf(
                    self.outfile,
                    "Outer divertor plate length (m)",
                    "(plleno)",
                    build_variables.plleno,
                )
                po.ovarrf(
                    self.outfile,
                    "Upper inner strike point, radial (m)",
                    "(rspi)",
                    rspi,
                    "OP ",
                )
                po.ovarrf(
                    self.outfile,
                    "Upper inner strike point, vertical (m)",
                    "(-zspi)",
                    -zspi,
                    "OP ",
                )
                po.ovarrf(
                    self.outfile,
                    "Upper inner plate top, radial (m)",
                    "(rplti)",
                    rplti,
                    "OP ",
                )
                po.ovarrf(
                    self.outfile,
                    "Upper inner plate top, vertical (m)",
                    "(-zplti)",
                    -zplti,
                    "OP ",
                )
                po.ovarrf(
                    self.outfile,
                    "Upper inner plate bottom, radial (m)",
                    "(rplbi)",
                    rplbi,
                    "OP ",
                )
                po.ovarrf(
                    self.outfile,
                    "Upper inner plate bottom, vertical (m)",
                    "(-zplbi)",
                    -zplbi,
                    "OP ",
                )
                po.ovarrf(
                    self.outfile,
                    "Upper outer strike point, radial (m)",
                    "(rspo)",
                    build_variables.rspo,
                    "OP ",
                )
                po.ovarrf(
                    self.outfile,
                    "Upper outer strike point, vertical (m)",
                    "(-zspo)",
                    -zspo,
                    "OP ",
                )
                po.ovarrf(
                    self.outfile,
                    "Upper outer plate top, radial (m)",
                    "(rplto)",
                    rplto,
                    "OP ",
                )
                po.ovarrf(
                    self.outfile,
                    "Upper outer plate top, vertical (m)",
                    "(-zplto)",
                    -zplto,
                    "OP ",
                )
                po.ovarrf(
                    self.outfile,
                    "Upper outer plate bottom, radial (m)",
                    "(rplbo)",
                    rplbo,
                    "OP ",
                )
                po.ovarrf(
                    self.outfile,
                    "Upper outer plate bottom, vertical (m)",
                    "(-zplbo)",
                    -zplbo,
                    "OP ",
                )
                po.ovarrf(
                    self.outfile,
                    "Lower inner strike point, radial (m)",
                    "(rspi)",
                    rspi,
                    "OP ",
                )
                po.ovarrf(
                    self.outfile,
                    "Lower inner strike point, vertical (m)",
                    "(zspi)",
                    zspi,
                    "OP ",
                )
                po.ovarrf(
                    self.outfile,
                    "Lower inner plate top, radial (m)",
                    "(rplti)",
                    rplti,
                    "OP ",
                )
                po.ovarrf(
                    self.outfile,
                    "Lower inner plate top, vertical (m)",
                    "(zplti)",
                    zplti,
                    "OP ",
                )
                po.ovarrf(
                    self.outfile,
                    "Lower inner plate bottom, radial (m)",
                    "(rplbi)",
                    rplbi,
                    "OP ",
                )
                po.ovarrf(
                    self.outfile,
                    "Lower inner plate bottom, vertical (m)",
                    "(zplbi)",
                    zplbi,
                    "OP ",
                )
                po.ovarrf(
                    self.outfile,
                    "Lower outer strike point, radial (m)",
                    "(rspo)",
                    build_variables.rspo,
                    "OP ",
                )
                po.ovarrf(
                    self.outfile,
                    "Lower outer strike point, vertical (m)",
                    "(zspo)",
                    zspo,
                    "OP ",
                )
                po.ovarrf(
                    self.outfile,
                    "Lower outer plate top, radial (m)",
                    "(rplto)",
                    rplto,
                    "OP ",
                )
                po.ovarrf(
                    self.outfile,
                    "Lower outer plate top, vertical (m)",
                    "(zplto)",
                    zplto,
                    "OP ",
                )
                po.ovarrf(
                    self.outfile,
                    "Lower outer plate bottom, radial (m)",
                    "(rplbo)",
                    rplbo,
                    "OP ",
                )
                po.ovarrf(
                    self.outfile,
                    "Lower outer plate bottom, vertical (m)",
                    "(zplbo)",
                    zplbo,
                    "OP ",
                )
                po.ovarrf(
                    self.outfile,
                    "Calculated maximum divertor height (m)",
                    "(divht)",
                    divht,
                    "OP ",
                )
            else:
                po.oheadr(self.outfile, "Divertor build and plasma position")
                po.ocmmnt(
                    self.outfile,
                    "ERROR: null value not supported, check i_single_null value.",
                )
        return divht

    def ripple_amplitude(self, ripmax: float, r_tf_outboard_mid: float) -> float:
        """
        TF ripple calculation
        author: P J Knight and C W Ashe, CCFE, Culham Science Centre
        ripmax : input real  : maximum allowed ripple at plasma edge (%)
        ripple : output real : actual ripple at plasma edge (%)
        rtot   : input real  : radius to the centre of the outboard
        TF coil leg (m)
        rtotmin : output real : radius to the centre of the outboard
        TF coil leg which would produce
        a ripple of amplitude ripmax (m)
        flag : output integer : on exit, =1 if the fitted
        range of applicability is exceeded
        This routine calculates the toroidal field ripple amplitude
        at the midplane outboard plasma edge. The fitted coefficients
        were produced from MATLAB runs by M. Kovari using the CCFE
        MAGINT code to model the coils and fields.
        <P>The minimum radius of the centre of the TF coil legs
        to produce the maximum allowed ripple is also calculated.
        M. Kovari, Toroidal Field Coils - Maximum Field and Ripple -
        Parametric Calculation, July 2014
        ##############################################################

        Picture frame coil model by Ken McClements 2022 gives analytical
        solutions within 10% agreement with numerical models.
        Activated when i_tf_shape == 2 (picture frame)

        """
        n = float(tfcoil_variables.n_tf)
        if tfcoil_variables.i_tf_sup == 1:

            # Minimal inboard WP radius [m]
            r_wp_min = build_variables.r_tf_inboard_in + tfcoil_variables.thkcas

            # Rectangular WP
            if tfcoil_variables.i_tf_wp_geom == 0:
                r_wp_max = r_wp_min

            # Double rectangle WP
            elif tfcoil_variables.i_tf_wp_geom == 1:
                r_wp_max = r_wp_min + 0.5e0 * tfcoil_variables.dr_tf_wp

            # Trapezoidal WP
            elif tfcoil_variables.i_tf_wp_geom == 2:
                r_wp_max = r_wp_min + tfcoil_variables.dr_tf_wp

            # Calculated maximum toroidal WP toroidal thickness [m]
            if tfcoil_variables.tfc_sidewall_is_fraction:
                t_wp_max = 2.0e0 * (
                    (r_wp_max - tfcoil_variables.casths_fraction * r_wp_min)
                    * np.tan(np.pi / n)
                    - tfcoil_variables.tinstf
                    - tfcoil_variables.tfinsgap
                )
            else:
                t_wp_max = 2.0e0 * (
                    r_wp_max * np.tan(np.pi / n)
                    - tfcoil_variables.casths
                    - tfcoil_variables.tinstf
                    - tfcoil_variables.tfinsgap
                )

        # Resistive magnet case
        else:
            # Radius used to define the t_wp_max [m]
            r_wp_max = (
                build_variables.r_tf_inboard_in
                + tfcoil_variables.thkcas
                + tfcoil_variables.dr_tf_wp
            )

            # Calculated maximum toroidal WP toroidal thickness [m]
            t_wp_max = 2.0e0 * r_wp_max * np.tan(np.pi / n)

        flag = 0
        if tfcoil_variables.i_tf_shape == 2:
            # Ken McClements ST picture frame coil analytical ripple calc
            # Calculated ripple for coil at r_tf_outboard_mid (%)
            ripple = 100.0e0 * (
                (physics_variables.rmajor + physics_variables.rminor)
                / r_tf_outboard_mid
            ) ** (n)
            #  Calculated r_tf_outboard_mid to produce a ripple of amplitude ripmax
            r_tf_outboard_midmin = (
                physics_variables.rmajor + physics_variables.rminor
            ) / ((0.01e0 * ripmax) ** (1.0e0 / n))
        else:

            # Winding pack to iter-coil at plasma centre toroidal lenth ratio
            x = t_wp_max * n / physics_variables.rmajor

            # Fitting parameters
            c1 = 0.875e0 - 0.0557e0 * x
            c2 = 1.617e0 + 0.0832e0 * x

            #  Calculated ripple for coil at r_tf_outboard_mid (%)
            ripple = (
                100.0e0
                * c1
                * (
                    (physics_variables.rmajor + physics_variables.rminor)
                    / r_tf_outboard_mid
                )
                ** (n - c2)
            )

            #  Calculated r_tf_outboard_mid to produce a ripple of amplitude ripmax
            base = 0.01 * ripmax / c1
            # Avoid potential negative or complex result: kludge base to be
            # small and positive if required
            try:
                assert base > 1e-6
            except AssertionError:
                logger.exception("base is <= 1e-6. Kludging to 1e-6.")
                base = 1e-6

            r_tf_outboard_midmin = (
                physics_variables.rmajor + physics_variables.rminor
            ) / (base ** (1.0 / (n - c2)))

            try:
                assert r_tf_outboard_midmin < np.inf
            except AssertionError:
                logger.exception(
                    "r_tf_outboard_midmin is inf. Kludging to a large value instead."
                )
                r_tf_outboard_midmin = (
                    physics_variables.rmajor + physics_variables.rminor
                ) * 3

            #  Notify via flag if a range of applicability is violated
            flag = 0
            if (x < 0.737e0) or (x > 2.95e0):
                flag = 1
            if (tfcoil_variables.n_tf < 16) or (tfcoil_variables.n_tf > 20):
                flag = 2
            if (
                (physics_variables.rmajor + physics_variables.rminor)
                / r_tf_outboard_mid
                < 0.7e0
            ) or (
                (physics_variables.rmajor + physics_variables.rminor)
                / r_tf_outboard_mid
                > 0.8e0
            ):
                flag = 3

        return ripple, r_tf_outboard_midmin, flag

    def tf_in_cs_bore_calc(self):
        build_variables.bore += build_variables.tfcth + build_variables.gapoh

    def calculate_radial_build(self, output: bool) -> None:
        """
        This method determines the radial build of the machine.
        It calculates various parameters related to the build of the machine,
        such as thicknesses, radii, and areas.
        Results can be outputted with the `output` flag.

        Args:
            output (bool): Flag indicating whether to output the results

        Returns:
            None

        """

        if fwbs_variables.blktmodel > 0:
            build_variables.blnkith = (
                build_variables.blbuith
                + build_variables.blbmith
                + build_variables.blbpith
            )
            build_variables.blnkoth = (
                build_variables.blbuoth
                + build_variables.blbmoth
                + build_variables.blbpoth
            )
            build_variables.shldtth = 0.5e0 * (
                build_variables.shldith + build_variables.shldoth
            )

        #  Top/bottom blanket thickness
        build_variables.blnktth = 0.5e0 * (
            build_variables.blnkith + build_variables.blnkoth
        )

        if physics_variables.i_single_null == 1:
            #  Check if build_variables.vgaptop has been set too small
            build_variables.vgaptop = max(
                0.5e0 * (build_variables.scrapli + build_variables.scraplo),
                build_variables.vgaptop,
            )

        # Calculate pre-compression structure thickness is build_variables.iprecomp=1
        if build_variables.iprecomp == 1:
            build_variables.precomp = build_variables.fseppc / (
                2.0e0
                * np.pi
                * build_variables.fcspc
                * build_variables.sigallpc
                * (build_variables.bore + build_variables.bore + build_variables.ohcth)
            )
        else:
            build_variables.precomp = 0.0e0

        if build_variables.tf_in_cs == 1:
            build_variables.r_tf_inboard_in = (
                build_variables.bore - build_variables.tfcth - build_variables.gapoh
            )
        else:
            # Inboard side inner radius [m]
            build_variables.r_tf_inboard_in = (
                build_variables.bore
                + build_variables.ohcth
                + build_variables.precomp
                + build_variables.gapoh
            )

        # Issue #514 Radial dimensions of inboard leg
        # Calculate build_variables.tfcth if tfcoil_variables.dr_tf_wp is an iteration variable (140)
        if any(numerics.ixc[0 : numerics.nvar] == 140):

            # SC TF coil thickness defined using its maximum (diagonal)
            if tfcoil_variables.i_tf_sup == 1:
                build_variables.tfcth = (
                    build_variables.r_tf_inboard_in
                    + tfcoil_variables.dr_tf_wp
                    + tfcoil_variables.casthi
                    + tfcoil_variables.thkcas
                ) / np.cos(
                    np.pi / tfcoil_variables.n_tf
                ) - build_variables.r_tf_inboard_in

            # Rounded resistive TF geometry
            else:
                build_variables.tfcth = (
                    tfcoil_variables.dr_tf_wp
                    + tfcoil_variables.casthi
                    + tfcoil_variables.thkcas
                )

        # Radial build to tfcoil middle [m]
        build_variables.r_tf_inboard_mid = (
            build_variables.r_tf_inboard_in + 0.5e0 * build_variables.tfcth
        )

        # Radial build to tfcoil plasma facing side [m]
        build_variables.r_tf_inboard_out = (
            build_variables.r_tf_inboard_in + build_variables.tfcth
        )

        # WP radial thickness [m]
        # Calculated only if not used as an iteration variable
        if not any(numerics.ixc[0 : numerics.nvar] == 140):

            # SC magnets
            if tfcoil_variables.i_tf_sup == 1:
                tfcoil_variables.dr_tf_wp = (
                    np.cos(np.pi / tfcoil_variables.n_tf)
                    * build_variables.r_tf_inboard_out
                    - build_variables.r_tf_inboard_in
                    - tfcoil_variables.casthi
                    - tfcoil_variables.thkcas
                )

            # Resistive magnets
            else:
                tfcoil_variables.dr_tf_wp = (
                    build_variables.tfcth
                    - tfcoil_variables.casthi
                    - tfcoil_variables.thkcas
                )

        # Radius of the centrepost at the top of the machine
        if physics_variables.itart == 1 and tfcoil_variables.i_tf_sup != 1:

            # build_variables.r_cp_top is set using the plasma shape
            if build_variables.i_r_cp_top == 0:
                build_variables.r_cp_top = (
                    physics_variables.rmajor
                    - physics_variables.rminor * physics_variables.triang
                    - (
                        build_variables.tftsgap
                        + build_variables.thshield_ib
                        + build_variables.shldith
                        + build_variables.vvblgap
                        + build_variables.blnkith
                        + build_variables.fwith
                        + 3.0e0 * build_variables.scrapli
                    )
                    + tfcoil_variables.drtop
                )

                # Notify user that build_variables.r_cp_top has been set to 1.01*build_variables.r_tf_inboard_out (lvl 2 error)
                if build_variables.r_cp_top < 1.01e0 * build_variables.r_tf_inboard_out:
                    error_handling.fdiags[0] = build_variables.r_cp_top
                    error_handling.fdiags[1] = build_variables.r_tf_inboard_out
                    error_handling.report_error(268)

                    # build_variables.r_cp_top correction
                    build_variables.r_cp_top = build_variables.r_tf_inboard_out * 1.01e0

                # Top and mid-plane TF coil CP radius ratio
                build_variables.f_r_cp = (
                    build_variables.r_cp_top / build_variables.r_tf_inboard_out
                )

            # User defined build_variables.r_cp_top
            elif build_variables.i_r_cp_top == 1:

                # Notify user that build_variables.r_cp_top has been set to 1.01*build_variables.r_tf_inboard_out (lvl 2 error)
                if build_variables.r_cp_top < 1.01e0 * build_variables.r_tf_inboard_out:
                    error_handling.fdiags[0] = build_variables.r_cp_top
                    error_handling.fdiags[1] = build_variables.r_tf_inboard_out
                    error_handling.report_error(268)

                    # build_variables.r_cp_top correction
                    build_variables.r_cp_top = build_variables.r_tf_inboard_out * 1.01e0

                # Top / mid-plane TF CP radius ratio
                build_variables.f_r_cp = (
                    build_variables.r_cp_top / build_variables.r_tf_inboard_out
                )

            # build_variables.r_cp_top set as a fraction of the outer TF midplane radius
            elif build_variables.i_r_cp_top == 2:
                build_variables.r_cp_top = (
                    build_variables.f_r_cp * build_variables.r_tf_inboard_out
                )

        else:  # End of physics_variables.itart == 1 .and. tfcoil_variables.i_tf_sup /= 1
            build_variables.r_cp_top = build_variables.r_tf_inboard_out

        if build_variables.i_r_cp_top != 0 and (
            build_variables.r_cp_top
            > physics_variables.rmajor
            - physics_variables.rminor * physics_variables.triang
            - (
                build_variables.tftsgap
                + build_variables.thshield_ib
                + build_variables.shldith
                + build_variables.vvblgap
                + build_variables.blnkith
                + build_variables.fwith
                + 3.0e0 * build_variables.scrapli
            )
            + tfcoil_variables.drtop
        ):

            error_handling.fdiags[0] = build_variables.r_cp_top
            error_handling.report_error(256)
        if build_variables.tf_in_cs == 1:
            #  Radial position of vacuum vessel [m]
            build_variables.r_vv_inboard_out = (
                build_variables.r_tf_inboard_out
                + build_variables.ohcth
                + build_variables.gapoh
                + build_variables.precomp
                + build_variables.tftsgap
                + build_variables.thshield_ib
                + build_variables.gapds
                + build_variables.d_vv_in
            )
        else:
            build_variables.r_vv_inboard_out = (
                build_variables.r_tf_inboard_out
                + build_variables.tftsgap
                + build_variables.thshield_ib
                + build_variables.gapds
                + build_variables.d_vv_in
            )
        # Radial position of the inner side of inboard neutronic shield [m]
        build_variables.r_sh_inboard_in = build_variables.r_vv_inboard_out

        # Radial position of the plasma facing side of inboard neutronic shield [m]
        build_variables.r_sh_inboard_out = (
            build_variables.r_sh_inboard_in + build_variables.shldith
        )

        #  Radial build to centre of plasma (should be equal to physics_variables.rmajor)
        build_variables.rbld = (
            build_variables.r_sh_inboard_out
            + build_variables.vvblgap
            + build_variables.blnkith
            + build_variables.fwith
            + build_variables.scrapli
            + physics_variables.rminor
        )

        #  Radius to inner edge of inboard shield
        build_variables.rsldi = (
            physics_variables.rmajor
            - physics_variables.rminor
            - build_variables.scrapli
            - build_variables.fwith
            - build_variables.blnkith
            - build_variables.shldith
        )

        #  Radius to outer edge of outboard shield
        build_variables.rsldo = (
            physics_variables.rmajor
            + physics_variables.rminor
            + build_variables.scraplo
            + build_variables.fwoth
            + build_variables.blnkoth
            + build_variables.shldoth
        )

        #  Thickness of outboard TF coil legs
        if tfcoil_variables.i_tf_sup != 1:
            build_variables.tfthko = build_variables.tfootfi * build_variables.tfcth
        else:
            build_variables.tfthko = build_variables.tfcth

<<<<<<< HEAD
                vbuild = (
                    buildings_variables.clh1
                    + build_variables.tfcth
                    + build_variables.tftsgap
                    + build_variables.thshield_vb
                    + build_variables.vgap_vv_thermalshield
                    + build_variables.d_vv_top
                    + build_variables.shldtth
                    + divertor_variables.divfix
                    + build_variables.vgaptop
                    + physics_variables.rminor * physics_variables.kappa
                )
=======
        #  Radius to centre of outboard TF coil legs
        build_variables.r_tf_outboard_mid = (
            build_variables.rsldo
            + build_variables.vvblgap
            + build_variables.d_vv_out
            + build_variables.gapomin
            + build_variables.thshield_ob
            + build_variables.tftsgap
            + 0.5e0 * build_variables.tfthko
        )
>>>>>>> 8a5c57c6

        # TF coil horizontal build_variables.bore [m]
        build_variables.dr_tf_inner_bore = (
            build_variables.r_tf_outboard_mid - 0.5e0 * build_variables.tfthko
        ) - (build_variables.r_tf_inboard_mid - 0.5e0 * build_variables.tfcth)

        (
            tfcoil_variables.ripple,
            r_tf_outboard_midl,
            self.ripflag,
        ) = self.ripple_amplitude(
            tfcoil_variables.ripmax,
            build_variables.r_tf_outboard_mid,
        )

        #  If the tfcoil_variables.ripple is too large then move the outboard TF coil leg
        if r_tf_outboard_midl > build_variables.r_tf_outboard_mid:
            build_variables.r_tf_outboard_mid = r_tf_outboard_midl
            build_variables.gapsto = (
                build_variables.r_tf_outboard_mid
                - 0.5e0 * build_variables.tfthko
                - build_variables.d_vv_out
                - build_variables.rsldo
                - build_variables.thshield_ob
                - build_variables.tftsgap
                - build_variables.vvblgap
            )
            build_variables.dr_tf_inner_bore = (
                build_variables.r_tf_outboard_mid - 0.5e0 * build_variables.tfthko
            ) - (build_variables.r_tf_inboard_mid - 0.5e0 * build_variables.tfcth)
        else:
            build_variables.gapsto = build_variables.gapomin

        #  Call tfcoil_variables.ripple calculation again with new build_variables.r_tf_outboard_mid/build_variables.gapsto value
        #  call rippl(tfcoil_variables.ripmax,rmajor,rminor,r_tf_outboard_mid,n_tf,ripple,r_tf_outboard_midl)
        (
            tfcoil_variables.ripple,
            r_tf_outboard_midl,
            self.ripflag,
        ) = self.ripple_amplitude(
            tfcoil_variables.ripmax,
            build_variables.r_tf_outboard_mid,
        )

        #  Calculate first wall area
        #  Old calculation... includes a mysterious factor 0.875
        # fwarea = 0.875e0 *     #     ( 4.0e0*pi**2*sf*physics_variables.rmajor*(physics_variables.rminor+0.5e0*(build_variables.scrapli+build_variables.scraplo)) )

        #  Half-height of first wall (internal surface)
        hbot = (
            physics_variables.rminor * physics_variables.kappa
            + build_variables.vgap
            + divertor_variables.divfix
            - build_variables.blnktth
            - 0.5e0 * (build_variables.fwith + build_variables.fwoth)
        )
        if physics_variables.idivrt == 2:  # (i.e. physics_variables.i_single_null=0)
            htop = hbot
        else:
            htop = (
                physics_variables.rminor * physics_variables.kappa
                + build_variables.vgaptop
            )

        hfw = 0.5e0 * (htop + hbot)

<<<<<<< HEAD
                po.obuild(
                    self.outfile,
                    "Gap",
                    build_variables.vgap_vv_thermalshield,
                    vbuild,
                    "(vgap_vv_thermalshield)",
                )
                po.ovarre(
                    self.mfile,
                    "Vessel - TF coil vertical gap (m)",
                    "(vgap_vv_thermalshield)",
                    build_variables.vgap_vv_thermalshield,
                )
                vbuild = vbuild - build_variables.vgap_vv_thermalshield
=======
        if (physics_variables.itart == 1) or (
            fwbs_variables.fwbsshape == 1
        ):  # D-shaped
>>>>>>> 8a5c57c6

            #  Major radius to outer edge of inboard section
            r1 = (
                physics_variables.rmajor
                - physics_variables.rminor
                - build_variables.scrapli
            )

            #  Horizontal distance between inside edges,
            #  i.e. outer radius of inboard part to inner radius of outboard part

            r2 = (
                physics_variables.rmajor
                + physics_variables.rminor
                + build_variables.scraplo
            ) - r1
            #  Calculate surface area, assuming 100% coverage
            # maths_library.eshellarea was not working across
            # the interface so has been reimplemented here
            # as a test

            (
                build_variables.fwareaib,
                build_variables.fwareaob,
                build_variables.fwarea,
            ) = maths_library.dshellarea(r1, r2, hfw)

        else:  # Cross-section is assumed to be defined by two ellipses

            #  Major radius to centre of inboard and outboard ellipses
            #  (coincident in radius with top of plasma)

<<<<<<< HEAD
                vbuild = vbuild - build_variables.vgap_xpoint_divertor
                po.obuild(
                    self.outfile,
                    "Lower scrape-off",
                    build_variables.vgap_xpoint_divertor,
                    vbuild,
                    "(vgap_xpoint_divertor)",
                )
                po.ovarre(
                    self.mfile,
                    "Bottom scrape-off vertical thickness (m)",
                    "(vgap_xpoint_divertor)",
                    build_variables.vgap_xpoint_divertor,
                )
=======
            r1 = (
                physics_variables.rmajor
                - physics_variables.rminor * physics_variables.triang
            )
>>>>>>> 8a5c57c6

            #  Distance between r1 and outer edge of inboard section

            r2 = r1 - (
                physics_variables.rmajor
                - physics_variables.rminor
                - build_variables.scrapli
            )

            #  Distance between r1 and inner edge of outboard section

            r3 = (
                physics_variables.rmajor
                + physics_variables.rminor
                + build_variables.scraplo
            ) - r1

<<<<<<< HEAD
                vbuild = vbuild - build_variables.vgap_vv_thermalshield
                po.obuild(
                    self.outfile,
                    "Gap",
                    build_variables.vgap_vv_thermalshield,
                    vbuild,
                    "(vgap_vv_thermalshield)",
                )
=======
            #  Calculate surface area, assuming 100% coverage
>>>>>>> 8a5c57c6

            # maths_library.eshellarea was not working across
            # the interface so has been reimplemented here
            # as a test

            (
                build_variables.fwareaib,
                build_variables.fwareaob,
                build_variables.fwarea,
            ) = maths_library.eshellarea(r1, r2, r3, hfw)

        #  Apply area coverage factor

        if physics_variables.idivrt == 2:
            # Double null configuration
            build_variables.fwareaob = build_variables.fwareaob * (
                1.0e0 - 2.0e0 * fwbs_variables.fdiv - fwbs_variables.fhcd
            )
            build_variables.fwareaib = build_variables.fwareaib * (
                1.0e0 - 2.0e0 * fwbs_variables.fdiv - fwbs_variables.fhcd
            )
        else:
            # Single null configuration
            build_variables.fwareaob = build_variables.fwareaob * (
                1.0e0 - fwbs_variables.fdiv - fwbs_variables.fhcd
            )
            build_variables.fwareaib = build_variables.fwareaib * (
                1.0e0 - fwbs_variables.fdiv - fwbs_variables.fhcd
            )

        build_variables.fwarea = build_variables.fwareaib + build_variables.fwareaob

        if build_variables.fwareaob <= 0.0e0:
            error_handling.fdiags[0] = fwbs_variables.fdiv
            error_handling.fdiags[1] = fwbs_variables.fhcd
            error_handling.report_error(61)

        #

<<<<<<< HEAD
                vbuild = (
                    buildings_variables.clh1
                    + build_variables.tfcth
                    + build_variables.tftsgap
                    + build_variables.thshield_vb
                    + build_variables.vgap_vv_thermalshield
                    + 0.5e0 * (build_variables.d_vv_top + build_variables.d_vv_bot)
                    + build_variables.vvblgap
                    + build_variables.shldtth
                    + build_variables.blnktth
                    + 0.5e0 * (build_variables.fwith + build_variables.fwoth)
                    + build_variables.vgaptop
                    + physics_variables.rminor * physics_variables.kappa
                )
=======
        if output:
>>>>>>> 8a5c57c6

            #  Print out device build

            po.oheadr(self.outfile, "Radial Build")

            if self.ripflag != 0:
                po.ocmmnt(
                    self.outfile,
                    "(Ripple result may not be accurate, as the fit was outside",
                )
                po.ocmmnt(self.outfile, " its range of applicability.)")
                po.oblnkl(self.outfile)
                error_handling.report_error(62)

                if self.ripflag == 1:
                    error_handling.fdiags[0] = (
                        tfcoil_variables.wwp1
                        * tfcoil_variables.n_tf
                        / physics_variables.rmajor
                    )
                    error_handling.report_error(141)
                elif self.ripflag == 2:
                    # Convert to integer as idiags is integer array
                    error_handling.idiags[0] = int(tfcoil_variables.n_tf)
                    error_handling.report_error(142)
                else:
                    error_handling.fdiags[0] = (
                        physics_variables.rmajor + physics_variables.rminor
                    ) / build_variables.r_tf_outboard_mid
                    error_handling.report_error(143)

            po.ovarin(
                self.outfile,
                "TF coil radial placement switch",
                "(tf_in_cs)",
                build_variables.tf_in_cs,
            )
            po.ovarrf(
                self.outfile,
                "Inboard build thickness (m)",
                "(inboard_build)",
                physics_variables.rmajor - physics_variables.rminor,
                "OP ",
            )

            if build_variables.tf_in_cs == 1:
                po.ocmmnt(
                    self.outfile,
                    ("\n (The stated machine bore size is just for the hollow space, "),
                )
                po.ocmmnt(
                    self.outfile,
                    (
                        "the true bore size used for calculations is bore + tfcth + gapoh)\n"
                    ),
                )
            if build_variables.tf_in_cs == 1 and tfcoil_variables.i_tf_bucking >= 2:
                po.ocmmnt(
                    self.outfile,
<<<<<<< HEAD
                    "Gap",
                    build_variables.vgap_vv_thermalshield,
                    vbuild,
                    "(vgap_vv_thermalshield)",
                )
                po.ovarre(
                    self.mfile,
                    "Vessel - TF coil vertical gap (m)",
                    "(vgap_vv_thermalshield)",
                    build_variables.vgap_vv_thermalshield,
                )
                vbuild = vbuild - build_variables.vgap_vv_thermalshield
=======
                    "(Bore hollow space has been filled with a solid metal cyclinder to act as wedge support)\n",
                )
>>>>>>> 8a5c57c6

            radius = 0.0e0
            po.obuild(self.outfile, "Device centreline", 0.0e0, radius)
            if build_variables.tf_in_cs == 1 and tfcoil_variables.i_tf_bucking >= 2:
                radius = (
                    radius
                    + build_variables.bore
                    - build_variables.tfcth
                    - build_variables.gapoh
                )
                po.obuild(
                    self.outfile,
                    "Machine bore wedge support",
                    build_variables.bore
                    - build_variables.tfcth
                    - build_variables.gapoh,
                    radius,
                    "(bore)",
                )
                po.ovarre(
                    self.mfile,
                    "Machine bore wedge support cylinder (m)",
                    "(bore)",
                    build_variables.bore
                    - build_variables.tfcth
                    - build_variables.gapoh,
                )
            elif build_variables.tf_in_cs == 1 and tfcoil_variables.i_tf_bucking < 2:
                radius = (
                    radius
                    + build_variables.bore
                    - build_variables.tfcth
                    - build_variables.gapoh
                )
                po.obuild(
                    self.outfile,
                    "Machine bore hole",
                    build_variables.bore
                    - build_variables.tfcth
                    - build_variables.gapoh,
                    radius,
                    "(bore)",
                )
                po.ovarre(
                    self.mfile,
                    "Machine bore hole (m)",
                    "(bore)",
                    build_variables.bore
                    - build_variables.tfcth
                    - build_variables.gapoh,
                )
            else:
                radius = radius + build_variables.bore
                po.obuild(
                    self.outfile,
                    "Machine bore",
                    build_variables.bore,
                    radius,
                    "(bore)",
                )
                po.ovarre(
                    self.mfile,
                    "Machine bore (m)",
                    "(bore)",
                    build_variables.bore,
                )
            if build_variables.tf_in_cs == 1:
                radius += build_variables.tfcth
                po.obuild(
                    self.outfile,
                    "TF coil inboard leg,in bore",
                    build_variables.tfcth,
                    radius,
                    "(tfcth)",
                )
                po.ovarre(
                    self.mfile,
                    "TF coil inboard leg (m)",
                    "(tfcth)",
                    build_variables.tfcth,
                )
            if build_variables.tf_in_cs == 1:
                radius += build_variables.gapoh
                po.obuild(
                    self.outfile,
                    "Gap",
                    build_variables.gapoh,
                    radius,
                    "(gapoh)",
                )
                po.ovarre(
                    self.mfile,
                    "CS precompresion to TF coil radial gap (m)",
                    "(gapoh)",
                    build_variables.gapoh,
                )

            radius = radius + build_variables.ohcth
            po.obuild(
                self.outfile,
                "Central solenoid",
                build_variables.ohcth,
                radius,
                "(ohcth)",
            )

            po.ovarre(
                self.mfile,
                "CS radial thickness (m)",
                "(ohcth)",
                build_variables.ohcth,
            )

<<<<<<< HEAD
                vbuild = vbuild - build_variables.vgap_xpoint_divertor
                po.obuild(
                    self.outfile,
                    "Lower scrape-off",
                    build_variables.vgap_xpoint_divertor,
                    vbuild,
                    "(vgap_xpoint_divertor)",
                )
                po.ovarre(
                    self.mfile,
                    "Bottom scrape-off vertical thickness (m)",
                    "(vgap_xpoint_divertor)",
                    build_variables.vgap_xpoint_divertor,
=======
            radius = radius + build_variables.precomp
            po.obuild(
                self.outfile,
                "CS precompression",
                build_variables.precomp,
                radius,
                "(precomp)",
            )
            po.ovarre(
                self.mfile,
                "CS precompression (m)",
                "(precomp)",
                build_variables.precomp,
            )
            if build_variables.tf_in_cs == 0:
                radius = radius + build_variables.gapoh
                po.obuild(
                    self.outfile,
                    "Gap",
                    build_variables.gapoh,
                    radius,
                    "(gapoh)",
                )
                po.ovarre(
                    self.mfile,
                    "CS precompresion to TF coil radial gap (m)",
                    "(gapoh)",
                    build_variables.gapoh,
>>>>>>> 8a5c57c6
                )
            if build_variables.tf_in_cs == 0:
                radius = radius + build_variables.tfcth
                po.obuild(
                    self.outfile,
                    "TF coil inboard leg",
                    build_variables.tfcth,
                    radius,
                    "(tfcth)",
                )
                po.ovarre(
                    self.mfile,
                    "TF coil inboard leg (m)",
                    "(tfcth)",
                    build_variables.tfcth,
                )

            radius = radius + build_variables.tftsgap
            po.obuild(
                self.outfile,
                "Gap",
                build_variables.tftsgap,
                radius,
                "(tftsgap)",
            )
            po.ovarre(
                self.mfile,
                "TF coil inboard leg insulation gap (m)",
                "(tftsgap)",
                build_variables.tftsgap,
            )

            radius = radius + build_variables.thshield_ib
            po.obuild(
                self.outfile,
                "Thermal shield, inboard",
                build_variables.thshield_ib,
                radius,
                "(thshield_ib)",
            )
            po.ovarre(
                self.mfile,
                "Thermal shield, inboard (m)",
                "(thshield_ib)",
                build_variables.thshield_ib,
            )

            radius = radius + build_variables.gapds
            po.obuild(
                self.outfile,
                "Gap",
                build_variables.gapds,
                radius,
                "(gapds)",
            )
            po.ovarre(
                self.mfile,
                "thermal shield to vessel radial gap (m)",
                "(gapds)",
                build_variables.gapds,
            )

            radius = radius + build_variables.d_vv_in + build_variables.shldith
            po.obuild(
                self.outfile,
                "Vacuum vessel (and shielding)",
                build_variables.d_vv_in + build_variables.shldith,
                radius,
                "(d_vv_in + shldith)",
            )
            po.ovarre(
                self.mfile,
                "Inboard vacuum vessel radial thickness (m)",
                "(d_vv_in)",
                build_variables.d_vv_in,
            )
            po.ovarre(
                self.mfile,
                "Inner radiation shield radial thickness (m)",
                "(shldith)",
                build_variables.shldith,
            )

            radius = radius + build_variables.vvblgap
            po.obuild(
                self.outfile,
                "Gap",
                build_variables.vvblgap,
                radius,
                "(vvblgap)",
            )
            po.ovarre(
                self.mfile,
                "Gap (m)",
                "(vvblgap)",
                build_variables.vvblgap,
            )

            radius = radius + build_variables.blnkith
            po.obuild(
                self.outfile,
                "Inboard blanket",
                build_variables.blnkith,
                radius,
                "(blnkith)",
            )
            po.ovarre(
                self.mfile,
                "Inboard blanket radial thickness (m)",
                "(blnkith)",
                build_variables.blnkith,
            )

            radius = radius + build_variables.fwith
            po.obuild(
                self.outfile,
                "Inboard first wall",
                build_variables.fwith,
                radius,
                "(fwith)",
            )
            po.ovarre(
                self.mfile,
                "Inboard first wall radial thickness (m)",
                "(fwith)",
                build_variables.fwith,
            )

            radius = radius + build_variables.scrapli
            po.obuild(
                self.outfile,
                "Inboard scrape-off",
                build_variables.scrapli,
                radius,
                "(scrapli)",
            )
            po.ovarre(
                self.mfile,
                "Inboard scrape-off radial thickness (m)",
                "(scrapli)",
                build_variables.scrapli,
            )

<<<<<<< HEAD
                vbuild = vbuild - build_variables.vgap_vv_thermalshield
                po.obuild(
                    self.outfile,
                    "Gap",
                    build_variables.vgap_vv_thermalshield,
                    vbuild,
                    "(vgap_vv_thermalshield)",
                )
=======
            radius = radius + physics_variables.rminor
            po.obuild(
                self.outfile,
                "Plasma geometric centre",
                physics_variables.rminor,
                radius,
                "(rminor)",
            )
>>>>>>> 8a5c57c6

            radius = radius + physics_variables.rminor
            po.obuild(
                self.outfile,
                "Plasma outboard edge",
                physics_variables.rminor,
                radius,
                "(rminor)",
            )

            radius = radius + build_variables.scraplo
            po.obuild(
                self.outfile,
                "Outboard scrape-off",
                build_variables.scraplo,
                radius,
                "(scraplo)",
            )
            po.ovarre(
                self.mfile,
                "Outboard scrape-off radial thickness (m)",
                "(scraplo)",
                build_variables.scraplo,
            )

            radius = radius + build_variables.fwoth
            po.obuild(
                self.outfile,
                "Outboard first wall",
                build_variables.fwoth,
                radius,
                "(fwoth)",
            )
            po.ovarre(
                self.mfile,
                "Outboard first wall radial thickness (m)",
                "(fwoth)",
                build_variables.fwoth,
            )

            radius = radius + build_variables.blnkoth
            po.obuild(
                self.outfile,
                "Outboard blanket",
                build_variables.blnkoth,
                radius,
                "(blnkoth)",
            )
            po.ovarre(
                self.mfile,
                "Outboard blanket radial thickness (m)",
                "(blnkoth)",
                build_variables.blnkoth,
            )

            radius = radius + build_variables.vvblgap
            po.obuild(
                self.outfile,
                "Gap",
                build_variables.vvblgap,
                radius,
                "(vvblgap)",
            )

            radius = radius + build_variables.d_vv_out + build_variables.shldoth
            po.obuild(
                self.outfile,
                "Vacuum vessel (and shielding)",
                build_variables.d_vv_out + build_variables.shldoth,
                radius,
                "(d_vv_out+shldoth)",
            )
            po.ovarre(
                self.mfile,
                "Outer radiation shield radial thickness (m)",
                "(shldoth)",
                build_variables.shldoth,
            )
            po.ovarre(
                self.mfile,
                "Outboard vacuum vessel radial thickness (m)",
                "(d_vv_out)",
                build_variables.d_vv_out,
            )

            radius = radius + build_variables.gapsto
            po.obuild(
                self.outfile,
                "Gap",
                build_variables.gapsto,
                radius,
                "(gapsto)",
            )
            po.ovarre(
                self.mfile,
                "Vessel to TF radial gap (m)",
                "(gapsto)",
                build_variables.gapsto,
            )

            radius = radius + build_variables.thshield_ob
            po.obuild(
                self.outfile,
                "Thermal shield, outboard",
                build_variables.thshield_ob,
                radius,
                "(thshield_ob)",
            )
            po.ovarre(
                self.mfile,
                "Thermal shield, outboard (m)",
                "(thshield_ob)",
                build_variables.thshield_ob,
            )

            radius = radius + build_variables.tftsgap
            po.obuild(
                self.outfile,
                "Gap",
                build_variables.tftsgap,
                radius,
                "(tftsgap)",
            )
            po.ovarre(
                self.mfile,
                "Gap (m)",
                "(tftsgap)",
                build_variables.tftsgap,
            )

            radius = radius + build_variables.tfthko
            po.obuild(
                self.outfile,
                "TF coil outboard leg",
                build_variables.tfthko,
                radius,
                "(tfthko)",
            )
            po.ovarre(
                self.mfile,
                "TF coil outboard leg radial thickness (m)",
                "(tfthko)",
                build_variables.tfthko,
            )

            po.ovarre(
                self.mfile,
                "External cryostat thickness (excludes structure) (m)",
                "(ddwex)",
                build_variables.ddwex,
            )

            if (current_drive_variables.iefrf in [5, 8]) or (
                current_drive_variables.iefrffix in [5, 8]
            ):
                po.ovarre(
                    self.mfile,
                    "Width of neutral beam duct where it passes between the TF coils (m)",
                    "(beamwd)",
                    current_drive_variables.beamwd,
                )<|MERGE_RESOLUTION|>--- conflicted
+++ resolved
@@ -101,7 +101,606 @@
 
     def calculate_vertical_build(self, output: bool) -> None:
         """
-<<<<<<< HEAD
+        This method determines the vertical build of the machine.
+        It calculates various parameters related to the build of the machine,
+        such as thicknesses, radii, and areas.
+        Results can be outputted with the `output` flag.
+
+        Args:
+            output (bool): Flag indicating whether to output results
+
+        Returns:
+            None
+
+        """
+        if output:
+            po.oheadr(self.outfile, "Vertical Build")
+
+            po.ovarin(
+                self.mfile,
+                "Divertor null switch",
+                "(i_single_null)",
+                physics_variables.i_single_null,
+            )
+
+            if physics_variables.i_single_null == 0:
+                po.ocmmnt(self.outfile, "Double null case")
+
+                # Start at the top and work down.
+
+                vbuild = (
+                    buildings_variables.clh1
+                    + build_variables.tfcth
+                    + build_variables.tftsgap
+                    + build_variables.thshield_vb
+                    + build_variables.vgap_vv_thermalshield
+                    + build_variables.d_vv_top
+                    + build_variables.shldtth
+                    + divertor_variables.divfix
+                    + build_variables.vgaptop
+                    + physics_variables.rminor * physics_variables.kappa
+                )
+
+                # To calculate vertical offset between TF coil centre and plasma centre
+                vbuile1 = vbuild
+
+                po.obuild(
+                    self.outfile,
+                    "Cryostat roof structure*",
+                    buildings_variables.clh1,
+                    vbuild,
+                    "(clh1)",
+                )
+                po.ovarre(
+                    self.mfile,
+                    "Cryostat roof structure*",
+                    "(clh1)",
+                    buildings_variables.clh1,
+                )
+                vbuild = vbuild - buildings_variables.clh1
+
+                # Top of TF coil
+                tf_top = vbuild
+
+                po.obuild(
+                    self.outfile,
+                    "TF coil",
+                    build_variables.tfcth,
+                    vbuild,
+                    "(tfcth)",
+                )
+                vbuild = vbuild - build_variables.tfcth
+
+                po.obuild(
+                    self.outfile,
+                    "Gap",
+                    build_variables.tftsgap,
+                    vbuild,
+                    "(tftsgap)",
+                )
+                vbuild = vbuild - build_variables.tftsgap
+
+                po.obuild(
+                    self.outfile,
+                    "Thermal shield, vertical",
+                    build_variables.thshield_vb,
+                    vbuild,
+                    "(thshield_vb)",
+                )
+
+                po.ovarre(
+                    self.mfile,
+                    "Thermal shield, vertical (m)",
+                    "(thshield_vb)",
+                    build_variables.thshield_vb,
+                )
+                vbuild = vbuild - build_variables.thshield_vb
+
+                po.obuild(
+                    self.outfile,
+                    "Gap",
+                    build_variables.vgap_vv_thermalshield,
+                    vbuild,
+                    "(vgap_vv_thermalshield)",
+                )
+                po.ovarre(
+                    self.mfile,
+                    "Vessel - TF coil vertical gap (m)",
+                    "(vgap_vv_thermalshield)",
+                    build_variables.vgap_vv_thermalshield,
+                )
+                vbuild = vbuild - build_variables.vgap_vv_thermalshield
+
+                po.obuild(
+                    self.outfile,
+                    "Vacuum vessel (and shielding)",
+                    build_variables.d_vv_top + build_variables.shldtth,
+                    vbuild,
+                    "(d_vv_top+shldtth)",
+                )
+                vbuild = vbuild - build_variables.d_vv_top - build_variables.shldtth
+                po.ovarre(
+                    self.mfile,
+                    "Topside vacuum vessel radial thickness (m)",
+                    "(d_vv_top)",
+                    build_variables.d_vv_top,
+                )
+                po.ovarre(
+                    self.mfile,
+                    "Top radiation shield thickness (m)",
+                    "(shldtth)",
+                    build_variables.shldtth,
+                )
+
+                po.obuild(
+                    self.outfile,
+                    "Divertor structure",
+                    divertor_variables.divfix,
+                    vbuild,
+                    "(divfix)",
+                )
+                po.ovarre(
+                    self.mfile,
+                    "Divertor structure vertical thickness (m)",
+                    "(divfix)",
+                    divertor_variables.divfix,
+                )
+                vbuild = vbuild - divertor_variables.divfix
+
+                po.obuild(
+                    self.outfile,
+                    "Top scrape-off",
+                    build_variables.vgaptop,
+                    vbuild,
+                    "(vgaptop)",
+                )
+                po.ovarre(
+                    self.mfile,
+                    "Top scrape-off vertical thickness (m)",
+                    "(vgaptop)",
+                    build_variables.vgaptop,
+                )
+                vbuild = vbuild - build_variables.vgaptop
+
+                po.obuild(
+                    self.outfile,
+                    "Plasma top",
+                    physics_variables.rminor * physics_variables.kappa,
+                    vbuild,
+                    "(rminor*kappa)",
+                )
+                po.ovarre(
+                    self.mfile,
+                    "Plasma half-height (m)",
+                    "(rminor*kappa)",
+                    physics_variables.rminor * physics_variables.kappa,
+                )
+                vbuild = vbuild - physics_variables.rminor * physics_variables.kappa
+
+                po.obuild(self.outfile, "Midplane", 0.0e0, vbuild)
+
+                vbuild = vbuild - physics_variables.rminor * physics_variables.kappa
+                po.obuild(
+                    self.outfile,
+                    "Plasma bottom",
+                    physics_variables.rminor * physics_variables.kappa,
+                    vbuild,
+                    "(rminor*kappa)",
+                )
+
+                vbuild = vbuild - build_variables.vgap_xpoint_divertor
+                po.obuild(
+                    self.outfile,
+                    "Lower scrape-off",
+                    build_variables.vgap_xpoint_divertor,
+                    vbuild,
+                    "(vgap_xpoint_divertor)",
+                )
+                po.ovarre(
+                    self.mfile,
+                    "Bottom scrape-off vertical thickness (m)",
+                    "(vgap_xpoint_divertor)",
+                    build_variables.vgap_xpoint_divertor,
+                )
+
+                vbuild = vbuild - divertor_variables.divfix
+                po.obuild(
+                    self.outfile,
+                    "Divertor structure",
+                    divertor_variables.divfix,
+                    vbuild,
+                    "(divfix)",
+                )
+                po.ovarre(
+                    self.mfile,
+                    "Divertor structure vertical thickness (m)",
+                    "(divfix)",
+                    divertor_variables.divfix,
+                )
+
+                vbuild = vbuild - build_variables.shldlth
+
+                vbuild = vbuild - build_variables.d_vv_bot
+                po.obuild(
+                    self.outfile,
+                    "Vacuum vessel (and shielding)",
+                    build_variables.d_vv_bot + build_variables.shldlth,
+                    vbuild,
+                    "(d_vv_bot+shldlth)",
+                )
+                po.ovarre(
+                    self.mfile,
+                    "Bottom radiation shield thickness (m)",
+                    "(shldlth)",
+                    build_variables.shldlth,
+                )
+                po.ovarre(
+                    self.mfile,
+                    "Underside vacuum vessel radial thickness (m)",
+                    "(d_vv_bot)",
+                    build_variables.d_vv_bot,
+                )
+
+                vbuild = vbuild - build_variables.vgap_vv_thermalshield
+                po.obuild(
+                    self.outfile,
+                    "Gap",
+                    build_variables.vgap_vv_thermalshield,
+                    vbuild,
+                    "(vgap_vv_thermalshield)",
+                )
+
+                vbuild = vbuild - build_variables.thshield_vb
+                po.obuild(
+                    self.outfile,
+                    "Thermal shield, vertical",
+                    build_variables.thshield_vb,
+                    vbuild,
+                    "(thshield_vb)",
+                )
+
+                vbuild = vbuild - build_variables.tftsgap
+                po.obuild(
+                    self.outfile,
+                    "Gap",
+                    build_variables.tftsgap,
+                    vbuild,
+                    "(tftsgap)",
+                )
+
+                vbuild = vbuild - build_variables.tfcth
+                po.obuild(
+                    self.outfile,
+                    "TF coil",
+                    build_variables.tfcth,
+                    vbuild,
+                    "(tfcth)",
+                )
+
+                # Total height of TF coil
+                tf_height = tf_top - vbuild
+                # Inner vertical dimension of TF coil
+                build_variables.dh_tf_inner_bore = tf_height - 2 * build_variables.tfcth
+
+                vbuild = vbuild - buildings_variables.clh1
+                po.obuild(
+                    self.outfile,
+                    "Cryostat floor structure**",
+                    buildings_variables.clh1,
+                    vbuild,
+                    "(clh1)",
+                )
+
+                # To calculate vertical offset between TF coil centre and plasma centre
+                build_variables.tfoffset = (vbuile1 + vbuild) / 2.0e0
+
+                # End of Double null case
+            else:
+                #  po.ocmmnt(self.outfile, "Single null case")
+                #  write(self.outfile, 20)
+
+                vbuild = (
+                    buildings_variables.clh1
+                    + build_variables.tfcth
+                    + build_variables.tftsgap
+                    + build_variables.thshield_vb
+                    + build_variables.vgap_vv_thermalshield
+                    + 0.5e0 * (build_variables.d_vv_top + build_variables.d_vv_bot)
+                    + build_variables.vvblgap
+                    + build_variables.shldtth
+                    + build_variables.blnktth
+                    + 0.5e0 * (build_variables.fwith + build_variables.fwoth)
+                    + build_variables.vgaptop
+                    + physics_variables.rminor * physics_variables.kappa
+                )
+
+                # To calculate vertical offset between TF coil centre and plasma centre
+                vbuile1 = vbuild
+
+                po.obuild(
+                    self.outfile,
+                    "Cryostat roof structure*",
+                    buildings_variables.clh1,
+                    vbuild,
+                    "(clh1)",
+                )
+                po.ovarre(
+                    self.mfile,
+                    "Cryostat roof structure*",
+                    "(clh1)",
+                    buildings_variables.clh1,
+                )
+                vbuild = vbuild - buildings_variables.clh1
+
+                # Top of TF coil
+                tf_top = vbuild
+
+                po.obuild(
+                    self.outfile,
+                    "TF coil",
+                    build_variables.tfcth,
+                    vbuild,
+                    "(tfcth)",
+                )
+                vbuild = vbuild - build_variables.tfcth
+
+                po.obuild(
+                    self.outfile,
+                    "Gap",
+                    build_variables.tftsgap,
+                    vbuild,
+                    "(tftsgap)",
+                )
+                vbuild = vbuild - build_variables.tftsgap
+
+                po.obuild(
+                    self.outfile,
+                    "Thermal shield, vertical",
+                    build_variables.thshield_vb,
+                    vbuild,
+                    "(thshield_vb)",
+                )
+                po.ovarre(
+                    self.mfile,
+                    "Thermal shield, vertical (m)",
+                    "(thshield_vb)",
+                    build_variables.thshield_vb,
+                )
+                vbuild = vbuild - build_variables.thshield_vb
+
+                po.obuild(
+                    self.outfile,
+                    "Gap",
+                    build_variables.vgap_vv_thermalshield,
+                    vbuild,
+                    "(vgap_vv_thermalshield)",
+                )
+                po.ovarre(
+                    self.mfile,
+                    "Vessel - TF coil vertical gap (m)",
+                    "(vgap_vv_thermalshield)",
+                    build_variables.vgap_vv_thermalshield,
+                )
+                vbuild = vbuild - build_variables.vgap_vv_thermalshield
+
+                po.obuild(
+                    self.outfile,
+                    "Vacuum vessel (and shielding)",
+                    build_variables.d_vv_top + build_variables.shldtth,
+                    vbuild,
+                    "(d_vv_top+shldtth)",
+                )
+                vbuild = vbuild - build_variables.d_vv_top - build_variables.shldtth
+                po.ovarre(
+                    self.mfile,
+                    "Topside vacuum vessel radial thickness (m)",
+                    "(d_vv_top)",
+                    build_variables.d_vv_top,
+                )
+                po.ovarre(
+                    self.mfile,
+                    "Top radiation shield thickness (m)",
+                    "(shldtth)",
+                    build_variables.shldtth,
+                )
+
+                po.obuild(
+                    self.outfile,
+                    "Gap",
+                    build_variables.vvblgap,
+                    vbuild,
+                    "(vvblgap)",
+                )
+                vbuild = vbuild - build_variables.vvblgap
+
+                po.obuild(
+                    self.outfile,
+                    "Top blanket",
+                    build_variables.blnktth,
+                    vbuild,
+                    "(blnktth)",
+                )
+                po.ovarre(
+                    self.mfile,
+                    "Top blanket vertical thickness (m)",
+                    "(blnktth)",
+                    build_variables.blnktth,
+                )
+                vbuild = vbuild - build_variables.blnktth
+
+                fwtth = 0.5e0 * (build_variables.fwith + build_variables.fwoth)
+                po.obuild(self.outfile, "Top first wall", fwtth, vbuild, "(fwtth)")
+                po.ovarre(
+                    self.mfile,
+                    "Top first wall vertical thickness (m)",
+                    "(fwtth)",
+                    fwtth,
+                )
+                vbuild = vbuild - fwtth
+
+                po.obuild(
+                    self.outfile,
+                    "Top scrape-off",
+                    build_variables.vgaptop,
+                    vbuild,
+                    "(vgaptop)",
+                )
+                po.ovarre(
+                    self.mfile,
+                    "Top scrape-off vertical thickness (m)",
+                    "(vgaptop)",
+                    build_variables.vgaptop,
+                )
+                vbuild = vbuild - build_variables.vgaptop
+
+                po.obuild(
+                    self.outfile,
+                    "Plasma top",
+                    physics_variables.rminor * physics_variables.kappa,
+                    vbuild,
+                    "(rminor*kappa)",
+                )
+                po.ovarre(
+                    self.mfile,
+                    "Plasma half-height (m)",
+                    "(rminor*kappa)",
+                    physics_variables.rminor * physics_variables.kappa,
+                )
+                vbuild = vbuild - physics_variables.rminor * physics_variables.kappa
+
+                po.obuild(self.outfile, "Midplane", 0.0e0, vbuild)
+
+                vbuild = vbuild - physics_variables.rminor * physics_variables.kappa
+                po.obuild(
+                    self.outfile,
+                    "Plasma bottom",
+                    physics_variables.rminor * physics_variables.kappa,
+                    vbuild,
+                    "(rminor*kappa)",
+                )
+
+                vbuild = vbuild - build_variables.vgap_xpoint_divertor
+                po.obuild(
+                    self.outfile,
+                    "Lower scrape-off",
+                    build_variables.vgap_xpoint_divertor,
+                    vbuild,
+                    "(vgap_xpoint_divertor)",
+                )
+                po.ovarre(
+                    self.mfile,
+                    "Bottom scrape-off vertical thickness (m)",
+                    "(vgap_xpoint_divertor)",
+                    build_variables.vgap_xpoint_divertor,
+                )
+
+                vbuild = vbuild - divertor_variables.divfix
+                po.obuild(
+                    self.outfile,
+                    "Divertor structure",
+                    divertor_variables.divfix,
+                    vbuild,
+                    "(divfix)",
+                )
+                po.ovarre(
+                    self.mfile,
+                    "Divertor structure vertical thickness (m)",
+                    "(divfix)",
+                    divertor_variables.divfix,
+                )
+
+                vbuild = vbuild - build_variables.shldlth
+
+                vbuild = vbuild - build_variables.d_vv_bot
+                po.obuild(
+                    self.outfile,
+                    "Vacuum vessel (and shielding)",
+                    build_variables.d_vv_bot + build_variables.shldlth,
+                    vbuild,
+                    "(d_vv_bot+shldlth)",
+                )
+                po.ovarre(
+                    self.mfile,
+                    "Bottom radiation shield thickness (m)",
+                    "(shldlth)",
+                    build_variables.shldlth,
+                )
+                po.ovarre(
+                    self.mfile,
+                    "Underside vacuum vessel radial thickness (m)",
+                    "(d_vv_bot)",
+                    build_variables.d_vv_bot,
+                )
+
+                vbuild = vbuild - build_variables.vgap_vv_thermalshield
+                po.obuild(
+                    self.outfile,
+                    "Gap",
+                    build_variables.vgap_vv_thermalshield,
+                    vbuild,
+                    "(vgap_vv_thermalshield)",
+                )
+
+                vbuild = vbuild - build_variables.thshield_vb
+                po.obuild(
+                    self.outfile,
+                    "Thermal shield, vertical",
+                    build_variables.thshield_vb,
+                    vbuild,
+                    "(thshield_vb)",
+                )
+
+                vbuild = vbuild - build_variables.tftsgap
+                po.obuild(
+                    self.outfile,
+                    "Gap",
+                    build_variables.tftsgap,
+                    vbuild,
+                    "(tftsgap)",
+                )
+
+                vbuild = vbuild - build_variables.tfcth
+                po.obuild(
+                    self.outfile,
+                    "TF coil",
+                    build_variables.tfcth,
+                    vbuild,
+                    "(tfcth)",
+                )
+
+                # Total height of TF coil
+                tf_height = tf_top - vbuild
+                # Inner vertical dimension of TF coil
+                build_variables.dh_tf_inner_bore = tf_height - 2 * build_variables.tfcth
+
+                vbuild = vbuild - buildings_variables.clh1
+
+                po.obuild(
+                    self.outfile,
+                    "Cryostat floor structure**",
+                    buildings_variables.clh1,
+                    vbuild,
+                    "(clh1)",
+                )
+
+                # To calculate vertical offset between TF coil centre and plasma centre
+                build_variables.tfoffset = (vbuile1 + vbuild) / 2.0e0
+
+                # end of Single null case
+
+            po.ovarre(
+                self.mfile,
+                "Ratio of Central Solenoid height to TF coil internal height",
+                "(ohhghf)",
+                pfcoil_variables.ohhghf,
+            )
+            po.ocmmnt(
+                self.outfile,
+                "\n*Cryostat roof allowance includes uppermost PF coil and outer thermal shield.\n*Cryostat floor allowance includes lowermost PF coil, outer thermal shield and gravity support.",
+            )
+
+        #  Other build quantities
+
         divht = self.divgeom(output)
         # Issue #481 Remove build_variables.vgaptf
         if build_variables.vgap_xpoint_divertor < 0.00001e0:
@@ -132,649 +731,6 @@
                 + build_variables.tftsgap
                 + build_variables.thshield_vb
                 + build_variables.vgap_vv_thermalshield
-                + build_variables.d_vv_top
-                + build_variables.shldtth
-                + build_variables.vvblgap
-                + build_variables.blnktth
-                + 0.5e0 * (build_variables.fwith + build_variables.fwoth)
-                + build_variables.vgaptop
-                + physics_variables.rminor * physics_variables.kappa
-            )
-            build_variables.hpfdif = (
-                build_variables.hpfu - (build_variables.hmax + build_variables.tfcth)
-            ) / 2.0e0
-=======
-        This method determines the vertical build of the machine.
-        It calculates various parameters related to the build of the machine,
-        such as thicknesses, radii, and areas.
-        Results can be outputted with the `output` flag.
-
-        Args:
-            output (bool): Flag indicating whether to output results
-
-        Returns:
-            None
->>>>>>> 8a5c57c6
-
-        """
-        if output:
-            po.oheadr(self.outfile, "Vertical Build")
-
-            po.ovarin(
-                self.mfile,
-                "Divertor null switch",
-                "(i_single_null)",
-                physics_variables.i_single_null,
-            )
-
-            if physics_variables.i_single_null == 0:
-                po.ocmmnt(self.outfile, "Double null case")
-
-                # Start at the top and work down.
-
-                vbuild = (
-                    buildings_variables.clh1
-                    + build_variables.tfcth
-                    + build_variables.tftsgap
-                    + build_variables.thshield_vb
-                    + build_variables.vgap2
-                    + build_variables.d_vv_top
-                    + build_variables.shldtth
-                    + divertor_variables.divfix
-                    + build_variables.vgaptop
-                    + physics_variables.rminor * physics_variables.kappa
-                )
-
-                # To calculate vertical offset between TF coil centre and plasma centre
-                vbuile1 = vbuild
-
-                po.obuild(
-                    self.outfile,
-                    "Cryostat roof structure*",
-                    buildings_variables.clh1,
-                    vbuild,
-                    "(clh1)",
-                )
-                po.ovarre(
-                    self.mfile,
-                    "Cryostat roof structure*",
-                    "(clh1)",
-                    buildings_variables.clh1,
-                )
-                vbuild = vbuild - buildings_variables.clh1
-
-                # Top of TF coil
-                tf_top = vbuild
-
-                po.obuild(
-                    self.outfile,
-                    "TF coil",
-                    build_variables.tfcth,
-                    vbuild,
-                    "(tfcth)",
-                )
-                vbuild = vbuild - build_variables.tfcth
-
-                po.obuild(
-                    self.outfile,
-                    "Gap",
-                    build_variables.tftsgap,
-                    vbuild,
-                    "(tftsgap)",
-                )
-                vbuild = vbuild - build_variables.tftsgap
-
-                po.obuild(
-                    self.outfile,
-                    "Thermal shield, vertical",
-                    build_variables.thshield_vb,
-                    vbuild,
-                    "(thshield_vb)",
-                )
-
-                po.ovarre(
-                    self.mfile,
-                    "Thermal shield, vertical (m)",
-                    "(thshield_vb)",
-                    build_variables.thshield_vb,
-                )
-                vbuild = vbuild - build_variables.thshield_vb
-
-                po.obuild(
-                    self.outfile,
-                    "Gap",
-                    build_variables.vgap2,
-                    vbuild,
-                    "(vgap2)",
-                )
-                po.ovarre(
-                    self.mfile,
-                    "Vessel - TF coil vertical gap (m)",
-                    "(vgap2)",
-                    build_variables.vgap2,
-                )
-                vbuild = vbuild - build_variables.vgap2
-
-                po.obuild(
-                    self.outfile,
-                    "Vacuum vessel (and shielding)",
-                    build_variables.d_vv_top + build_variables.shldtth,
-                    vbuild,
-                    "(d_vv_top+shldtth)",
-                )
-                vbuild = vbuild - build_variables.d_vv_top - build_variables.shldtth
-                po.ovarre(
-                    self.mfile,
-                    "Topside vacuum vessel radial thickness (m)",
-                    "(d_vv_top)",
-                    build_variables.d_vv_top,
-                )
-                po.ovarre(
-                    self.mfile,
-                    "Top radiation shield thickness (m)",
-                    "(shldtth)",
-                    build_variables.shldtth,
-                )
-
-                po.obuild(
-                    self.outfile,
-                    "Divertor structure",
-                    divertor_variables.divfix,
-                    vbuild,
-                    "(divfix)",
-                )
-                po.ovarre(
-                    self.mfile,
-                    "Divertor structure vertical thickness (m)",
-                    "(divfix)",
-                    divertor_variables.divfix,
-                )
-                vbuild = vbuild - divertor_variables.divfix
-
-                po.obuild(
-                    self.outfile,
-                    "Top scrape-off",
-                    build_variables.vgaptop,
-                    vbuild,
-                    "(vgaptop)",
-                )
-                po.ovarre(
-                    self.mfile,
-                    "Top scrape-off vertical thickness (m)",
-                    "(vgaptop)",
-                    build_variables.vgaptop,
-                )
-                vbuild = vbuild - build_variables.vgaptop
-
-                po.obuild(
-                    self.outfile,
-                    "Plasma top",
-                    physics_variables.rminor * physics_variables.kappa,
-                    vbuild,
-                    "(rminor*kappa)",
-                )
-                po.ovarre(
-                    self.mfile,
-                    "Plasma half-height (m)",
-                    "(rminor*kappa)",
-                    physics_variables.rminor * physics_variables.kappa,
-                )
-                vbuild = vbuild - physics_variables.rminor * physics_variables.kappa
-
-                po.obuild(self.outfile, "Midplane", 0.0e0, vbuild)
-
-                vbuild = vbuild - physics_variables.rminor * physics_variables.kappa
-                po.obuild(
-                    self.outfile,
-                    "Plasma bottom",
-                    physics_variables.rminor * physics_variables.kappa,
-                    vbuild,
-                    "(rminor*kappa)",
-                )
-
-                vbuild = vbuild - build_variables.vgap
-                po.obuild(
-                    self.outfile,
-                    "Lower scrape-off",
-                    build_variables.vgap,
-                    vbuild,
-                    "(vgap)",
-                )
-                po.ovarre(
-                    self.mfile,
-                    "Bottom scrape-off vertical thickness (m)",
-                    "(vgap)",
-                    build_variables.vgap,
-                )
-
-                vbuild = vbuild - divertor_variables.divfix
-                po.obuild(
-                    self.outfile,
-                    "Divertor structure",
-                    divertor_variables.divfix,
-                    vbuild,
-                    "(divfix)",
-                )
-                po.ovarre(
-                    self.mfile,
-                    "Divertor structure vertical thickness (m)",
-                    "(divfix)",
-                    divertor_variables.divfix,
-                )
-
-                vbuild = vbuild - build_variables.shldlth
-
-                vbuild = vbuild - build_variables.d_vv_bot
-                po.obuild(
-                    self.outfile,
-                    "Vacuum vessel (and shielding)",
-                    build_variables.d_vv_bot + build_variables.shldlth,
-                    vbuild,
-                    "(d_vv_bot+shldlth)",
-                )
-                po.ovarre(
-                    self.mfile,
-                    "Bottom radiation shield thickness (m)",
-                    "(shldlth)",
-                    build_variables.shldlth,
-                )
-                po.ovarre(
-                    self.mfile,
-                    "Underside vacuum vessel radial thickness (m)",
-                    "(d_vv_bot)",
-                    build_variables.d_vv_bot,
-                )
-
-                vbuild = vbuild - build_variables.vgap2
-                po.obuild(
-                    self.outfile,
-                    "Gap",
-                    build_variables.vgap2,
-                    vbuild,
-                    "(vgap2)",
-                )
-
-                vbuild = vbuild - build_variables.thshield_vb
-                po.obuild(
-                    self.outfile,
-                    "Thermal shield, vertical",
-                    build_variables.thshield_vb,
-                    vbuild,
-                    "(thshield_vb)",
-                )
-
-                vbuild = vbuild - build_variables.tftsgap
-                po.obuild(
-                    self.outfile,
-                    "Gap",
-                    build_variables.tftsgap,
-                    vbuild,
-                    "(tftsgap)",
-                )
-
-                vbuild = vbuild - build_variables.tfcth
-                po.obuild(
-                    self.outfile,
-                    "TF coil",
-                    build_variables.tfcth,
-                    vbuild,
-                    "(tfcth)",
-                )
-
-                # Total height of TF coil
-                tf_height = tf_top - vbuild
-                # Inner vertical dimension of TF coil
-                build_variables.dh_tf_inner_bore = tf_height - 2 * build_variables.tfcth
-
-                vbuild = vbuild - buildings_variables.clh1
-                po.obuild(
-                    self.outfile,
-                    "Cryostat floor structure**",
-                    buildings_variables.clh1,
-                    vbuild,
-                    "(clh1)",
-                )
-
-                # To calculate vertical offset between TF coil centre and plasma centre
-                build_variables.tfoffset = (vbuile1 + vbuild) / 2.0e0
-
-                # End of Double null case
-            else:
-                #  po.ocmmnt(self.outfile, "Single null case")
-                #  write(self.outfile, 20)
-
-                vbuild = (
-                    buildings_variables.clh1
-                    + build_variables.tfcth
-                    + build_variables.tftsgap
-                    + build_variables.thshield_vb
-                    + build_variables.vgap2
-                    + 0.5e0 * (build_variables.d_vv_top + build_variables.d_vv_bot)
-                    + build_variables.vvblgap
-                    + build_variables.shldtth
-                    + build_variables.blnktth
-                    + 0.5e0 * (build_variables.fwith + build_variables.fwoth)
-                    + build_variables.vgaptop
-                    + physics_variables.rminor * physics_variables.kappa
-                )
-
-                # To calculate vertical offset between TF coil centre and plasma centre
-                vbuile1 = vbuild
-
-                po.obuild(
-                    self.outfile,
-                    "Cryostat roof structure*",
-                    buildings_variables.clh1,
-                    vbuild,
-                    "(clh1)",
-                )
-                po.ovarre(
-                    self.mfile,
-                    "Cryostat roof structure*",
-                    "(clh1)",
-                    buildings_variables.clh1,
-                )
-                vbuild = vbuild - buildings_variables.clh1
-
-                # Top of TF coil
-                tf_top = vbuild
-
-                po.obuild(
-                    self.outfile,
-                    "TF coil",
-                    build_variables.tfcth,
-                    vbuild,
-                    "(tfcth)",
-                )
-                vbuild = vbuild - build_variables.tfcth
-
-                po.obuild(
-                    self.outfile,
-                    "Gap",
-                    build_variables.tftsgap,
-                    vbuild,
-                    "(tftsgap)",
-                )
-                vbuild = vbuild - build_variables.tftsgap
-
-                po.obuild(
-                    self.outfile,
-                    "Thermal shield, vertical",
-                    build_variables.thshield_vb,
-                    vbuild,
-                    "(thshield_vb)",
-                )
-                po.ovarre(
-                    self.mfile,
-                    "Thermal shield, vertical (m)",
-                    "(thshield_vb)",
-                    build_variables.thshield_vb,
-                )
-                vbuild = vbuild - build_variables.thshield_vb
-
-                po.obuild(
-                    self.outfile,
-                    "Gap",
-                    build_variables.vgap2,
-                    vbuild,
-                    "(vgap2)",
-                )
-                po.ovarre(
-                    self.mfile,
-                    "Vessel - TF coil vertical gap (m)",
-                    "(vgap2)",
-                    build_variables.vgap2,
-                )
-                vbuild = vbuild - build_variables.vgap2
-
-                po.obuild(
-                    self.outfile,
-                    "Vacuum vessel (and shielding)",
-                    build_variables.d_vv_top + build_variables.shldtth,
-                    vbuild,
-                    "(d_vv_top+shldtth)",
-                )
-                vbuild = vbuild - build_variables.d_vv_top - build_variables.shldtth
-                po.ovarre(
-                    self.mfile,
-                    "Topside vacuum vessel radial thickness (m)",
-                    "(d_vv_top)",
-                    build_variables.d_vv_top,
-                )
-                po.ovarre(
-                    self.mfile,
-                    "Top radiation shield thickness (m)",
-                    "(shldtth)",
-                    build_variables.shldtth,
-                )
-
-                po.obuild(
-                    self.outfile,
-                    "Gap",
-                    build_variables.vvblgap,
-                    vbuild,
-                    "(vvblgap)",
-                )
-                vbuild = vbuild - build_variables.vvblgap
-
-                po.obuild(
-                    self.outfile,
-                    "Top blanket",
-                    build_variables.blnktth,
-                    vbuild,
-                    "(blnktth)",
-                )
-                po.ovarre(
-                    self.mfile,
-                    "Top blanket vertical thickness (m)",
-                    "(blnktth)",
-                    build_variables.blnktth,
-                )
-                vbuild = vbuild - build_variables.blnktth
-
-                fwtth = 0.5e0 * (build_variables.fwith + build_variables.fwoth)
-                po.obuild(self.outfile, "Top first wall", fwtth, vbuild, "(fwtth)")
-                po.ovarre(
-                    self.mfile,
-                    "Top first wall vertical thickness (m)",
-                    "(fwtth)",
-                    fwtth,
-                )
-                vbuild = vbuild - fwtth
-
-                po.obuild(
-                    self.outfile,
-                    "Top scrape-off",
-                    build_variables.vgaptop,
-                    vbuild,
-                    "(vgaptop)",
-                )
-                po.ovarre(
-                    self.mfile,
-                    "Top scrape-off vertical thickness (m)",
-                    "(vgaptop)",
-                    build_variables.vgaptop,
-                )
-                vbuild = vbuild - build_variables.vgaptop
-
-                po.obuild(
-                    self.outfile,
-                    "Plasma top",
-                    physics_variables.rminor * physics_variables.kappa,
-                    vbuild,
-                    "(rminor*kappa)",
-                )
-                po.ovarre(
-                    self.mfile,
-                    "Plasma half-height (m)",
-                    "(rminor*kappa)",
-                    physics_variables.rminor * physics_variables.kappa,
-                )
-                vbuild = vbuild - physics_variables.rminor * physics_variables.kappa
-
-                po.obuild(self.outfile, "Midplane", 0.0e0, vbuild)
-
-                vbuild = vbuild - physics_variables.rminor * physics_variables.kappa
-                po.obuild(
-                    self.outfile,
-                    "Plasma bottom",
-                    physics_variables.rminor * physics_variables.kappa,
-                    vbuild,
-                    "(rminor*kappa)",
-                )
-
-                vbuild = vbuild - build_variables.vgap
-                po.obuild(
-                    self.outfile,
-                    "Lower scrape-off",
-                    build_variables.vgap,
-                    vbuild,
-                    "(vgap)",
-                )
-                po.ovarre(
-                    self.mfile,
-                    "Bottom scrape-off vertical thickness (m)",
-                    "(vgap)",
-                    build_variables.vgap,
-                )
-
-                vbuild = vbuild - divertor_variables.divfix
-                po.obuild(
-                    self.outfile,
-                    "Divertor structure",
-                    divertor_variables.divfix,
-                    vbuild,
-                    "(divfix)",
-                )
-                po.ovarre(
-                    self.mfile,
-                    "Divertor structure vertical thickness (m)",
-                    "(divfix)",
-                    divertor_variables.divfix,
-                )
-
-                vbuild = vbuild - build_variables.shldlth
-
-                vbuild = vbuild - build_variables.d_vv_bot
-                po.obuild(
-                    self.outfile,
-                    "Vacuum vessel (and shielding)",
-                    build_variables.d_vv_bot + build_variables.shldlth,
-                    vbuild,
-                    "(d_vv_bot+shldlth)",
-                )
-                po.ovarre(
-                    self.mfile,
-                    "Bottom radiation shield thickness (m)",
-                    "(shldlth)",
-                    build_variables.shldlth,
-                )
-                po.ovarre(
-                    self.mfile,
-                    "Underside vacuum vessel radial thickness (m)",
-                    "(d_vv_bot)",
-                    build_variables.d_vv_bot,
-                )
-
-                vbuild = vbuild - build_variables.vgap2
-                po.obuild(
-                    self.outfile,
-                    "Gap",
-                    build_variables.vgap2,
-                    vbuild,
-                    "(vgap2)",
-                )
-
-                vbuild = vbuild - build_variables.thshield_vb
-                po.obuild(
-                    self.outfile,
-                    "Thermal shield, vertical",
-                    build_variables.thshield_vb,
-                    vbuild,
-                    "(thshield_vb)",
-                )
-
-                vbuild = vbuild - build_variables.tftsgap
-                po.obuild(
-                    self.outfile,
-                    "Gap",
-                    build_variables.tftsgap,
-                    vbuild,
-                    "(tftsgap)",
-                )
-
-                vbuild = vbuild - build_variables.tfcth
-                po.obuild(
-                    self.outfile,
-                    "TF coil",
-                    build_variables.tfcth,
-                    vbuild,
-                    "(tfcth)",
-                )
-
-                # Total height of TF coil
-                tf_height = tf_top - vbuild
-                # Inner vertical dimension of TF coil
-                build_variables.dh_tf_inner_bore = tf_height - 2 * build_variables.tfcth
-
-                vbuild = vbuild - buildings_variables.clh1
-
-                po.obuild(
-                    self.outfile,
-                    "Cryostat floor structure**",
-                    buildings_variables.clh1,
-                    vbuild,
-                    "(clh1)",
-                )
-
-                # To calculate vertical offset between TF coil centre and plasma centre
-                build_variables.tfoffset = (vbuile1 + vbuild) / 2.0e0
-
-                # end of Single null case
-
-            po.ovarre(
-                self.mfile,
-                "Ratio of Central Solenoid height to TF coil internal height",
-                "(ohhghf)",
-                pfcoil_variables.ohhghf,
-            )
-            po.ocmmnt(
-                self.outfile,
-                "\n*Cryostat roof allowance includes uppermost PF coil and outer thermal shield.\n*Cryostat floor allowance includes lowermost PF coil, outer thermal shield and gravity support.",
-            )
-
-        #  Other build quantities
-
-        divht = self.divgeom(output)
-        # Issue #481 Remove build_variables.vgaptf
-        if build_variables.vgap < 0.00001e0:
-            build_variables.vgap = divht
-
-        # If build_variables.vgap /= 0 use the value set by the user.
-
-        # Height to inside edge of TF coil. TF coils are assumed to be symmetrical.
-        # Therefore this applies to single and double null cases.
-        build_variables.hmax = (
-            physics_variables.rminor * physics_variables.kappa
-            + build_variables.vgap
-            + divertor_variables.divfix
-            + build_variables.shldlth
-            + build_variables.d_vv_bot
-            + build_variables.vgap2
-            + build_variables.thshield_vb
-            + build_variables.tftsgap
-        )
-
-        #  Vertical locations of divertor coils
-        if physics_variables.i_single_null == 0:
-            build_variables.hpfu = build_variables.hmax + build_variables.tfcth
-            build_variables.hpfdif = 0.0e0
-        else:
-            build_variables.hpfu = (
-                build_variables.tfcth
-                + build_variables.tftsgap
-                + build_variables.thshield_vb
-                + build_variables.vgap2
                 + build_variables.d_vv_top
                 + build_variables.shldtth
                 + build_variables.vvblgap
@@ -1138,273 +1094,6 @@
                     "OP ",
                 )
 
-<<<<<<< HEAD
-        else:  # End of physics_variables.itart == 1 .and. tfcoil_variables.i_tf_sup /= 1
-            build_variables.r_cp_top = build_variables.r_tf_inboard_out
-
-        if build_variables.i_r_cp_top != 0 and (
-            build_variables.r_cp_top
-            > physics_variables.rmajor
-            - physics_variables.rminor * physics_variables.triang
-            - (
-                build_variables.tftsgap
-                + build_variables.thshield_ib
-                + build_variables.shldith
-                + build_variables.vvblgap
-                + build_variables.blnkith
-                + build_variables.fwith
-                + 3.0e0 * build_variables.scrapli
-            )
-            + tfcoil_variables.drtop
-        ):
-
-            error_handling.fdiags[0] = build_variables.r_cp_top
-            error_handling.report_error(256)
-        if build_variables.tf_in_cs == 1:
-            #  Radial position of vacuum vessel [m]
-            build_variables.r_vv_inboard_out = (
-                build_variables.r_tf_inboard_out
-                + build_variables.ohcth
-                + build_variables.gapoh
-                + build_variables.precomp
-                + build_variables.tftsgap
-                + build_variables.thshield_ib
-                + build_variables.gapds
-                + build_variables.d_vv_in
-            )
-        else:
-            build_variables.r_vv_inboard_out = (
-                build_variables.r_tf_inboard_out
-                + build_variables.tftsgap
-                + build_variables.thshield_ib
-                + build_variables.gapds
-                + build_variables.d_vv_in
-            )
-        # Radial position of the inner side of inboard neutronic shield [m]
-        build_variables.r_sh_inboard_in = build_variables.r_vv_inboard_out
-
-        # Radial position of the plasma facing side of inboard neutronic shield [m]
-        build_variables.r_sh_inboard_out = (
-            build_variables.r_sh_inboard_in + build_variables.shldith
-        )
-
-        #  Radial build to centre of plasma (should be equal to physics_variables.rmajor)
-        build_variables.rbld = (
-            build_variables.r_sh_inboard_out
-            + build_variables.vvblgap
-            + build_variables.blnkith
-            + build_variables.fwith
-            + build_variables.scrapli
-            + physics_variables.rminor
-        )
-
-        #  Radius to inner edge of inboard shield
-        build_variables.rsldi = (
-            physics_variables.rmajor
-            - physics_variables.rminor
-            - build_variables.scrapli
-            - build_variables.fwith
-            - build_variables.blnkith
-            - build_variables.shldith
-        )
-
-        #  Radius to outer edge of outboard shield
-        build_variables.rsldo = (
-            physics_variables.rmajor
-            + physics_variables.rminor
-            + build_variables.scraplo
-            + build_variables.fwoth
-            + build_variables.blnkoth
-            + build_variables.shldoth
-        )
-
-        #  Thickness of outboard TF coil legs
-        if tfcoil_variables.i_tf_sup != 1:
-            build_variables.tfthko = build_variables.tfootfi * build_variables.tfcth
-        else:
-            build_variables.tfthko = build_variables.tfcth
-
-        #  Radius to centre of outboard TF coil legs
-        build_variables.r_tf_outboard_mid = (
-            build_variables.rsldo
-            + build_variables.vvblgap
-            + build_variables.d_vv_out
-            + build_variables.gapomin
-            + build_variables.thshield_ob
-            + build_variables.tftsgap
-            + 0.5e0 * build_variables.tfthko
-        )
-
-        # TF coil horizontal build_variables.bore [m]
-        build_variables.dr_tf_inner_bore = (
-            build_variables.r_tf_outboard_mid - 0.5e0 * build_variables.tfthko
-        ) - (build_variables.r_tf_inboard_mid - 0.5e0 * build_variables.tfcth)
-
-        (
-            tfcoil_variables.ripple,
-            r_tf_outboard_midl,
-            self.ripflag,
-        ) = self.ripple_amplitude(
-            tfcoil_variables.ripmax,
-            build_variables.r_tf_outboard_mid,
-        )
-
-        #  If the tfcoil_variables.ripple is too large then move the outboard TF coil leg
-        if r_tf_outboard_midl > build_variables.r_tf_outboard_mid:
-            build_variables.r_tf_outboard_mid = r_tf_outboard_midl
-            build_variables.gapsto = (
-                build_variables.r_tf_outboard_mid
-                - 0.5e0 * build_variables.tfthko
-                - build_variables.d_vv_out
-                - build_variables.rsldo
-                - build_variables.thshield_ob
-                - build_variables.tftsgap
-                - build_variables.vvblgap
-            )
-            build_variables.dr_tf_inner_bore = (
-                build_variables.r_tf_outboard_mid - 0.5e0 * build_variables.tfthko
-            ) - (build_variables.r_tf_inboard_mid - 0.5e0 * build_variables.tfcth)
-        else:
-            build_variables.gapsto = build_variables.gapomin
-
-        #  Call tfcoil_variables.ripple calculation again with new build_variables.r_tf_outboard_mid/build_variables.gapsto value
-        #  call rippl(tfcoil_variables.ripmax,rmajor,rminor,r_tf_outboard_mid,n_tf,ripple,r_tf_outboard_midl)
-        (
-            tfcoil_variables.ripple,
-            r_tf_outboard_midl,
-            self.ripflag,
-        ) = self.ripple_amplitude(
-            tfcoil_variables.ripmax,
-            build_variables.r_tf_outboard_mid,
-        )
-
-        #  Calculate first wall area
-        #  Old calculation... includes a mysterious factor 0.875
-        # fwarea = 0.875e0 *     #     ( 4.0e0*pi**2*sf*physics_variables.rmajor*(physics_variables.rminor+0.5e0*(build_variables.scrapli+build_variables.scraplo)) )
-
-        #  Half-height of first wall (internal surface)
-        hbot = (
-            physics_variables.rminor * physics_variables.kappa
-            + build_variables.vgap_xpoint_divertor
-            + divertor_variables.divfix
-            - build_variables.blnktth
-            - 0.5e0 * (build_variables.fwith + build_variables.fwoth)
-        )
-        if physics_variables.idivrt == 2:  # (i.e. physics_variables.i_single_null=0)
-            htop = hbot
-        else:
-            htop = (
-                physics_variables.rminor * physics_variables.kappa
-                + build_variables.vgaptop
-            )
-
-        hfw = 0.5e0 * (htop + hbot)
-
-        if (physics_variables.itart == 1) or (
-            fwbs_variables.fwbsshape == 1
-        ):  # D-shaped
-
-            #  Major radius to outer edge of inboard section
-            r1 = (
-                physics_variables.rmajor
-                - physics_variables.rminor
-                - build_variables.scrapli
-            )
-
-            #  Horizontal distance between inside edges,
-            #  i.e. outer radius of inboard part to inner radius of outboard part
-
-            r2 = (
-                physics_variables.rmajor
-                + physics_variables.rminor
-                + build_variables.scraplo
-            ) - r1
-            #  Calculate surface area, assuming 100% coverage
-            # maths_library.eshellarea was not working across
-            # the interface so has been reimplemented here
-            # as a test
-
-            (
-                build_variables.fwareaib,
-                build_variables.fwareaob,
-                build_variables.fwarea,
-            ) = maths_library.dshellarea(r1, r2, hfw)
-
-        else:  # Cross-section is assumed to be defined by two ellipses
-
-            #  Major radius to centre of inboard and outboard ellipses
-            #  (coincident in radius with top of plasma)
-
-            r1 = (
-                physics_variables.rmajor
-                - physics_variables.rminor * physics_variables.triang
-            )
-
-            #  Distance between r1 and outer edge of inboard section
-
-            r2 = r1 - (
-                physics_variables.rmajor
-                - physics_variables.rminor
-                - build_variables.scrapli
-            )
-
-            #  Distance between r1 and inner edge of outboard section
-
-            r3 = (
-                physics_variables.rmajor
-                + physics_variables.rminor
-                + build_variables.scraplo
-            ) - r1
-
-            #  Calculate surface area, assuming 100% coverage
-
-            # maths_library.eshellarea was not working across
-            # the interface so has been reimplemented here
-            # as a test
-
-            (
-                build_variables.fwareaib,
-                build_variables.fwareaob,
-                build_variables.fwarea,
-            ) = maths_library.eshellarea(r1, r2, r3, hfw)
-
-        #  Apply area coverage factor
-
-        if physics_variables.idivrt == 2:
-            # Double null configuration
-            build_variables.fwareaob = build_variables.fwareaob * (
-                1.0e0 - 2.0e0 * fwbs_variables.fdiv - fwbs_variables.fhcd
-            )
-            build_variables.fwareaib = build_variables.fwareaib * (
-                1.0e0 - 2.0e0 * fwbs_variables.fdiv - fwbs_variables.fhcd
-            )
-        else:
-            # Single null configuration
-            build_variables.fwareaob = build_variables.fwareaob * (
-                1.0e0 - fwbs_variables.fdiv - fwbs_variables.fhcd
-            )
-            build_variables.fwareaib = build_variables.fwareaib * (
-                1.0e0 - fwbs_variables.fdiv - fwbs_variables.fhcd
-            )
-
-        build_variables.fwarea = build_variables.fwareaib + build_variables.fwareaob
-
-        if build_variables.fwareaob <= 0.0e0:
-            error_handling.fdiags[0] = fwbs_variables.fdiv
-            error_handling.fdiags[1] = fwbs_variables.fhcd
-            error_handling.report_error(61)
-
-        #
-
-        if output:
-
-            #  Print out device build
-
-            po.oheadr(self.outfile, "Radial Build")
-
-            if self.ripflag != 0:
-                po.ocmmnt(
-=======
             elif physics_variables.idivrt == 2:
                 po.oheadr(self.outfile, "Divertor build and plasma position")
                 po.ocmmnt(self.outfile, "Divertor Configuration = Double Null Divertor")
@@ -1497,7 +1186,6 @@
                     "OP ",
                 )
                 po.ovarrf(
->>>>>>> 8a5c57c6
                     self.outfile,
                     "Poloidal plane angle between vertical and outer leg (rad)",
                     "(thetao)",
@@ -2139,20 +1827,6 @@
         else:
             build_variables.tfthko = build_variables.tfcth
 
-<<<<<<< HEAD
-                vbuild = (
-                    buildings_variables.clh1
-                    + build_variables.tfcth
-                    + build_variables.tftsgap
-                    + build_variables.thshield_vb
-                    + build_variables.vgap_vv_thermalshield
-                    + build_variables.d_vv_top
-                    + build_variables.shldtth
-                    + divertor_variables.divfix
-                    + build_variables.vgaptop
-                    + physics_variables.rminor * physics_variables.kappa
-                )
-=======
         #  Radius to centre of outboard TF coil legs
         build_variables.r_tf_outboard_mid = (
             build_variables.rsldo
@@ -2163,7 +1837,6 @@
             + build_variables.tftsgap
             + 0.5e0 * build_variables.tfthko
         )
->>>>>>> 8a5c57c6
 
         # TF coil horizontal build_variables.bore [m]
         build_variables.dr_tf_inner_bore = (
@@ -2215,7 +1888,7 @@
         #  Half-height of first wall (internal surface)
         hbot = (
             physics_variables.rminor * physics_variables.kappa
-            + build_variables.vgap
+            + build_variables.vgap_xpoint_divertor
             + divertor_variables.divfix
             - build_variables.blnktth
             - 0.5e0 * (build_variables.fwith + build_variables.fwoth)
@@ -2230,26 +1903,9 @@
 
         hfw = 0.5e0 * (htop + hbot)
 
-<<<<<<< HEAD
-                po.obuild(
-                    self.outfile,
-                    "Gap",
-                    build_variables.vgap_vv_thermalshield,
-                    vbuild,
-                    "(vgap_vv_thermalshield)",
-                )
-                po.ovarre(
-                    self.mfile,
-                    "Vessel - TF coil vertical gap (m)",
-                    "(vgap_vv_thermalshield)",
-                    build_variables.vgap_vv_thermalshield,
-                )
-                vbuild = vbuild - build_variables.vgap_vv_thermalshield
-=======
         if (physics_variables.itart == 1) or (
             fwbs_variables.fwbsshape == 1
         ):  # D-shaped
->>>>>>> 8a5c57c6
 
             #  Major radius to outer edge of inboard section
             r1 = (
@@ -2282,27 +1938,10 @@
             #  Major radius to centre of inboard and outboard ellipses
             #  (coincident in radius with top of plasma)
 
-<<<<<<< HEAD
-                vbuild = vbuild - build_variables.vgap_xpoint_divertor
-                po.obuild(
-                    self.outfile,
-                    "Lower scrape-off",
-                    build_variables.vgap_xpoint_divertor,
-                    vbuild,
-                    "(vgap_xpoint_divertor)",
-                )
-                po.ovarre(
-                    self.mfile,
-                    "Bottom scrape-off vertical thickness (m)",
-                    "(vgap_xpoint_divertor)",
-                    build_variables.vgap_xpoint_divertor,
-                )
-=======
             r1 = (
                 physics_variables.rmajor
                 - physics_variables.rminor * physics_variables.triang
             )
->>>>>>> 8a5c57c6
 
             #  Distance between r1 and outer edge of inboard section
 
@@ -2320,18 +1959,7 @@
                 + build_variables.scraplo
             ) - r1
 
-<<<<<<< HEAD
-                vbuild = vbuild - build_variables.vgap_vv_thermalshield
-                po.obuild(
-                    self.outfile,
-                    "Gap",
-                    build_variables.vgap_vv_thermalshield,
-                    vbuild,
-                    "(vgap_vv_thermalshield)",
-                )
-=======
             #  Calculate surface area, assuming 100% coverage
->>>>>>> 8a5c57c6
 
             # maths_library.eshellarea was not working across
             # the interface so has been reimplemented here
@@ -2371,24 +1999,7 @@
 
         #
 
-<<<<<<< HEAD
-                vbuild = (
-                    buildings_variables.clh1
-                    + build_variables.tfcth
-                    + build_variables.tftsgap
-                    + build_variables.thshield_vb
-                    + build_variables.vgap_vv_thermalshield
-                    + 0.5e0 * (build_variables.d_vv_top + build_variables.d_vv_bot)
-                    + build_variables.vvblgap
-                    + build_variables.shldtth
-                    + build_variables.blnktth
-                    + 0.5e0 * (build_variables.fwith + build_variables.fwoth)
-                    + build_variables.vgaptop
-                    + physics_variables.rminor * physics_variables.kappa
-                )
-=======
         if output:
->>>>>>> 8a5c57c6
 
             #  Print out device build
 
@@ -2448,23 +2059,8 @@
             if build_variables.tf_in_cs == 1 and tfcoil_variables.i_tf_bucking >= 2:
                 po.ocmmnt(
                     self.outfile,
-<<<<<<< HEAD
-                    "Gap",
-                    build_variables.vgap_vv_thermalshield,
-                    vbuild,
-                    "(vgap_vv_thermalshield)",
-                )
-                po.ovarre(
-                    self.mfile,
-                    "Vessel - TF coil vertical gap (m)",
-                    "(vgap_vv_thermalshield)",
-                    build_variables.vgap_vv_thermalshield,
-                )
-                vbuild = vbuild - build_variables.vgap_vv_thermalshield
-=======
                     "(Bore hollow space has been filled with a solid metal cyclinder to act as wedge support)\n",
                 )
->>>>>>> 8a5c57c6
 
             radius = 0.0e0
             po.obuild(self.outfile, "Device centreline", 0.0e0, radius)
@@ -2578,21 +2174,6 @@
                 build_variables.ohcth,
             )
 
-<<<<<<< HEAD
-                vbuild = vbuild - build_variables.vgap_xpoint_divertor
-                po.obuild(
-                    self.outfile,
-                    "Lower scrape-off",
-                    build_variables.vgap_xpoint_divertor,
-                    vbuild,
-                    "(vgap_xpoint_divertor)",
-                )
-                po.ovarre(
-                    self.mfile,
-                    "Bottom scrape-off vertical thickness (m)",
-                    "(vgap_xpoint_divertor)",
-                    build_variables.vgap_xpoint_divertor,
-=======
             radius = radius + build_variables.precomp
             po.obuild(
                 self.outfile,
@@ -2621,7 +2202,6 @@
                     "CS precompresion to TF coil radial gap (m)",
                     "(gapoh)",
                     build_variables.gapoh,
->>>>>>> 8a5c57c6
                 )
             if build_variables.tf_in_cs == 0:
                 radius = radius + build_variables.tfcth
@@ -2765,16 +2345,6 @@
                 build_variables.scrapli,
             )
 
-<<<<<<< HEAD
-                vbuild = vbuild - build_variables.vgap_vv_thermalshield
-                po.obuild(
-                    self.outfile,
-                    "Gap",
-                    build_variables.vgap_vv_thermalshield,
-                    vbuild,
-                    "(vgap_vv_thermalshield)",
-                )
-=======
             radius = radius + physics_variables.rminor
             po.obuild(
                 self.outfile,
@@ -2783,7 +2353,6 @@
                 radius,
                 "(rminor)",
             )
->>>>>>> 8a5c57c6
 
             radius = radius + physics_variables.rminor
             po.obuild(
