from typing import Any, NamedTuple

import pytest

from process.current_drive import CurrentDrive
from process.fortran import (
    cost_variables,
    current_drive_variables,
    heat_transport_variables,
    physics_variables,
)
from process.plasma_profiles import PlasmaProfile


@pytest.fixture
def current_drive():
    """Provides CurrentDrive object for testing.

    :returns current_drive: initialised CurrentDrive object
    :rtype: process.current_drive.CurrentDrive
    """
    return CurrentDrive(PlasmaProfile())


class CudrivParam(NamedTuple):
    pinjwpfix: Any = None

    p_hcd_electrical_mw: Any = None

    echpwr: Any = None

    pnbeam: Any = None

    plhybd: Any = None

    beam_current: Any = None

    p_nb_orbit_loss_mw: Any = None

    iefrf: Any = None

    iefrffix: Any = None

    pheat: Any = None

    pheatfix: Any = None

    pinjfixmw: Any = None

    irfcd: Any = None

    feffcd: Any = None

    fpion: Any = None

    nbshinef: Any = None

    gamcd: Any = None

    gamma_ecrh: Any = None

    etalh: Any = None

    etacd: Any = None

    etacdfix: Any = None

    etaech: Any = None

    forbitloss: Any = None

    pinjmw: Any = None

    pwpnb: Any = None

    etanbi: Any = None

    beam_energy: Any = None

    effcd: Any = None

    pwplh: Any = None

    echwpow: Any = None

    pnbitot: Any = None

    p_nb_shine_through_mw: Any = None

    pinjemw: Any = None

    pinjimw: Any = None

    bigq: Any = None

    bootstrap_current_fraction: Any = None

    bootstrap_current_fraction_max: Any = None

    taubeam: Any = None

    pinjalw: Any = None

    nbshield: Any = None

    frbeam: Any = None

    rtanbeam: Any = None

    rtanmax: Any = None

    diamagnetic_current_fraction: Any = None

    ps_current_fraction: Any = None

    plasma_current_internal_fraction: Any = None

    harnum: Any = None

    xi_ebw: Any = None

    dene: Any = None

    te: Any = None

    rmajor: Any = None

    ten: Any = None

    zeff: Any = None

    dlamee: Any = None

    beta: Any = None

    rhopedt: Any = None

    rhopedn: Any = None

    te0: Any = None

    teped: Any = None

    tesep: Any = None

    alphat: Any = None

    alphan: Any = None

    ne0: Any = None

    nesep: Any = None

    neped: Any = None

    bt: Any = None

    rminor: Any = None

    tbeta: Any = None

    plasma_current: Any = None

    ipedestal: Any = None

    aux_current_fraction: Any = None

    i_ignited: Any = None

    p_plasma_ohmic_mw: Any = None

    fusion_power: Any = None

    inductive_current_fraction: Any = None

    fvsbrnni: Any = None

    startupratio: Any = None

    iprint: Any = None

    outfile: Any = None

    expected_p_hcd_electrical_mw: Any = None

    expected_echpwr: Any = None

    expected_gamcd: Any = None

    expected_etacd: Any = None

    expected_pinjmw: Any = None

    expected_effcd: Any = None

    expected_echwpow: Any = None

    expected_pinjemw: Any = None

    expected_bigq: Any = None


@pytest.mark.parametrize(
    "cudrivparam",
    (
        CudrivParam(
            pinjwpfix=0,
            p_hcd_electrical_mw=0,
            echpwr=0,
            pnbeam=0,
            plhybd=0,
            beam_current=0,
            p_nb_orbit_loss_mw=0,
            iefrf=10,
            iefrffix=0,
            pheat=75,
            pheatfix=0,
            pinjfixmw=0,
            irfcd=1,
            feffcd=1,
            fpion=0.5,
            nbshinef=0,
            gamcd=0,
            gamma_ecrh=0.30000000000000004,
            etalh=0.29999999999999999,
            etacd=0,
            etacdfix=0,
            etaech=0.5,
            forbitloss=0,
            pinjmw=0,
            pwpnb=0,
            etanbi=0.29999999999999999,
            beam_energy=1000,
            effcd=0,
            pwplh=0,
            echwpow=0,
            pnbitot=0,
            p_nb_shine_through_mw=0,
            pinjemw=0,
            pinjimw=0,
            bigq=0,
            bootstrap_current_fraction=0.27635918746616817,
            bootstrap_current_fraction_max=0.95000000000000007,
            taubeam=0,
            pinjalw=200,
            nbshield=0.5,
            frbeam=1.05,
            rtanbeam=0,
            rtanmax=0,
            diamagnetic_current_fraction=0,
            ps_current_fraction=0,
            plasma_current_internal_fraction=0.27635918746616817,
            harnum=1,
            xi_ebw=0.80000000000000004,
            dene=7.5e19,
            te=12,
            rmajor=8,
            ten=12.626131115905864,
            zeff=2.0909945616489103,
            dlamee=17.510652035055571,
            beta=0.030000000000000006,
            rhopedt=0.94000000000000006,
            rhopedn=0.94000000000000006,
            te0=24.402321098330372,
            teped=5.5,
            tesep=0.10000000000000001,
            alphat=1.45,
            alphan=1,
            ne0=8.515060981068918e19,
            nesep=4.1177885154594193e19,
            neped=7.000240476281013e19,
            bt=5.7000000000000002,
            rminor=2.6666666666666665,
            tbeta=2,
            plasma_current=18398455.678867526,
            ipedestal=1,
            aux_current_fraction=0.12364081253383186,
<<<<<<< HEAD
            i_ignited=0,
            pohmmw=0,
=======
            ignite=0,
            p_plasma_ohmic_mw=0,
>>>>>>> 885e5177
            fusion_power=0,
            inductive_current_fraction=0.59999999999999998,
            fvsbrnni=0.40000000000000002,
            startupratio=1,
            iprint=0,
            outfile=11,
            expected_p_hcd_electrical_mw=240.99200038011492,
            expected_echpwr=120.49600019005746,
            expected_gamcd=0.30000000000000004,
            expected_etacd=0.5,
            expected_pinjmw=120.49600019005746,
            expected_effcd=0.05000000000000001,
            expected_echwpow=240.99200038011492,
            expected_pinjemw=120.49600019005746,
            expected_bigq=0,
        ),
        CudrivParam(
            pinjwpfix=0,
            p_hcd_electrical_mw=240.99200038011492,
            echpwr=120.49600019005746,
            pnbeam=0,
            plhybd=0,
            beam_current=0,
            p_nb_orbit_loss_mw=0,
            iefrf=10,
            iefrffix=0,
            pheat=75,
            pheatfix=0,
            pinjfixmw=0,
            irfcd=1,
            feffcd=1,
            fpion=0.5,
            nbshinef=0,
            gamcd=0.30000000000000004,
            gamma_ecrh=0.30000000000000004,
            etalh=0.29999999999999999,
            etacd=0.5,
            etacdfix=0,
            etaech=0.5,
            forbitloss=0,
            pinjmw=120.49600019005746,
            pwpnb=0,
            etanbi=0.29999999999999999,
            beam_energy=1000,
            effcd=0.05000000000000001,
            pwplh=0,
            echwpow=240.99200038011492,
            pnbitot=0,
            p_nb_shine_through_mw=0,
            pinjemw=120.49600019005746,
            pinjimw=0,
            bigq=0,
            bootstrap_current_fraction=0.27635918746616817,
            bootstrap_current_fraction_max=0.95000000000000007,
            taubeam=0,
            pinjalw=200,
            nbshield=0.5,
            frbeam=1.05,
            rtanbeam=8.4000000000000004,
            rtanmax=13.179564451855533,
            diamagnetic_current_fraction=0,
            ps_current_fraction=0,
            plasma_current_internal_fraction=0.27635918746616817,
            harnum=1,
            xi_ebw=0.80000000000000004,
            dene=7.5e19,
            te=12,
            rmajor=8,
            ten=12.626131115905864,
            zeff=2.0909945616489103,
            dlamee=17.510652035055571,
            beta=0.030000000000000006,
            rhopedt=0.94000000000000006,
            rhopedn=0.94000000000000006,
            te0=24.402321098330372,
            teped=5.5,
            tesep=0.10000000000000001,
            alphat=1.45,
            alphan=1,
            ne0=8.515060981068918e19,
            nesep=4.1177885154594193e19,
            neped=7.000240476281013e19,
            bt=5.7000000000000002,
            rminor=2.6666666666666665,
            tbeta=2,
            plasma_current=18398455.678867526,
            ipedestal=1,
            aux_current_fraction=0.12364081253383186,
<<<<<<< HEAD
            i_ignited=0,
            pohmmw=0.76707314489379119,
=======
            ignite=0,
            p_plasma_ohmic_mw=0.76707314489379119,
>>>>>>> 885e5177
            fusion_power=1051.6562748933977,
            inductive_current_fraction=0.59999999999999998,
            fvsbrnni=0.40000000000000002,
            startupratio=1,
            iprint=0,
            outfile=11,
            expected_p_hcd_electrical_mw=240.99200038011492,
            expected_echpwr=120.49600019005746,
            expected_gamcd=0.30000000000000004,
            expected_etacd=0.5,
            expected_pinjmw=120.49600019005746,
            expected_effcd=0.05000000000000001,
            expected_echwpow=240.99200038011492,
            expected_pinjemw=120.49600019005746,
            expected_bigq=8.6725187311435423,
        ),
    ),
)
def test_cudriv(cudrivparam, monkeypatch, current_drive):
    """
    Automatically generated Regression Unit Test for cudriv.

    This test was generated using data from tests/regression/scenarios/large-tokamak/IN.DAT.

    :param cudrivparam: the data used to mock and assert in this test.
    :type cudrivparam: cudrivparam

    :param monkeypatch: pytest fixture used to mock module/class variables
    :type monkeypatch: _pytest.monkeypatch.monkeypatch
    """

    monkeypatch.setattr(heat_transport_variables, "pinjwpfix", cudrivparam.pinjwpfix)

    monkeypatch.setattr(
        heat_transport_variables, "p_hcd_electrical_mw", cudrivparam.p_hcd_electrical_mw
    )

    monkeypatch.setattr(current_drive_variables, "echpwr", cudrivparam.echpwr)

    monkeypatch.setattr(current_drive_variables, "pnbeam", cudrivparam.pnbeam)

    monkeypatch.setattr(current_drive_variables, "plhybd", cudrivparam.plhybd)

    monkeypatch.setattr(
        current_drive_variables, "beam_current", cudrivparam.beam_current
    )

    monkeypatch.setattr(
        current_drive_variables, "p_nb_orbit_loss_mw", cudrivparam.p_nb_orbit_loss_mw
    )

    monkeypatch.setattr(current_drive_variables, "iefrf", cudrivparam.iefrf)

    monkeypatch.setattr(current_drive_variables, "iefrffix", cudrivparam.iefrffix)

    monkeypatch.setattr(current_drive_variables, "pheat", cudrivparam.pheat)

    monkeypatch.setattr(current_drive_variables, "pheatfix", cudrivparam.pheatfix)

    monkeypatch.setattr(current_drive_variables, "pinjfixmw", cudrivparam.pinjfixmw)

    monkeypatch.setattr(current_drive_variables, "irfcd", cudrivparam.irfcd)

    monkeypatch.setattr(current_drive_variables, "feffcd", cudrivparam.feffcd)

    monkeypatch.setattr(current_drive_variables, "fpion", cudrivparam.fpion)

    monkeypatch.setattr(current_drive_variables, "nbshinef", cudrivparam.nbshinef)

    monkeypatch.setattr(current_drive_variables, "gamcd", cudrivparam.gamcd)

    monkeypatch.setattr(current_drive_variables, "gamma_ecrh", cudrivparam.gamma_ecrh)

    monkeypatch.setattr(current_drive_variables, "etalh", cudrivparam.etalh)

    monkeypatch.setattr(current_drive_variables, "etacd", cudrivparam.etacd)

    monkeypatch.setattr(current_drive_variables, "etacdfix", cudrivparam.etacdfix)

    monkeypatch.setattr(current_drive_variables, "etaech", cudrivparam.etaech)

    monkeypatch.setattr(current_drive_variables, "forbitloss", cudrivparam.forbitloss)

    monkeypatch.setattr(current_drive_variables, "pinjmw", cudrivparam.pinjmw)

    monkeypatch.setattr(current_drive_variables, "pwpnb", cudrivparam.pwpnb)

    monkeypatch.setattr(current_drive_variables, "etanbi", cudrivparam.etanbi)

    monkeypatch.setattr(current_drive_variables, "beam_energy", cudrivparam.beam_energy)

    monkeypatch.setattr(current_drive_variables, "effcd", cudrivparam.effcd)

    monkeypatch.setattr(current_drive_variables, "pwplh", cudrivparam.pwplh)

    monkeypatch.setattr(current_drive_variables, "echwpow", cudrivparam.echwpow)

    monkeypatch.setattr(current_drive_variables, "pnbitot", cudrivparam.pnbitot)

    monkeypatch.setattr(
        current_drive_variables,
        "p_nb_shine_through_mw",
        cudrivparam.p_nb_shine_through_mw,
    )

    monkeypatch.setattr(current_drive_variables, "pinjemw", cudrivparam.pinjemw)

    monkeypatch.setattr(current_drive_variables, "pinjimw", cudrivparam.pinjimw)

    monkeypatch.setattr(current_drive_variables, "bigq", cudrivparam.bigq)

    monkeypatch.setattr(
        current_drive_variables,
        "bootstrap_current_fraction",
        cudrivparam.bootstrap_current_fraction,
    )

    monkeypatch.setattr(
        current_drive_variables,
        "bootstrap_current_fraction_max",
        cudrivparam.bootstrap_current_fraction_max,
    )

    monkeypatch.setattr(current_drive_variables, "taubeam", cudrivparam.taubeam)

    monkeypatch.setattr(current_drive_variables, "pinjalw", cudrivparam.pinjalw)

    monkeypatch.setattr(current_drive_variables, "nbshield", cudrivparam.nbshield)

    monkeypatch.setattr(current_drive_variables, "frbeam", cudrivparam.frbeam)

    monkeypatch.setattr(current_drive_variables, "rtanbeam", cudrivparam.rtanbeam)

    monkeypatch.setattr(current_drive_variables, "rtanmax", cudrivparam.rtanmax)

    monkeypatch.setattr(
        current_drive_variables,
        "diamagnetic_current_fraction",
        cudrivparam.diamagnetic_current_fraction,
    )

    monkeypatch.setattr(
        current_drive_variables, "ps_current_fraction", cudrivparam.ps_current_fraction
    )

    monkeypatch.setattr(
        current_drive_variables,
        "plasma_current_internal_fraction",
        cudrivparam.plasma_current_internal_fraction,
    )

    monkeypatch.setattr(current_drive_variables, "harnum", cudrivparam.harnum)

    monkeypatch.setattr(current_drive_variables, "xi_ebw", cudrivparam.xi_ebw)

    monkeypatch.setattr(physics_variables, "dene", cudrivparam.dene)

    monkeypatch.setattr(physics_variables, "te", cudrivparam.te)

    monkeypatch.setattr(physics_variables, "rmajor", cudrivparam.rmajor)

    monkeypatch.setattr(physics_variables, "ten", cudrivparam.ten)

    monkeypatch.setattr(physics_variables, "zeff", cudrivparam.zeff)

    monkeypatch.setattr(physics_variables, "dlamee", cudrivparam.dlamee)

    monkeypatch.setattr(physics_variables, "beta", cudrivparam.beta)

    monkeypatch.setattr(physics_variables, "rhopedt", cudrivparam.rhopedt)

    monkeypatch.setattr(physics_variables, "rhopedn", cudrivparam.rhopedn)

    monkeypatch.setattr(physics_variables, "te0", cudrivparam.te0)

    monkeypatch.setattr(physics_variables, "teped", cudrivparam.teped)

    monkeypatch.setattr(physics_variables, "tesep", cudrivparam.tesep)

    monkeypatch.setattr(physics_variables, "alphat", cudrivparam.alphat)

    monkeypatch.setattr(physics_variables, "alphan", cudrivparam.alphan)

    monkeypatch.setattr(physics_variables, "ne0", cudrivparam.ne0)

    monkeypatch.setattr(physics_variables, "nesep", cudrivparam.nesep)

    monkeypatch.setattr(physics_variables, "neped", cudrivparam.neped)

    monkeypatch.setattr(physics_variables, "bt", cudrivparam.bt)

    monkeypatch.setattr(physics_variables, "rminor", cudrivparam.rminor)

    monkeypatch.setattr(physics_variables, "tbeta", cudrivparam.tbeta)

    monkeypatch.setattr(physics_variables, "plasma_current", cudrivparam.plasma_current)

    monkeypatch.setattr(physics_variables, "ipedestal", cudrivparam.ipedestal)

    monkeypatch.setattr(
        physics_variables, "aux_current_fraction", cudrivparam.aux_current_fraction
    )

    monkeypatch.setattr(physics_variables, "i_ignited", cudrivparam.i_ignited)

    monkeypatch.setattr(
        physics_variables, "p_plasma_ohmic_mw", cudrivparam.p_plasma_ohmic_mw
    )

    monkeypatch.setattr(physics_variables, "fusion_power", cudrivparam.fusion_power)

    monkeypatch.setattr(
        physics_variables,
        "inductive_current_fraction",
        cudrivparam.inductive_current_fraction,
    )

    monkeypatch.setattr(physics_variables, "fvsbrnni", cudrivparam.fvsbrnni)

    monkeypatch.setattr(cost_variables, "startupratio", cudrivparam.startupratio)

    current_drive.cudriv(output=False)

    assert heat_transport_variables.p_hcd_electrical_mw == pytest.approx(
        cudrivparam.expected_p_hcd_electrical_mw
    )

    assert current_drive_variables.echpwr == pytest.approx(cudrivparam.expected_echpwr)

    assert current_drive_variables.gamcd == pytest.approx(cudrivparam.expected_gamcd)

    assert current_drive_variables.etacd == pytest.approx(cudrivparam.expected_etacd)

    assert current_drive_variables.pinjmw == pytest.approx(cudrivparam.expected_pinjmw)

    assert current_drive_variables.effcd == pytest.approx(cudrivparam.expected_effcd)

    assert current_drive_variables.echwpow == pytest.approx(
        cudrivparam.expected_echwpow
    )

    assert current_drive_variables.pinjemw == pytest.approx(
        cudrivparam.expected_pinjemw
    )

    assert current_drive_variables.bigq == pytest.approx(cudrivparam.expected_bigq)


def test_sigbeam(current_drive):
    assert current_drive.sigbeam(
        1e3, 13.07, 8.0e-1, 0.1, 1e-4, 1e-4, 1e-4
    ) == pytest.approx(2.013589662302492e-11)<|MERGE_RESOLUTION|>--- conflicted
+++ resolved
@@ -275,13 +275,8 @@
             plasma_current=18398455.678867526,
             ipedestal=1,
             aux_current_fraction=0.12364081253383186,
-<<<<<<< HEAD
             i_ignited=0,
-            pohmmw=0,
-=======
-            ignite=0,
             p_plasma_ohmic_mw=0,
->>>>>>> 885e5177
             fusion_power=0,
             inductive_current_fraction=0.59999999999999998,
             fvsbrnni=0.40000000000000002,
@@ -370,13 +365,8 @@
             plasma_current=18398455.678867526,
             ipedestal=1,
             aux_current_fraction=0.12364081253383186,
-<<<<<<< HEAD
             i_ignited=0,
-            pohmmw=0.76707314489379119,
-=======
-            ignite=0,
             p_plasma_ohmic_mw=0.76707314489379119,
->>>>>>> 885e5177
             fusion_power=1051.6562748933977,
             inductive_current_fraction=0.59999999999999998,
             fvsbrnni=0.40000000000000002,
