--- conflicted
+++ resolved
@@ -1876,12 +1876,7 @@
 
 
 class AcpowParam(NamedTuple):
-<<<<<<< HEAD
-
     a_floor_total: Any = None
-=======
-    efloor: Any = None
->>>>>>> 885e5177
 
     p_baseload_electrical: Any = None
 
