"""Unit tests for physics.f90."""

from typing import Any, NamedTuple
from process.fortran import (
    constants,
    physics_variables,
    physics_module,
    current_drive_variables,
    impurity_radiation_module,
)
import numpy
import pytest
from process.physics import (
    Physics,
    bpol,
    diamagnetic_fraction_scene,
    diamagnetic_fraction_hender,
    ps_fraction_scene,
    calculate_plasma_current_peng,
    culblm,
    conhas,
    vscalc,
    rether,
)
from process.plasma_profiles import PlasmaProfile
from process.current_drive import CurrentDrive
from process.impurity_radiation import initialise_imprad


@pytest.fixture
def physics():
    """Provides Physics object for testing.

    :returns: initialised Physics object
    :rtype: process.physics.Physics
    """
    return Physics(PlasmaProfile(), CurrentDrive())


def test_diamagnetic_fraction_hender():
    """Test diamagnetic_fraction_hender()."""
    beta = 0.14
    diacf = diamagnetic_fraction_hender(beta)
    assert diacf == pytest.approx(0.05, abs=0.0001)


def test_diamagnetic_fraction_scene():
    """Test diamagnetic_fraction_scene."""
    beta = 0.15
    q95 = 3.0
    q0 = 1.0
    diacf = diamagnetic_fraction_scene(beta, q95, q0)
    assert diacf == pytest.approx(0.0460, abs=0.0001)


def test_ps_fraction_scene():
    """Test ps_fraction_scene."""
    beta = 0.15
    pscf = ps_fraction_scene(beta)
    assert pscf == pytest.approx(-0.0135, abs=0.0001)


class BootstrapFractionIter89Param(NamedTuple):
    aspect: Any = None

    beta: Any = None

    bt: Any = None

    cboot: Any = None

    plascur: Any = None

    q95: Any = None

    q0: Any = None

    rmajor: Any = None

    vol: Any = None

    expected_bootipf: Any = None


@pytest.mark.parametrize(
    "bootstrapfractioniter89param",
    (
        BootstrapFractionIter89Param(
            aspect=3,
            beta=0.030000000000000006,
            bt=5.7802910787445487,
            cboot=1,
            plascur=18398455.678867526,
            q95=3.5,
            q0=1,
            rmajor=8,
            vol=1888.1711539956691,
            expected_bootipf=0.30255906256775245,
        ),
    ),
)
def test_bootstrap_fraction_iter89(bootstrapfractioniter89param, physics):
    """
    Automatically generated Regression Unit Test for bootstrap_fraction_iter89.

    This test was generated using data from tests/regression/scenarios/large-tokamak/IN.DAT.

    :param bootstrapfractioniter89param: the data used to mock and assert in this test.
    :type bootstrapfractioniter89param: bootstrapfractioniter89param

    :param monkeypatch: pytest fixture used to mock module/class variables
    :type monkeypatch: _pytest.monkeypatch.monkeypatch
    """

    bootipf = physics.bootstrap_fraction_iter89(
        aspect=bootstrapfractioniter89param.aspect,
        beta=bootstrapfractioniter89param.beta,
        bt=bootstrapfractioniter89param.bt,
        cboot=bootstrapfractioniter89param.cboot,
        plascur=bootstrapfractioniter89param.plascur,
        q95=bootstrapfractioniter89param.q95,
        q0=bootstrapfractioniter89param.q0,
        rmajor=bootstrapfractioniter89param.rmajor,
        vol=bootstrapfractioniter89param.vol,
    )

    assert bootipf == pytest.approx(bootstrapfractioniter89param.expected_bootipf)


class BootstrapFractionNevinsParam(NamedTuple):
    te0: Any = None

    ne0: Any = None

    alphan: Any = None

    betat: Any = None

    bt: Any = None

    dene: Any = None

    plascur: Any = None

    q0: Any = None

    q95: Any = None

    alphat: Any = None

    rmajor: Any = None

    rminor: Any = None

    ten: Any = None

    zeff: Any = None

    expected_fibs: Any = None


@pytest.mark.parametrize(
    "bootstrapfractionnevinsparam",
    (
        BootstrapFractionNevinsParam(
            te0=24.402321098330372,
            ne0=8.515060981068918e19,
            alphan=1.0,
            betat=0.03,
            bt=5.7,
            dene=18398455.678867526,
            plascur=18398455.678867526,
            q0=1,
            q95=3.5,
            alphat=1.45,
            rmajor=8,
            rminor=2.6666666666666665,
            ten=12.626131115905864,
            zeff=2.0909945616489103,
            expected_fibs=889258771342.7881,
        ),
    ),
)
def test_bootstrap_fraction_nevins(bootstrapfractionnevinsparam, monkeypatch, physics):
    """
    Automatically generated Regression Unit Test for bootstrap_fraction_nevins.

    This test was generated using data from tests/regression/scenarios/large-tokamak/IN.DAT.

    :param bootstrapfractionnevinsparam: the data used to mock and assert in this test.
    :type bootstrapfractionnevinsparam: bootstrapfractionnevinsparam

    :param monkeypatch: pytest fixture used to mock module/class variables
    :type monkeypatch: _pytest.monkeypatch.monkeypatch
    """

    monkeypatch.setattr(physics_variables, "te0", bootstrapfractionnevinsparam.te0)

    monkeypatch.setattr(physics_variables, "ne0", bootstrapfractionnevinsparam.ne0)

    fibs = physics.bootstrap_fraction_nevins(
        alphan=bootstrapfractionnevinsparam.alphan,
        alphat=bootstrapfractionnevinsparam.alphat,
        betat=bootstrapfractionnevinsparam.betat,
        bt=bootstrapfractionnevinsparam.bt,
        dene=bootstrapfractionnevinsparam.dene,
        plascur=bootstrapfractionnevinsparam.plascur,
        q0=bootstrapfractionnevinsparam.q0,
        q95=bootstrapfractionnevinsparam.q95,
        rmajor=bootstrapfractionnevinsparam.rmajor,
        rminor=bootstrapfractionnevinsparam.rminor,
        ten=bootstrapfractionnevinsparam.ten,
        zeff=bootstrapfractionnevinsparam.zeff,
    )

    assert fibs == pytest.approx(bootstrapfractionnevinsparam.expected_fibs)


class BootstrapFractionWilsonParam(NamedTuple):
    alphaj: Any = None

    alphap: Any = None

    alphat: Any = None

    betpth: Any = None

    q0: Any = None

    qpsi: Any = None

    rmajor: Any = None

    rminor: Any = None

    expected_bfw: Any = None


@pytest.mark.parametrize(
    "bootstrapfractionwilsonparam",
    (
        BootstrapFractionWilsonParam(
            alphaj=1.9008029008029004,
            alphap=2.4500000000000002,
            alphat=1.45,
            betpth=1.0874279209664601,
            q0=1,
            qpsi=3.5,
            rmajor=8,
            rminor=2.6666666666666665,
            expected_bfw=0.42321339288758714,
        ),
        BootstrapFractionWilsonParam(
            alphaj=1.9008029008029004,
            alphap=2.4500000000000002,
            alphat=1.45,
            betpth=0.99075943086768326,
            q0=1,
            qpsi=3.5,
            rmajor=8,
            rminor=2.6666666666666665,
            expected_bfw=0.38559122143951252,
        ),
    ),
)
def test_bootstrap_fraction_wilson(bootstrapfractionwilsonparam, physics):
    """
    Automatically generated Regression Unit Test for bootstrap_fraction_wilson.

    This test was generated using data from tests/regression/scenarios/large-tokamak/IN.DAT.

    :param bootstrapfractionwilsonparam: the data used to mock and assert in this test.
    :type bootstrapfractionwilsonparam: bootstrapfractionwilsonparam

    :param monkeypatch: pytest fixture used to mock module/class variables
    :type monkeypatch: _pytest.monkeypatch.monkeypatch
    """

    bfw = physics.bootstrap_fraction_wilson(
        alphaj=bootstrapfractionwilsonparam.alphaj,
        alphap=bootstrapfractionwilsonparam.alphap,
        alphat=bootstrapfractionwilsonparam.alphat,
        betpth=bootstrapfractionwilsonparam.betpth,
        q0=bootstrapfractionwilsonparam.q0,
        qpsi=bootstrapfractionwilsonparam.qpsi,
        rmajor=bootstrapfractionwilsonparam.rmajor,
        rminor=bootstrapfractionwilsonparam.rminor,
    )

    assert bfw == pytest.approx(bootstrapfractionwilsonparam.expected_bfw)


class BootstrapFractionSauterParam(NamedTuple):
    dnitot: Any = None

    rminor: Any = None

    tesep: Any = None

    ti: Any = None

    triang: Any = None

    q0: Any = None

    afuel: Any = None

    zeff: Any = None

    rhopedn: Any = None

    bt: Any = None

    plascur: Any = None

    xarea: Any = None

    fhe3: Any = None

    teped: Any = None

    dene: Any = None

    te: Any = None

    rmajor: Any = None

    q: Any = None

    nesep: Any = None

    te0: Any = None

    neped: Any = None

    tbeta: Any = None

    ne0: Any = None

    alphan: Any = None

    rhopedt: Any = None

    alphat: Any = None

    expected_bfs: Any = None


@pytest.mark.parametrize(
    "bootstrapfractionsauterparam",
    (
        BootstrapFractionSauterParam(
            dnitot=6.6125550702454276e19,
            rminor=2.6666666666666665,
            tesep=0.10000000000000001,
            ti=12,
            triang=0.5,
            q0=1,
            afuel=2.5,
            zeff=2.0909945616489103,
            rhopedn=0.94000000000000006,
            bt=5.7000000000000002,
            plascur=18398455.678867526,
            xarea=38.39822223637151,
            fhe3=0,
            teped=5.5,
            dene=7.5e19,
            te=12,
            rmajor=8,
            q=3.5,
            nesep=4.1177885154594193e19,
            te0=24.402321098330372,
            neped=7.000240476281013e19,
            tbeta=2,
            ne0=8.515060981068918e19,
            alphan=1,
            rhopedt=0.94000000000000006,
            alphat=1.45,
            expected_bfs=0.27635918746616817,
        ),
    ),
)
def test_bootstrap_fraction_sauter(bootstrapfractionsauterparam, monkeypatch, physics):
    """
    Automatically generated Regression Unit Test for bootstrap_fraction_sauter.

    This test was generated using data from tests/regression/scenarios/large-tokamak/IN.DAT.

    :param bootstrapfractionsauterparam: the data used to mock and assert in this test.
    :type bootstrapfractionsauterparam: bootstrapfractionsauterparam

    :param monkeypatch: pytest fixture used to mock module/class variables
    :type monkeypatch: _pytest.monkeypatch.monkeypatch
    """

    monkeypatch.setattr(
        physics_variables, "dnitot", bootstrapfractionsauterparam.dnitot
    )

    monkeypatch.setattr(
        physics_variables, "rminor", bootstrapfractionsauterparam.rminor
    )

    monkeypatch.setattr(physics_variables, "tesep", bootstrapfractionsauterparam.tesep)

    monkeypatch.setattr(physics_variables, "ti", bootstrapfractionsauterparam.ti)

    monkeypatch.setattr(
        physics_variables, "triang", bootstrapfractionsauterparam.triang
    )

    monkeypatch.setattr(physics_variables, "q0", bootstrapfractionsauterparam.q0)

    monkeypatch.setattr(physics_variables, "afuel", bootstrapfractionsauterparam.afuel)

    monkeypatch.setattr(physics_variables, "zeff", bootstrapfractionsauterparam.zeff)

    monkeypatch.setattr(
        physics_variables, "rhopedn", bootstrapfractionsauterparam.rhopedn
    )

    monkeypatch.setattr(physics_variables, "bt", bootstrapfractionsauterparam.bt)

    monkeypatch.setattr(
        physics_variables, "plascur", bootstrapfractionsauterparam.plascur
    )

    monkeypatch.setattr(physics_variables, "xarea", bootstrapfractionsauterparam.xarea)

    monkeypatch.setattr(physics_variables, "fhe3", bootstrapfractionsauterparam.fhe3)

    monkeypatch.setattr(physics_variables, "teped", bootstrapfractionsauterparam.teped)

    monkeypatch.setattr(physics_variables, "dene", bootstrapfractionsauterparam.dene)

    monkeypatch.setattr(physics_variables, "te", bootstrapfractionsauterparam.te)

    monkeypatch.setattr(
        physics_variables, "rmajor", bootstrapfractionsauterparam.rmajor
    )

    monkeypatch.setattr(physics_variables, "q", bootstrapfractionsauterparam.q)

    monkeypatch.setattr(physics_variables, "nesep", bootstrapfractionsauterparam.nesep)

    monkeypatch.setattr(physics_variables, "te0", bootstrapfractionsauterparam.te0)

    monkeypatch.setattr(physics_variables, "neped", bootstrapfractionsauterparam.neped)

    monkeypatch.setattr(physics_variables, "tbeta", bootstrapfractionsauterparam.tbeta)

    monkeypatch.setattr(physics_variables, "ne0", bootstrapfractionsauterparam.ne0)

    monkeypatch.setattr(
        physics_variables, "alphan", bootstrapfractionsauterparam.alphan
    )

    monkeypatch.setattr(
        physics_variables, "rhopedt", bootstrapfractionsauterparam.rhopedt
    )

    monkeypatch.setattr(
        physics_variables, "alphat", bootstrapfractionsauterparam.alphat
    )

    bfs = physics.bootstrap_fraction_sauter()

    assert bfs == pytest.approx(bootstrapfractionsauterparam.expected_bfs)


<<<<<<< HEAD
class PlasmaCurrentParam(NamedTuple):
=======
class BootstrapFractionSakaiParam(NamedTuple):
    betap: Any = None

    q95: Any = None

    q0: Any = None

    alphan: Any = None

    alphat: Any = None

    eps: Any = None

    rli: Any = None

    expected_bfs: Any = None


@pytest.mark.parametrize(
    "bootstrapfractionsakaiparam",
    (
        BootstrapFractionSakaiParam(
            betap=1.3184383457774960,
            q95=3.5151046634673557,
            q0=1.0,
            alphan=1.0,
            alphat=1.45,
            eps=1 / 3,
            rli=1.2098126022585098,
            expected_bfs=0.34204201506155418,
        ),
        BootstrapFractionSakaiParam(
            betap=1.1701245502231756,
            q95=5.1746754543339177,
            q0=2.0,
            alphan=0.9,
            alphat=1.3999999999999999,
            eps=1 / 1.8,
            rli=0.3,
            expected_bfs=0.90349498124262029,
        ),
    ),
)
def test_bootstrap_fraction_sakai(bootstrapfractionsakaiparam, monkeypatch, physics):
    """
    Automatically generated Regression Unit Test for bootstrap_fraction_sakai.

    This test was generated using data from tests/regression/input_files/large_tokamak.IN.DAT.
    and tests/regression/input_files/st_regression.IN.DAT.

    :param bootstrapfractionsauterparam: the data used to mock and assert in this test.
    :type bootstrapfractionsauterparam: bootstrapfractionsauterparam

    :param monkeypatch: pytest fixture used to mock module/class variables
    :type monkeypatch: _pytest.monkeypatch.monkeypatch
    """

    monkeypatch.setattr(physics_variables, "betap", bootstrapfractionsakaiparam.betap)

    monkeypatch.setattr(physics_variables, "q95", bootstrapfractionsakaiparam.q95)

    monkeypatch.setattr(physics_variables, "q0", bootstrapfractionsakaiparam.q0)

    monkeypatch.setattr(physics_variables, "alphan", bootstrapfractionsakaiparam.alphan)

    monkeypatch.setattr(physics_variables, "alphat", bootstrapfractionsakaiparam.alphat)

    monkeypatch.setattr(physics_variables, "eps", bootstrapfractionsakaiparam.eps)

    monkeypatch.setattr(physics_variables, "rli", bootstrapfractionsakaiparam.rli)

    bfs = physics.bootstrap_fraction_sakai(
        betap=bootstrapfractionsakaiparam.betap,
        q95=bootstrapfractionsakaiparam.q95,
        q0=bootstrapfractionsakaiparam.q0,
        alphan=bootstrapfractionsakaiparam.alphan,
        alphat=bootstrapfractionsakaiparam.alphat,
        eps=bootstrapfractionsakaiparam.eps,
        rli=bootstrapfractionsakaiparam.rli,
    )

    assert bfs == pytest.approx(bootstrapfractionsakaiparam.expected_bfs)


class CulcurParam(NamedTuple):
>>>>>>> b39ca894
    normalised_total_beta: Any = None

    beta: Any = None

    i_plasma_current: Any = None

    iprofile: Any = None

    alphaj: Any = None

    rli: Any = None

    alphap: Any = None

    bt: Any = None

    eps: Any = None

    kappa: Any = None

    kappa95: Any = None

    p0: Any = None

    pperim: Any = None

    q0: Any = None

    q95: Any = None

    rmajor: Any = None

    rminor: Any = None

    sf: Any = None

    triang: Any = None

    triang95: Any = None

    expected_normalised_total_beta: Any = None

    expected_alphaj: Any = None

    expected_rli: Any = None

    expected_bp: Any = None

    expected_qstar: Any = None

    expected_plascur: Any = None


@pytest.mark.parametrize(
    "plasmacurrentparam",
    (
        PlasmaCurrentParam(
            normalised_total_beta=0,
            beta=0.030000000000000006,
            i_plasma_current=4,
            iprofile=1,
            alphaj=1,
            rli=0.90000000000000002,
            alphap=0,
            bt=5.7000000000000002,
            eps=0.33333333333333331,
            kappa=1.8500000000000001,
            kappa95=1.6517857142857142,
            p0=0,
            pperim=24.081367139525412,
            q0=1,
            q95=3.5,
            rmajor=8,
            rminor=2.6666666666666665,
            sf=1.4372507312498271,
            triang=0.5,
            triang95=0.33333333333333331,
            expected_normalised_total_beta=2.4784688886891844,
            expected_alphaj=1.9008029008029004,
            expected_rli=1.2064840230894305,
            expected_bp=0.96008591022564971,
            expected_qstar=2.9008029008029004,
            expected_plascur=18398455.678867526,
        ),
        PlasmaCurrentParam(
            normalised_total_beta=2.4784688886891844,
            beta=0.030000000000000006,
            i_plasma_current=4,
            iprofile=1,
            alphaj=1.9008029008029004,
            rli=1.2064840230894305,
            alphap=2.4500000000000002,
            bt=5.7000000000000002,
            eps=0.33333333333333331,
            kappa=1.8500000000000001,
            kappa95=1.6517857142857142,
            p0=626431.90482713911,
            pperim=24.081367139525412,
            q0=1,
            q95=3.5,
            rmajor=8,
            rminor=2.6666666666666665,
            sf=1.4372507312498271,
            triang=0.5,
            triang95=0.33333333333333331,
            expected_normalised_total_beta=2.4784688886891844,
            expected_alphaj=1.9008029008029004,
            expected_rli=1.2064840230894305,
            expected_bp=0.96008591022564971,
            expected_qstar=2.9008029008029004,
            expected_plascur=18398455.678867526,
        ),
    ),
)
def test_calculate_plasma_current(plasmacurrentparam, monkeypatch, physics):
    """
    Automatically generated Regression Unit Test for calculate_plasma_current().

    This test was generated using data from tests/regression/scenarios/large-tokamak/IN.DAT.

    :param plasmacurrentparam: the data used to mock and assert in this test.
    :type plasmacurrentparam: plasmacurrentparam

    :param monkeypatch: pytest fixture used to mock module/class variables
    :type monkeypatch: _pytest.monkeypatch.monkeypatch
    """

    monkeypatch.setattr(
        physics_variables,
        "normalised_total_beta",
        plasmacurrentparam.normalised_total_beta,
    )

    monkeypatch.setattr(physics_variables, "beta", plasmacurrentparam.beta)

    _, _, bp, qstar, plascur = physics.calculate_plasma_current(
        i_plasma_current=plasmacurrentparam.i_plasma_current,
        iprofile=plasmacurrentparam.iprofile,
        alphaj=plasmacurrentparam.alphaj,
        rli=plasmacurrentparam.rli,
        alphap=plasmacurrentparam.alphap,
        bt=plasmacurrentparam.bt,
        eps=plasmacurrentparam.eps,
        kappa=plasmacurrentparam.kappa,
        kappa95=plasmacurrentparam.kappa95,
        p0=plasmacurrentparam.p0,
        pperim=plasmacurrentparam.pperim,
        q0=plasmacurrentparam.q0,
        q95=plasmacurrentparam.q95,
        rmajor=plasmacurrentparam.rmajor,
        rminor=plasmacurrentparam.rminor,
        sf=plasmacurrentparam.sf,
        triang=plasmacurrentparam.triang,
        triang95=plasmacurrentparam.triang95,
    )

    assert physics_variables.normalised_total_beta == pytest.approx(
        plasmacurrentparam.expected_normalised_total_beta
    )

    assert bp == pytest.approx(plasmacurrentparam.expected_bp)

    assert qstar == pytest.approx(plasmacurrentparam.expected_qstar)

    assert plascur == pytest.approx(plasmacurrentparam.expected_plascur)


@pytest.mark.parametrize(
    ("arguments", "expected"),
    (
        (
            {
                "qbar": 2.5,
                "aspect": 2.7,
                "eps": 0.37037037,
                "rminor": 1.5,
                "bt": 12,
                "kappa": 1.85,
                "delta": 0.5,
            },
            37.43306888647351,
        ),
        (
            {
                "qbar": 2.5,
                "aspect": 3.0,
                "eps": 0.33333333,
                "rminor": 1.5,
                "bt": 12,
                "kappa": 1.85,
                "delta": 0.5,
            },
            31.893383344142052,
        ),
    ),
)
def test_plasc(arguments, expected):
    assert calculate_plasma_current_peng(**arguments) == pytest.approx(expected)


@pytest.mark.parametrize(
    ("arguments", "expected"),
    (
        (
            {
                "i_plasma_current": 2,
                "ip": 1.6e7,
                "qbar": 2.5,
                "aspect": 2.7,
                "eps": 0.37037037,
                "bt": 12,
                "kappa": 1.85,
                "delta": 0.5,
                "perim": 24,
                "rmu0": constants.rmu0,
            },
            3.4726549397470703,
        ),
        (
            {
                "i_plasma_current": 2,
                "ip": 1.6e7,
                "qbar": 2.5,
                "aspect": 3.0,
                "eps": 0.33333333,
                "bt": 12,
                "kappa": 1.85,
                "delta": 0.5,
                "perim": 24,
                "rmu0": constants.rmu0,
            },
            2.958739919272374,
        ),
        (
            {
                "i_plasma_current": 3,
                "ip": 1.6e7,
                "qbar": 2.5,
                "aspect": 3.0,
                "eps": 0.33333333,
                "bt": 12,
                "kappa": 1.85,
                "delta": 0.5,
                "perim": 24,
                "rmu0": constants.rmu0,
            },
            0.8377580413333333,
        ),
    ),
)
def test_bpol(arguments, expected):
    assert bpol(**arguments) == pytest.approx(expected)


def test_culblm():
    assert culblm(12, 4.879, 18300000, 2.5) == pytest.approx(0.0297619)


def test_conhas():
    assert conhas(5, 5, 12, 0.5, 0.33, 1.85, 2e3, constants.rmu0) == pytest.approx(
        2.518876726889116
    )


class PlasmaCompositionParam(NamedTuple):
    ftritbm: Any = None

    impurity_arr_frac: Any = None

    impurity_arr_z: Any = None

    impurity_arr_amass: Any = None

    alphat: Any = None

    ignite: Any = None

    falpe: Any = None

    afuel: Any = None

    ftrit: Any = None

    deni: Any = None

    aion: Any = None

    dnitot: Any = None

    protium: Any = None

    zeffai: Any = None

    rncne: Any = None

    rnone: Any = None

    falpi: Any = None

    ralpne: Any = None

    dlamee: Any = None

    rnbeam: Any = None

    zeff: Any = None

    dnz: Any = None

    pcoef: Any = None

    alpharate: Any = None

    rnfene: Any = None

    abeam: Any = None

    dlamie: Any = None

    te: Any = None

    protonrate: Any = None

    fdeut: Any = None

    alphan: Any = None

    dnbeam: Any = None

    fhe3: Any = None

    dnalp: Any = None

    dene: Any = None

    dnprot: Any = None

    iscz: Any = None

    err242: Any = None

    err243: Any = None

    ptarmw: Any = None

    lambdaio: Any = None

    drsep: Any = None

    fio: Any = None

    rho_star: Any = None

    nu_star: Any = None

    beta_mcdonald: Any = None

    itart_r: Any = None

    first_call: Any = None

    expected_impurity_arr_frac: Any = None

    expected_falpe: Any = None

    expected_afuel: Any = None

    expected_deni: Any = None

    expected_aion: Any = None

    expected_dnitot: Any = None

    expected_zeffai: Any = None

    expected_falpi: Any = None

    expected_dlamee: Any = None

    expected_zeff: Any = None

    expected_dnz: Any = None

    expected_abeam: Any = None

    expected_dlamie: Any = None

    expected_dnalp: Any = None

    expected_dnprot: Any = None

    expected_first_call: Any = None


@pytest.mark.parametrize(
    "plasmacompositionparam",
    (
        PlasmaCompositionParam(
            ftritbm=9.9999999999999995e-07,
            impurity_arr_frac=[
                0.90000000000000002,
                0.10000000000000001,
                0,
                0,
                0,
                0,
                0,
                0,
                0,
                0,
                0,
                0,
                0.00038000000000000008,
                5.0000000000000021e-06,
            ],
            impurity_arr_z=[1, 2, 4, 6, 7, 8, 10, 14, 18, 26, 28, 36, 54, 74],
            impurity_arr_amass=[
                1.01,
                4.0030000000000001,
                9.0099999999999998,
                12.01,
                14.01,
                15.999000000000001,
                20.18,
                28.09,
                39.950000000000003,
                55.850000000000001,
                58.700000000000003,
                83.799999999999997,
                131.30000000000001,
                183.84999999999999,
            ],
            alphat=1.45,
            ignite=0,
            falpe=0,
            afuel=0,
            ftrit=0.5,
            deni=0,
            aion=0,
            dnitot=0,
            protium=0,
            zeffai=0,
            rncne=0,
            rnone=0,
            falpi=0,
            ralpne=0.10000000000000001,
            dlamee=0,
            rnbeam=0,
            zeff=0,
            dnz=0,
            pcoef=0,
            alpharate=0,
            rnfene=0,
            abeam=0,
            dlamie=0,
            te=12,
            protonrate=0,
            fdeut=0.5,
            alphan=1,
            dnbeam=0,
            fhe3=0,
            dnalp=0,
            dene=7.5e19,
            dnprot=0,
            iscz=0,
            err242=0,
            err243=0,
            ptarmw=0,
            lambdaio=0,
            drsep=0,
            fio=0,
            rho_star=0,
            nu_star=0,
            beta_mcdonald=0,
            itart_r=0,
            first_call=1,
            expected_impurity_arr_frac=[
                0.78128900936605694,
                0.10000000000000001,
                0,
                0,
                0,
                0,
                0,
                0,
                0,
                0,
                0,
                0,
                0.00038000000000000008,
                5.0000000000000021e-06,
            ],
            expected_falpe=0.6845930883190634,
            expected_afuel=2.5,
            expected_deni=5.8589175702454272e19,
            expected_aion=2.7265017998473029,
            expected_dnitot=6.6125550702454276e19,
            expected_zeffai=0.43248858851447464,
            expected_falpi=0.3154069116809366,
            expected_dlamee=17.510652035055571,
            expected_zeff=2.0909945616489103,
            expected_dnz=28875000000000004,
            expected_abeam=2.0000010000000001,
            expected_dlamie=17.810652035055568,
            expected_dnalp=7.5e18,
            expected_dnprot=7500000000000000,
            expected_first_call=0,
        ),
        PlasmaCompositionParam(
            ftritbm=9.9999999999999995e-07,
            impurity_arr_frac=(
                0.78128900936605694,
                0.10000000000000001,
                0,
                0,
                0,
                0,
                0,
                0,
                0,
                0,
                0,
                0,
                0.00038000000000000008,
                5.0000000000000021e-06,
            ),
            impurity_arr_z=numpy.array(
                numpy.array(
                    (1, 2, 4, 6, 7, 8, 10, 14, 18, 26, 28, 36, 54, 74), order="F"
                ),
                order="F",
            ).transpose(),
            impurity_arr_amass=numpy.array(
                numpy.array(
                    (
                        1.01,
                        4.0030000000000001,
                        9.0099999999999998,
                        12.01,
                        14.01,
                        15.999000000000001,
                        20.18,
                        28.09,
                        39.950000000000003,
                        55.850000000000001,
                        58.700000000000003,
                        83.799999999999997,
                        131.30000000000001,
                        183.84999999999999,
                    ),
                    order="F",
                ),
                order="F",
            ).transpose(),
            alphat=1.45,
            ignite=0,
            falpe=0.6845930883190634,
            afuel=2.5,
            ftrit=0.5,
            deni=5.8589175702454272e19,
            aion=2.7265017998473029,
            dnitot=6.6125550702454276e19,
            protium=0,
            zeffai=0.43248858851447464,
            rncne=0,
            rnone=0,
            falpi=0.3154069116809366,
            ralpne=0.10000000000000001,
            dlamee=17.510652035055571,
            rnbeam=0,
            zeff=2.0909945616489103,
            dnz=28875000000000004,
            pcoef=1.0521775929921553,
            alpharate=1.973996644759543e17,
            rnfene=0,
            abeam=2.0000010000000001,
            dlamie=17.810652035055568,
            te=12,
            protonrate=540072280299564.38,
            fdeut=0.5,
            alphan=1,
            dnbeam=0,
            fhe3=0,
            dnalp=7.5e18,
            dene=7.5e19,
            dnprot=7500000000000000,
            iscz=0,
            err242=0,
            err243=0,
            ptarmw=33.990985729118783,
            lambdaio=0.00157,
            drsep=-0.014999999999999999,
            fio=0.40999999999999998,
            rho_star=0,
            nu_star=0,
            beta_mcdonald=0,
            itart_r=0,
            first_call=0,
            expected_impurity_arr_frac=(
                0.78128900936605694,
                0.10000000000000001,
                0,
                0,
                0,
                0,
                0,
                0,
                0,
                0,
                0,
                0,
                0.00038000000000000008,
                5.0000000000000021e-06,
            ),
            expected_falpe=0.73096121787894142,
            expected_afuel=2.5,
            expected_deni=5.8576156204039725e19,
            expected_aion=2.7262064639685937,
            expected_dnitot=6.6125550702454276e19,
            expected_zeffai=0.43258985127992111,
            expected_falpi=0.26903878212105858,
            expected_dlamee=17.510652035055571,
            expected_zeff=2.0909945616489103,
            expected_dnz=28875000000000004,
            expected_abeam=2.0000010000000001,
            expected_dlamie=17.810652035055568,
            expected_dnalp=7.5e18,
            expected_dnprot=20519498414548412,
            expected_first_call=0,
        ),
    ),
)
def test_plasma_composition(plasmacompositionparam, monkeypatch, physics):
    """
    Automatically generated Regression Unit Test for plasma_composition.

    This test was generated using data from tests/regression/scenarios/large-tokamak/IN.DAT.

    :param plasmacompositionparam: the data used to mock and assert in this test.
    :type plasmacompositionparam: plasmacompositionparam

    :param monkeypatch: pytest fixture used to mock module/class variables
    :type monkeypatch: _pytest.monkeypatch.monkeypatch
    """
    impurity_radiation_module.init_impurity_radiation_module()
    initialise_imprad()

    monkeypatch.setattr(
        current_drive_variables, "ftritbm", plasmacompositionparam.ftritbm
    )

    monkeypatch.setattr(
        impurity_radiation_module,
        "impurity_arr_frac",
        plasmacompositionparam.impurity_arr_frac,
    )

    monkeypatch.setattr(
        impurity_radiation_module,
        "impurity_arr_z",
        plasmacompositionparam.impurity_arr_z,
    )

    monkeypatch.setattr(
        impurity_radiation_module,
        "impurity_arr_amass",
        plasmacompositionparam.impurity_arr_amass,
    )

    monkeypatch.setattr(physics_variables, "alphat", plasmacompositionparam.alphat)

    monkeypatch.setattr(physics_variables, "ignite", plasmacompositionparam.ignite)

    monkeypatch.setattr(physics_variables, "falpe", plasmacompositionparam.falpe)

    monkeypatch.setattr(physics_variables, "afuel", plasmacompositionparam.afuel)

    monkeypatch.setattr(physics_variables, "ftrit", plasmacompositionparam.ftrit)

    monkeypatch.setattr(physics_variables, "deni", plasmacompositionparam.deni)

    monkeypatch.setattr(physics_variables, "aion", plasmacompositionparam.aion)

    monkeypatch.setattr(physics_variables, "dnitot", plasmacompositionparam.dnitot)

    monkeypatch.setattr(physics_variables, "protium", plasmacompositionparam.protium)

    monkeypatch.setattr(physics_variables, "zeffai", plasmacompositionparam.zeffai)

    monkeypatch.setattr(physics_variables, "rncne", plasmacompositionparam.rncne)

    monkeypatch.setattr(physics_variables, "rnone", plasmacompositionparam.rnone)

    monkeypatch.setattr(physics_variables, "falpi", plasmacompositionparam.falpi)

    monkeypatch.setattr(physics_variables, "ralpne", plasmacompositionparam.ralpne)

    monkeypatch.setattr(physics_variables, "dlamee", plasmacompositionparam.dlamee)

    monkeypatch.setattr(physics_variables, "rnbeam", plasmacompositionparam.rnbeam)

    monkeypatch.setattr(physics_variables, "zeff", plasmacompositionparam.zeff)

    monkeypatch.setattr(physics_variables, "dnz", plasmacompositionparam.dnz)

    monkeypatch.setattr(physics_variables, "pcoef", plasmacompositionparam.pcoef)

    monkeypatch.setattr(
        physics_variables, "alpharate", plasmacompositionparam.alpharate
    )

    monkeypatch.setattr(physics_variables, "rnfene", plasmacompositionparam.rnfene)

    monkeypatch.setattr(physics_variables, "abeam", plasmacompositionparam.abeam)

    monkeypatch.setattr(physics_variables, "dlamie", plasmacompositionparam.dlamie)

    monkeypatch.setattr(physics_variables, "te", plasmacompositionparam.te)

    monkeypatch.setattr(
        physics_variables, "protonrate", plasmacompositionparam.protonrate
    )

    monkeypatch.setattr(physics_variables, "fdeut", plasmacompositionparam.fdeut)

    monkeypatch.setattr(physics_variables, "alphan", plasmacompositionparam.alphan)

    monkeypatch.setattr(physics_variables, "dnbeam", plasmacompositionparam.dnbeam)

    monkeypatch.setattr(physics_variables, "fhe3", plasmacompositionparam.fhe3)

    monkeypatch.setattr(physics_variables, "dnalp", plasmacompositionparam.dnalp)

    monkeypatch.setattr(physics_variables, "dene", plasmacompositionparam.dene)

    monkeypatch.setattr(physics_variables, "dnprot", plasmacompositionparam.dnprot)

    monkeypatch.setattr(physics_module, "iscz", plasmacompositionparam.iscz)

    monkeypatch.setattr(physics_module, "err242", plasmacompositionparam.err242)

    monkeypatch.setattr(physics_module, "err243", plasmacompositionparam.err243)

    monkeypatch.setattr(physics_module, "ptarmw", plasmacompositionparam.ptarmw)

    monkeypatch.setattr(physics_module, "lambdaio", plasmacompositionparam.lambdaio)

    monkeypatch.setattr(physics_module, "drsep", plasmacompositionparam.drsep)

    monkeypatch.setattr(physics_module, "fio", plasmacompositionparam.fio)

    monkeypatch.setattr(physics_module, "rho_star", plasmacompositionparam.rho_star)

    monkeypatch.setattr(physics_module, "nu_star", plasmacompositionparam.nu_star)

    monkeypatch.setattr(
        physics_module, "beta_mcdonald", plasmacompositionparam.beta_mcdonald
    )

    monkeypatch.setattr(physics_module, "itart_r", plasmacompositionparam.itart_r)

    monkeypatch.setattr(physics_module, "first_call", plasmacompositionparam.first_call)

    physics.plasma_composition()

    assert impurity_radiation_module.impurity_arr_frac == pytest.approx(
        plasmacompositionparam.expected_impurity_arr_frac
    )

    assert physics_variables.falpe == pytest.approx(
        plasmacompositionparam.expected_falpe
    )

    assert physics_variables.afuel == pytest.approx(
        plasmacompositionparam.expected_afuel
    )

    assert physics_variables.deni == pytest.approx(plasmacompositionparam.expected_deni)

    assert physics_variables.aion == pytest.approx(plasmacompositionparam.expected_aion)

    assert physics_variables.dnitot == pytest.approx(
        plasmacompositionparam.expected_dnitot
    )

    assert physics_variables.zeffai == pytest.approx(
        plasmacompositionparam.expected_zeffai
    )

    assert physics_variables.falpi == pytest.approx(
        plasmacompositionparam.expected_falpi
    )

    assert physics_variables.dlamee == pytest.approx(
        plasmacompositionparam.expected_dlamee
    )

    assert physics_variables.zeff == pytest.approx(plasmacompositionparam.expected_zeff)

    assert physics_variables.dnz == pytest.approx(plasmacompositionparam.expected_dnz)

    assert physics_variables.abeam == pytest.approx(
        plasmacompositionparam.expected_abeam
    )

    assert physics_variables.dlamie == pytest.approx(
        plasmacompositionparam.expected_dlamie
    )

    assert physics_variables.dnalp == pytest.approx(
        plasmacompositionparam.expected_dnalp
    )

    assert physics_variables.dnprot == pytest.approx(
        plasmacompositionparam.expected_dnprot
    )

    assert physics_module.first_call == pytest.approx(
        plasmacompositionparam.expected_first_call
    )


class VscalcParam(NamedTuple):
    csawth: Any = None

    eps: Any = None

    facoh: Any = None

    gamma: Any = None

    kappa: Any = None

    plascur: Any = None

    rli: Any = None

    rmajor: Any = None

    rplas: Any = None

    tburn: Any = None

    t_fusion_ramp: Any = None

    expected_phiint: Any = None

    expected_rlp: Any = None

    expected_vsbrn: Any = None

    expected_vsind: Any = None

    expected_vsres: Any = None

    expected_vsstt: Any = None


@pytest.mark.parametrize(
    "vscalcparam",
    (
        VscalcParam(
            csawth=1,
            eps=0.33333333333333331,
            facoh=0.59999999999999998,
            gamma=0.30000000000000004,
            kappa=1.8500000000000001,
            plascur=18398455.678867526,
            rli=1.2064840230894305,
            rmajor=8,
            rplas=3.7767895536275952e-09,
            tburn=1000,
            t_fusion_ramp=10,
            expected_phiint=111.57651734747576,
            expected_rlp=1.4075705307248088e-05,
            expected_vsbrn=42.109179697761263,
            expected_vsind=258.97124024420435,
            expected_vsres=55.488435095110333,
            expected_vsstt=356.56885503707593,
        ),
        VscalcParam(
            csawth=1,
            eps=0.33333333333333331,
            facoh=0.59999999999999998,
            gamma=0.30000000000000004,
            kappa=1.8500000000000001,
            plascur=18398455.678867526,
            rli=1.2064840230894305,
            rmajor=8,
            rplas=3.7767895536275952e-09,
            tburn=0,
            t_fusion_ramp=10,
            expected_phiint=111.57651734747576,
            expected_rlp=1.4075705307248088e-05,
            expected_vsbrn=0.41692257126496302,
            expected_vsind=258.97124024420435,
            expected_vsres=55.488435095110333,
            expected_vsstt=314.87659791057968,
        ),
    ),
)
def test_vscalc(vscalcparam):
    """
    Automatically generated Regression Unit Test for vscalc.

    This test was generated using data from tests/regression/scenarios/large-tokamak/IN.DAT.

    :param vscalcparam: the data used to mock and assert in this test.
    :type vscalcparam: vscalcparam
    """

    phiint, rlp, vsbrn, vsind, vsres, vsstt = vscalc(
        csawth=vscalcparam.csawth,
        eps=vscalcparam.eps,
        facoh=vscalcparam.facoh,
        gamma=vscalcparam.gamma,
        kappa=vscalcparam.kappa,
        plascur=vscalcparam.plascur,
        rli=vscalcparam.rli,
        rmajor=vscalcparam.rmajor,
        rplas=vscalcparam.rplas,
        tburn=vscalcparam.tburn,
        t_fusion_ramp=vscalcparam.t_fusion_ramp,
        rmu0=constants.rmu0,
    )

    assert phiint == pytest.approx(vscalcparam.expected_phiint)

    assert rlp == pytest.approx(vscalcparam.expected_rlp)

    assert vsbrn == pytest.approx(vscalcparam.expected_vsbrn)

    assert vsind == pytest.approx(vscalcparam.expected_vsind)

    assert vsres == pytest.approx(vscalcparam.expected_vsres)

    assert vsstt == pytest.approx(vscalcparam.expected_vsstt)


class PhyauxParam(NamedTuple):
    tauratio: Any = None

    burnup_in: Any = None

    aspect: Any = None

    dene: Any = None

    deni: Any = None

    dnalp: Any = None

    fusionrate: Any = None

    alpharate: Any = None

    plascur: Any = None

    sbar: Any = None

    taueff: Any = None

    vol: Any = None

    expected_burnup: Any = None

    expected_dntau: Any = None

    expected_figmer: Any = None

    expected_fusrat: Any = None

    expected_qfuel: Any = None

    expected_rndfuel: Any = None

    expected_taup: Any = None


@pytest.mark.parametrize(
    "phyauxparam",
    (
        PhyauxParam(
            tauratio=1,
            burnup_in=0,
            aspect=3,
            dene=7.5e19,
            deni=5.8589175702454272e19,
            dnalp=7.5e18,
            fusionrate=1.9852091609123786e17,
            alpharate=1.973996644759543e17,
            plascur=18398455.678867526,
            sbar=1,
            taueff=3.401323521525641,
            vol=1888.1711539956691,
            expected_burnup=0.20383432558954095,
            expected_dntau=2.5509926411442307e20,
            expected_figmer=55.195367036602576,
            expected_fusrat=3.7484146722826997e20,
            expected_qfuel=1.8389516394951276e21,
            expected_rndfuel=3.7484146722826997e20,
            expected_taup=37.993985551650177,
        ),
        PhyauxParam(
            tauratio=1,
            burnup_in=0,
            aspect=3,
            dene=7.5e19,
            deni=5.8576156204039725e19,
            dnalp=7.5e18,
            fusionrate=1.9843269653375773e17,
            alpharate=1.9731194318497056e17,
            plascur=18398455.678867526,
            sbar=1,
            taueff=3.402116961408892,
            vol=1888.1711539956691,
            expected_burnup=0.20387039462081086,
            expected_dntau=2.5515877210566689e20,
            expected_figmer=55.195367036602576,
            expected_fusrat=3.7467489360461772e20,
            expected_qfuel=1.8378092331723546e21,
            expected_rndfuel=3.7467489360461772e20,
            expected_taup=38.010876984618747,
        ),
    ),
)
def test_phyaux(phyauxparam, monkeypatch, physics):
    """
    Automatically generated Regression Unit Test for phyaux.

    This test was generated using data from tests/regression/scenarios/large-tokamak/IN.DAT.

    :param phyauxparam: the data used to mock and assert in this test.
    :type phyauxparam: phyauxparam

    :param monkeypatch: pytest fixture used to mock module/class variables
    :type monkeypatch: _pytest.monkeypatch.monkeypatch
    """

    monkeypatch.setattr(physics_variables, "tauratio", phyauxparam.tauratio)

    monkeypatch.setattr(physics_variables, "burnup_in", phyauxparam.burnup_in)

    burnup, dntau, figmer, fusrat, qfuel, rndfuel, taup = physics.phyaux(
        aspect=phyauxparam.aspect,
        dene=phyauxparam.dene,
        deni=phyauxparam.deni,
        dnalp=phyauxparam.dnalp,
        fusionrate=phyauxparam.fusionrate,
        alpharate=phyauxparam.alpharate,
        plascur=phyauxparam.plascur,
        sbar=phyauxparam.sbar,
        taueff=phyauxparam.taueff,
        vol=phyauxparam.vol,
    )

    assert burnup == pytest.approx(phyauxparam.expected_burnup)

    assert dntau == pytest.approx(phyauxparam.expected_dntau)

    assert figmer == pytest.approx(phyauxparam.expected_figmer)

    assert fusrat == pytest.approx(phyauxparam.expected_fusrat)

    assert qfuel == pytest.approx(phyauxparam.expected_qfuel)

    assert rndfuel == pytest.approx(phyauxparam.expected_rndfuel)

    assert taup == pytest.approx(phyauxparam.expected_taup)


def test_rether():
    assert rether(
        1.0, 1.45, 7.5e19, 17.81065204, 12.0, 13.0, 0.43258985
    ) == pytest.approx(0.028360489673597476)


class PohmParam(NamedTuple):
    aspect: Any = None

    plasma_res_factor: Any = None

    facoh: Any = None

    kappa95: Any = None

    plascur: Any = None

    rmajor: Any = None

    rminor: Any = None

    ten: Any = None

    vol: Any = None

    zeff: Any = None

    expected_pohmpv: Any = None

    expected_pohmmw: Any = None

    expected_rpfac: Any = None

    expected_rplas: Any = None


@pytest.mark.parametrize(
    "pohmparam",
    (
        PohmParam(
            aspect=3,
            plasma_res_factor=0.70000000000000007,
            facoh=0.59999999999999998,
            kappa95=1.6517857142857142,
            plascur=18398455.678867526,
            rmajor=8,
            rminor=2.6666666666666665,
            ten=12.626131115905864,
            vol=1888.1711539956691,
            zeff=2.0909945616489103,
            expected_pohmpv=0.0004062519138005805,
            expected_pohmmw=0.7670731448937912,
            expected_rpfac=2.5,
            expected_rplas=3.7767895536275952e-09,
        ),
    ),
)
def test_pohm(pohmparam, monkeypatch, physics):
    """
    Automatically generated Regression Unit Test for pohm.

    This test was generated using data from tests/regression/scenarios/large-tokamak/IN.DAT.

    :param pohmparam: the data used to mock and assert in this test.
    :type pohmparam: pohmparam

    :param monkeypatch: pytest fixture used to mock module/class variables
    :type monkeypatch: _pytest.monkeypatch.monkeypatch
    """

    monkeypatch.setattr(physics_variables, "aspect", pohmparam.aspect)

    monkeypatch.setattr(
        physics_variables, "plasma_res_factor", pohmparam.plasma_res_factor
    )

    pohmpv, pohmmw, rpfac, rplas = physics.pohm(
        facoh=pohmparam.facoh,
        kappa95=pohmparam.kappa95,
        plascur=pohmparam.plascur,
        rmajor=pohmparam.rmajor,
        rminor=pohmparam.rminor,
        ten=pohmparam.ten,
        vol=pohmparam.vol,
        zeff=pohmparam.zeff,
    )

    assert pohmpv == pytest.approx(pohmparam.expected_pohmpv)

    assert pohmmw == pytest.approx(pohmparam.expected_pohmmw)

    assert rpfac == pytest.approx(pohmparam.expected_rpfac)

    assert rplas == pytest.approx(pohmparam.expected_rplas)


class CuldlmParam(NamedTuple):
    idensl: Any = None

    bt: Any = None

    pdivt: Any = None

    plascur: Any = None

    prn1: Any = None

    q95: Any = None

    qcyl: Any = None

    rmajor: Any = None

    rminor: Any = None

    sarea: Any = None

    zeff: Any = None

    expected_dnelimt: Any = None

    expected_dlimit: Any = None


@pytest.mark.parametrize(
    "culdlmparam",
    (
        CuldlmParam(
            idensl=7,
            bt=5.7000000000000002,
            pdivt=169.86588182297265,
            plascur=18398455.678867526,
            prn1=0.54903846872792261,
            q95=3.5,
            qcyl=2.9008029008029004,
            rmajor=8,
            rminor=2.6666666666666665,
            sarea=1173.8427771245592,
            zeff=2.0909945616489103,
            expected_dnelimt=8.2355770309188387e19,
            expected_dlimit=(
                4.6776897596806603e19,
                9.6979327595095458e19,
                3.8452719591725253e19,
                3.0917086651329429e21,
                4.0085150551984223e20,
                7.3686495535714296e19,
                8.2355770309188387e19,
            ),
        ),
    ),
)
def test_culdlm(culdlmparam, physics):
    """
    Automatically generated Regression Unit Test for culdlm.

    This test was generated using data from tests/regression/scenarios/large-tokamak/IN.DAT.

    :param culdlmparam: the data used to mock and assert in this test.
    :type culdlmparam: culdlmparam

    :param monkeypatch: pytest fixture used to mock module/class variables
    :type monkeypatch: _pytest.monkeypatch.monkeypatch
    """

    dlimit, dnelimt = physics.culdlm(
        idensl=culdlmparam.idensl,
        bt=culdlmparam.bt,
        pdivt=culdlmparam.pdivt,
        plascur=culdlmparam.plascur,
        prn1=culdlmparam.prn1,
        q95=culdlmparam.q95,
        qcyl=culdlmparam.qcyl,
        rmajor=culdlmparam.rmajor,
        rminor=culdlmparam.rminor,
        sarea=culdlmparam.sarea,
        zeff=culdlmparam.zeff,
    )

    assert dnelimt == pytest.approx(culdlmparam.expected_dnelimt)

    assert dlimit == pytest.approx(culdlmparam.expected_dlimit)


class PcondParam(NamedTuple):
    iradloss: Any = None

    tauee_in: Any = None

    pradpv: Any = None

    kappaa_ipb: Any = None

    pohmmw: Any = None

    falpha: Any = None

    iinvqd: Any = None

    isc: Any = None

    ignite: Any = None

    afuel: Any = None

    palpmw: Any = None

    aspect: Any = None

    bt: Any = None

    dene: Any = None

    dnitot: Any = None

    dnla: Any = None

    eps: Any = None

    hfact: Any = None

    kappa: Any = None

    kappa95: Any = None

    pchargemw: Any = None

    pinjmw: Any = None

    plascur: Any = None

    pcoreradpv: Any = None

    q: Any = None

    qstar: Any = None

    rmajor: Any = None

    rminor: Any = None

    te: Any = None

    ten: Any = None

    tin: Any = None

    vol: Any = None

    xarea: Any = None

    zeff: Any = None

    expected_kappaa_ipb: Any = None

    expected_kappaa: Any = None

    expected_powerht: Any = None

    expected_ptrepv: Any = None

    expected_ptripv: Any = None

    expected_tauee: Any = None

    expected_taueff: Any = None

    expected_tauei: Any = None


@pytest.mark.parametrize(
    "pcondparam",
    (
        PcondParam(
            iradloss=1,
            tauee_in=0,
            pradpv=0.11824275660100725,
            kappaa_ipb=1.68145080681586,
            pohmmw=0.63634001890069991,
            falpha=0.94999999999999996,
            iinvqd=1,
            isc=32,
            ignite=0,
            afuel=2.5,
            palpmw=319.03020327154269,
            aspect=3,
            bt=5.2375830857646202,
            dene=8.0593948787884524e19,
            dnitot=7.1529510234203251e19,
            dnla=8.925359201116491e19,
            eps=0.33333333333333331,
            hfact=6.1946504123280199,
            kappa=1.8500000000000001,
            kappa95=1.6517857142857142,
            pchargemw=1.2453296074483358,
            pinjmw=75.397788712812741,
            plascur=16616203.759182997,
            pcoreradpv=0.047757569353246924,
            q=3.5610139569387185,
            qstar=2.9513713188821282,
            rmajor=8,
            rminor=2.6666666666666665,
            te=12.437097421317889,
            ten=13.745148298980761,
            tin=13.745148298980761,
            vol=1888.1711539956691,
            xarea=38.39822223637151,
            zeff=2.4987360098030775,
            expected_kappaa_ipb=1.68145080681586,
            expected_kappaa=1.7187938085542791,
            expected_ptrepv=0.012570664670798823,
            expected_ptripv=0.011156836223364355,
            expected_tauee=21.17616899712392,
            expected_tauei=21.17616899712392,
            expected_taueff=21.17616899712392,
            expected_powerht=290.18368660937881,
        ),
        PcondParam(
            iradloss=1,
            tauee_in=0,
            pradpv=0.11824275660100725,
            kappaa_ipb=1.68145080681586,
            pohmmw=0.63634001890069991,
            falpha=0.94999999999999996,
            iinvqd=1,
            isc=33,
            ignite=0,
            afuel=2.5,
            palpmw=319.03020327154269,
            aspect=3,
            bt=5.2375830857646202,
            dene=8.0593948787884524e19,
            dnitot=7.1529510234203251e19,
            dnla=8.925359201116491e19,
            eps=0.33333333333333331,
            hfact=0.96163409847948844,
            kappa=1.8500000000000001,
            kappa95=1.6517857142857142,
            pchargemw=1.2453296074483358,
            pinjmw=75.397788712812741,
            plascur=16616203.759182997,
            pcoreradpv=0.047757569353246924,
            q=3.5610139569387185,
            qstar=2.9513713188821282,
            rmajor=8,
            rminor=2.6666666666666665,
            te=12.437097421317889,
            ten=13.745148298980761,
            tin=13.745148298980761,
            vol=1888.1711539956691,
            xarea=38.39822223637151,
            zeff=2.4987360098030775,
            expected_kappaa_ipb=1.68145080681586,
            expected_kappaa=1.7187938085542791,
            expected_ptrepv=0.081458458765440875,
            expected_ptripv=0.072296788376262536,
            expected_tauee=3.2679051814806361,
            expected_tauei=3.2679051814806361,
            expected_taueff=3.2679051814806366,
            expected_powerht=290.18368660937881,
        ),
        PcondParam(
            iradloss=1,
            tauee_in=0,
            pradpv=0.11824275660100725,
            kappaa_ipb=1.68145080681586,
            pohmmw=0.63634001890069991,
            falpha=0.94999999999999996,
            iinvqd=1,
            isc=34,
            ignite=0,
            afuel=2.5,
            palpmw=319.03020327154269,
            aspect=3,
            bt=5.2375830857646202,
            dene=8.0593948787884524e19,
            dnitot=7.1529510234203251e19,
            dnla=8.925359201116491e19,
            eps=0.33333333333333331,
            hfact=1.1960655150953154,
            kappa=1.8500000000000001,
            kappa95=1.6517857142857142,
            pchargemw=1.2453296074483358,
            pinjmw=75.397788712812741,
            plascur=16616203.759182997,
            pcoreradpv=0.047757569353246924,
            q=3.5610139569387185,
            qstar=2.9513713188821282,
            rmajor=8,
            rminor=2.6666666666666665,
            te=12.437097421317889,
            ten=13.745148298980761,
            tin=13.745148298980761,
            vol=1888.1711539956691,
            xarea=38.39822223637151,
            zeff=2.4987360098030775,
            expected_kappaa_ipb=1.68145080681586,
            expected_kappaa=1.7187938085542791,
            expected_ptrepv=0.081327750398391824,
            expected_ptripv=0.072180780839479111,
            expected_tauee=3.2731572946627923,
            expected_tauei=3.2731572946627923,
            expected_taueff=3.2731572946627923,
            expected_powerht=290.18368660937881,
        ),
        PcondParam(
            iradloss=1,
            tauee_in=0,
            pradpv=0.11824275660100725,
            kappaa_ipb=1.68145080681586,
            pohmmw=0.63634001890069991,
            falpha=0.94999999999999996,
            iinvqd=1,
            isc=35,
            ignite=0,
            afuel=2.5,
            palpmw=319.03020327154269,
            aspect=3,
            bt=5.2375830857646202,
            dene=8.0593948787884524e19,
            dnitot=7.1529510234203251e19,
            dnla=8.925359201116491e19,
            eps=0.33333333333333331,
            hfact=0.78453691772934719,
            kappa=1.8500000000000001,
            kappa95=1.6517857142857142,
            pchargemw=1.2453296074483358,
            pinjmw=75.397788712812741,
            plascur=16616203.759182997,
            pcoreradpv=0.047757569353246924,
            q=3.5610139569387185,
            qstar=2.9513713188821282,
            rmajor=8,
            rminor=2.6666666666666665,
            te=12.437097421317889,
            ten=13.745148298980761,
            tin=13.745148298980761,
            vol=1888.1711539956691,
            xarea=38.39822223637151,
            zeff=2.4987360098030775,
            expected_kappaa_ipb=1.68145080681586,
            expected_kappaa=1.7187938085542791,
            expected_ptrepv=0.12077931279593926,
            expected_ptripv=0.10719520783694242,
            expected_tauee=2.2040075681235445,
            expected_tauei=2.2040075681235445,
            expected_taueff=2.2040075681235445,
            expected_powerht=290.18368660937881,
        ),
        PcondParam(
            iradloss=1,
            tauee_in=0,
            pradpv=0.11824275660100725,
            kappaa_ipb=1.68145080681586,
            pohmmw=0.63634001890069991,
            falpha=0.94999999999999996,
            iinvqd=1,
            isc=36,
            ignite=0,
            afuel=2.5,
            palpmw=319.03020327154269,
            aspect=3,
            bt=5.2375830857646202,
            dene=8.0593948787884524e19,
            dnitot=7.1529510234203251e19,
            dnla=8.925359201116491e19,
            eps=0.33333333333333331,
            hfact=1.1619079679077555,
            kappa=1.8500000000000001,
            kappa95=1.6517857142857142,
            pchargemw=1.2453296074483358,
            pinjmw=75.397788712812741,
            plascur=16616203.759182997,
            pcoreradpv=0.047757569353246924,
            q=3.5610139569387185,
            qstar=2.9513713188821282,
            rmajor=8,
            rminor=2.6666666666666665,
            te=12.437097421317889,
            ten=13.745148298980761,
            tin=13.745148298980761,
            vol=1888.1711539956691,
            xarea=38.39822223637151,
            zeff=2.4987360098030775,
            expected_kappaa_ipb=1.68145080681586,
            expected_kappaa=1.7187938085542791,
            expected_ptrepv=0.081309182573405442,
            expected_ptripv=0.072164301346324039,
            expected_tauee=3.2739047552801135,
            expected_tauei=3.2739047552801135,
            expected_taueff=3.2739047552801135,
            expected_powerht=290.18368660937881,
        ),
        PcondParam(
            iradloss=1,
            tauee_in=0,
            pradpv=0.11824275660100725,
            kappaa_ipb=1.68145080681586,
            pohmmw=0.63634001890069991,
            falpha=0.94999999999999996,
            iinvqd=1,
            isc=37,
            ignite=0,
            afuel=2.5,
            palpmw=319.03020327154269,
            aspect=3,
            bt=5.2375830857646202,
            dene=8.0593948787884524e19,
            dnitot=7.1529510234203251e19,
            dnla=8.925359201116491e19,
            eps=0.33333333333333331,
            hfact=1.7340642483550435,
            kappa=1.8500000000000001,
            kappa95=1.6517857142857142,
            pchargemw=1.2453296074483358,
            pinjmw=75.397788712812741,
            plascur=16616203.759182997,
            pcoreradpv=0.047757569353246924,
            q=3.5610139569387185,
            qstar=2.9513713188821282,
            rmajor=8,
            rminor=2.6666666666666665,
            te=12.437097421317889,
            ten=13.745148298980761,
            tin=13.745148298980761,
            vol=1888.1711539956691,
            xarea=38.39822223637151,
            zeff=2.4987360098030775,
            expected_kappaa_ipb=1.68145080681586,
            expected_kappaa=1.7187938085542791,
            expected_ptrepv=0.08142612910014517,
            expected_ptripv=0.072268094843318462,
            expected_tauee=3.269202679985145,
            expected_tauei=3.269202679985145,
            expected_taueff=3.2692026799851455,
            expected_powerht=290.18368660937881,
        ),
        PcondParam(
            iradloss=1,
            tauee_in=0,
            pradpv=0.11824275660100725,
            kappaa_ipb=1.68145080681586,
            pohmmw=0.63634001890069991,
            falpha=0.94999999999999996,
            iinvqd=1,
            isc=38,
            ignite=0,
            afuel=2.5,
            palpmw=319.03020327154269,
            aspect=3,
            bt=5.2375830857646202,
            dene=8.0593948787884524e19,
            dnitot=7.1529510234203251e19,
            dnla=8.925359201116491e19,
            eps=0.33333333333333331,
            hfact=1.1117392853827024,
            kappa=1.8500000000000001,
            kappa95=1.6517857142857142,
            pchargemw=1.2453296074483358,
            pinjmw=75.397788712812741,
            plascur=16616203.759182997,
            pcoreradpv=0.047757569353246924,
            q=3.5610139569387185,
            qstar=2.9513713188821282,
            rmajor=8,
            rminor=2.6666666666666665,
            te=12.437097421317889,
            ten=13.745148298980761,
            tin=13.745148298980761,
            vol=1888.1711539956691,
            xarea=38.39822223637151,
            zeff=2.4987360098030775,
            expected_kappaa_ipb=1.68145080681586,
            expected_kappaa=1.7187938085542791,
            expected_ptrepv=0.072709146314778414,
            expected_ptripv=0.064531515128155068,
            expected_tauee=3.6611421391548524,
            expected_tauei=3.6611421391548524,
            expected_taueff=3.6611421391548529,
            expected_powerht=290.18368660937881,
        ),
        PcondParam(
            iradloss=1,
            tauee_in=0,
            pradpv=0.11824275660100725,
            kappaa_ipb=1.68145080681586,
            pohmmw=0.63634001890069991,
            falpha=0.94999999999999996,
            iinvqd=1,
            isc=39,
            ignite=0,
            afuel=2.5,
            palpmw=319.03020327154269,
            aspect=3,
            bt=5.2375830857646202,
            dene=8.0593948787884524e19,
            dnitot=7.1529510234203251e19,
            dnla=8.925359201116491e19,
            eps=0.33333333333333331,
            hfact=0.84477227311274361,
            kappa=1.8500000000000001,
            kappa95=1.6517857142857142,
            pchargemw=1.2453296074483358,
            pinjmw=75.397788712812741,
            plascur=16616203.759182997,
            pcoreradpv=0.047757569353246924,
            q=3.5610139569387185,
            qstar=2.9513713188821282,
            rmajor=8,
            rminor=2.6666666666666665,
            te=12.437097421317889,
            ten=13.745148298980761,
            tin=13.745148298980761,
            vol=1888.1711539956691,
            xarea=38.39822223637151,
            zeff=2.4987360098030775,
            expected_kappaa_ipb=1.68145080681586,
            expected_kappaa=1.7187938085542791,
            expected_ptrepv=0.078529089520063822,
            expected_ptripv=0.069696886639614319,
            expected_tauee=3.3898077909969717,
            expected_tauei=3.3898077909969717,
            expected_taueff=3.3898077909969717,
            expected_powerht=290.18368660937881,
        ),
        PcondParam(
            iradloss=1,
            tauee_in=0,
            pradpv=0.11824275660100725,
            kappaa_ipb=1.68145080681586,
            pohmmw=0.63634001890069991,
            falpha=0.94999999999999996,
            iinvqd=1,
            isc=40,
            ignite=0,
            afuel=2.5,
            palpmw=319.03020327154269,
            aspect=3,
            bt=5.2375830857646202,
            dene=8.0593948787884524e19,
            dnitot=7.1529510234203251e19,
            dnla=8.925359201116491e19,
            eps=0.33333333333333331,
            hfact=1.6096667103064701,
            kappa=1.8500000000000001,
            kappa95=1.6517857142857142,
            pchargemw=1.2453296074483358,
            pinjmw=75.397788712812741,
            plascur=16616203.759182997,
            pcoreradpv=0.047757569353246924,
            q=3.5610139569387185,
            qstar=2.9513713188821282,
            rmajor=8,
            rminor=2.6666666666666665,
            te=12.437097421317889,
            ten=13.745148298980761,
            tin=13.745148298980761,
            vol=1888.1711539956691,
            xarea=38.39822223637151,
            zeff=2.4987360098030775,
            expected_kappaa_ipb=1.68145080681586,
            expected_kappaa=1.7187938085542791,
            expected_ptrepv=0.081359821043062386,
            expected_ptripv=0.072209244483967094,
            expected_tauee=3.2718670722507683,
            expected_tauei=3.2718670722507683,
            expected_taueff=3.2718670722507692,
            expected_powerht=290.18368660937881,
        ),
        PcondParam(
            iradloss=1,
            tauee_in=0,
            pradpv=0.11824275660100725,
            kappaa_ipb=1.68145080681586,
            pohmmw=0.63634001890069991,
            falpha=0.94999999999999996,
            iinvqd=1,
            isc=41,
            ignite=0,
            afuel=2.5,
            palpmw=319.03020327154269,
            aspect=3,
            bt=5.2375830857646202,
            dene=8.0593948787884524e19,
            dnitot=7.1529510234203251e19,
            dnla=8.925359201116491e19,
            eps=0.33333333333333331,
            hfact=0.67053301699102119,
            kappa=1.8500000000000001,
            kappa95=1.6517857142857142,
            pchargemw=1.2453296074483358,
            pinjmw=75.397788712812741,
            plascur=16616203.759182997,
            pcoreradpv=0.047757569353246924,
            q=3.5610139569387185,
            qstar=2.9513713188821282,
            rmajor=8,
            rminor=2.6666666666666665,
            te=12.437097421317889,
            ten=13.745148298980761,
            tin=13.745148298980761,
            vol=1888.1711539956691,
            xarea=38.39822223637151,
            zeff=2.4987360098030775,
            expected_kappaa_ipb=1.68145080681586,
            expected_kappaa=1.7187938085542791,
            expected_ptrepv=0.081513009259203975,
            expected_ptripv=0.072345203550858064,
            expected_tauee=3.2657182196344126,
            expected_tauei=3.2657182196344126,
            expected_taueff=3.2657182196344126,
            expected_powerht=290.18368660937881,
        ),
        PcondParam(
            iradloss=1,
            tauee_in=0,
            pradpv=0.11824275660100725,
            kappaa_ipb=1.68145080681586,
            pohmmw=0.63634001890069991,
            falpha=0.94999999999999996,
            iinvqd=1,
            isc=42,
            ignite=0,
            afuel=2.5,
            palpmw=319.03020327154269,
            aspect=3,
            bt=5.2375830857646202,
            dene=8.0593948787884524e19,
            dnitot=7.1529510234203251e19,
            dnla=8.925359201116491e19,
            eps=0.33333333333333331,
            hfact=2.1212580310552207,
            kappa=1.8500000000000001,
            kappa95=1.6517857142857142,
            pchargemw=1.2453296074483358,
            pinjmw=75.397788712812741,
            plascur=16616203.759182997,
            pcoreradpv=0.047757569353246924,
            q=3.5610139569387185,
            qstar=2.9513713188821282,
            rmajor=8,
            rminor=2.6666666666666665,
            te=12.437097421317889,
            ten=13.745148298980761,
            tin=13.745148298980761,
            vol=1888.1711539956691,
            xarea=38.39822223637151,
            zeff=2.4987360098030775,
            expected_kappaa_ipb=1.68145080681586,
            expected_kappaa=1.7187938085542791,
            expected_ptrepv=0.073097992274882811,
            expected_ptripv=0.064876627403966491,
            expected_tauee=3.6416666339340682,
            expected_tauei=3.6416666339340682,
            expected_taueff=3.6416666339340686,
            expected_powerht=290.18368660937881,
        ),
        PcondParam(
            iradloss=1,
            tauee_in=0,
            pradpv=0.11824275660100725,
            kappaa_ipb=1.68145080681586,
            pohmmw=0.63634001890069991,
            falpha=0.94999999999999996,
            iinvqd=1,
            isc=43,
            ignite=0,
            afuel=2.5,
            palpmw=319.03020327154269,
            aspect=3,
            bt=5.2375830857646202,
            dene=8.0593948787884524e19,
            dnitot=7.1529510234203251e19,
            dnla=8.925359201116491e19,
            eps=0.33333333333333331,
            hfact=50.095480115636271,
            kappa=1.8500000000000001,
            kappa95=1.6517857142857142,
            pchargemw=1.2453296074483358,
            pinjmw=75.397788712812741,
            plascur=16616203.759182997,
            pcoreradpv=0.047757569353246924,
            q=3.5610139569387185,
            qstar=2.9513713188821282,
            rmajor=8,
            rminor=2.6666666666666665,
            te=12.437097421317889,
            ten=13.745148298980761,
            tin=13.745148298980761,
            vol=1888.1711539956691,
            xarea=38.39822223637151,
            zeff=2.4987360098030775,
            expected_kappaa_ipb=1.68145080681586,
            expected_kappaa=1.7187938085542791,
            expected_ptrepv=0.081423406537449478,
            expected_ptripv=0.072265678488503571,
            expected_tauee=3.2693119926464509,
            expected_tauei=3.2693119926464509,
            expected_taueff=3.2693119926464513,
            expected_powerht=290.18368660937881,
        ),
        PcondParam(
            iradloss=1,
            tauee_in=0,
            pradpv=0.11824275660100725,
            kappaa_ipb=1.68145080681586,
            pohmmw=0.63634001890069991,
            falpha=0.94999999999999996,
            iinvqd=1,
            isc=44,
            ignite=0,
            afuel=2.5,
            palpmw=319.03020327154269,
            aspect=3,
            bt=5.2375830857646202,
            dene=8.0593948787884524e19,
            dnitot=7.1529510234203251e19,
            dnla=8.925359201116491e19,
            eps=0.33333333333333331,
            hfact=87.869318916638761,
            kappa=1.8500000000000001,
            kappa95=1.6517857142857142,
            pchargemw=1.2453296074483358,
            pinjmw=75.397788712812741,
            plascur=16616203.759182997,
            pcoreradpv=0.047757569353246924,
            q=3.5610139569387185,
            qstar=2.9513713188821282,
            rmajor=8,
            rminor=2.6666666666666665,
            te=12.437097421317889,
            ten=13.745148298980761,
            tin=13.745148298980761,
            vol=1888.1711539956691,
            xarea=38.39822223637151,
            zeff=2.4987360098030775,
            expected_kappaa_ipb=1.68145080681586,
            expected_kappaa=1.7187938085542791,
            expected_ptrepv=0.081419881443596701,
            expected_ptripv=0.072262549863580605,
            expected_tauee=3.2694535383156871,
            expected_tauei=3.2694535383156871,
            expected_taueff=3.2694535383156871,
            expected_powerht=290.18368660937881,
        ),
        PcondParam(
            iradloss=1,
            tauee_in=0,
            pradpv=0.11824275660100725,
            kappaa_ipb=1.68145080681586,
            pohmmw=0.63634001890069991,
            falpha=0.94999999999999996,
            iinvqd=1,
            isc=45,
            ignite=0,
            afuel=2.5,
            palpmw=319.03020327154269,
            aspect=3,
            bt=5.2375830857646202,
            dene=8.0593948787884524e19,
            dnitot=7.1529510234203251e19,
            dnla=8.925359201116491e19,
            eps=0.33333333333333331,
            hfact=28.562137619592285,
            kappa=1.8500000000000001,
            kappa95=1.6517857142857142,
            pchargemw=1.2453296074483358,
            pinjmw=75.397788712812741,
            plascur=16616203.759182997,
            pcoreradpv=0.047757569353246924,
            q=3.5610139569387185,
            qstar=2.9513713188821282,
            rmajor=8,
            rminor=2.6666666666666665,
            te=12.437097421317889,
            ten=13.745148298980761,
            tin=13.745148298980761,
            vol=1888.1711539956691,
            xarea=38.39822223637151,
            zeff=2.4987360098030775,
            expected_kappaa_ipb=1.68145080681586,
            expected_kappaa=1.7187938085542791,
            expected_ptrepv=0.081421142032658531,
            expected_ptripv=0.072263668673609824,
            expected_tauee=3.2694029195542003,
            expected_tauei=3.2694029195542003,
            expected_taueff=3.2694029195542003,
            expected_powerht=290.18368660937881,
        ),
        PcondParam(
            iradloss=1,
            tauee_in=0,
            pradpv=0.11824275660100725,
            kappaa_ipb=1.68145080681586,
            pohmmw=0.63634001890069991,
            falpha=0.94999999999999996,
            iinvqd=1,
            isc=46,
            ignite=0,
            afuel=2.5,
            palpmw=319.03020327154269,
            aspect=3,
            bt=5.2375830857646202,
            dene=8.0593948787884524e19,
            dnitot=7.1529510234203251e19,
            dnla=8.925359201116491e19,
            eps=0.33333333333333331,
            hfact=0.50082256309019457,
            kappa=1.8500000000000001,
            kappa95=1.6517857142857142,
            pchargemw=1.2453296074483358,
            pinjmw=75.397788712812741,
            plascur=16616203.759182997,
            pcoreradpv=0.047757569353246924,
            q=3.5610139569387185,
            qstar=2.9513713188821282,
            rmajor=8,
            rminor=2.6666666666666665,
            te=12.437097421317889,
            ten=13.745148298980761,
            tin=13.745148298980761,
            vol=1888.1711539956691,
            xarea=38.39822223637151,
            zeff=2.4987360098030775,
            expected_kappaa_ipb=1.68145080681586,
            expected_kappaa=1.7187938085542791,
            expected_ptrepv=0.079599509500323962,
            expected_ptripv=0.070646915991500636,
            expected_tauee=3.3442231132583498,
            expected_tauei=3.3442231132583498,
            expected_taueff=3.3442231132583502,
            expected_powerht=290.18368660937881,
        ),
        PcondParam(
            iradloss=1,
            tauee_in=0,
            pradpv=0.11824275660100725,
            kappaa_ipb=1.68145080681586,
            pohmmw=0.63634001890069991,
            falpha=0.94999999999999996,
            iinvqd=1,
            isc=47,
            ignite=0,
            afuel=2.5,
            palpmw=319.03020327154269,
            aspect=3,
            bt=5.2375830857646202,
            dene=8.0593948787884524e19,
            dnitot=7.1529510234203251e19,
            dnla=8.925359201116491e19,
            eps=0.33333333333333331,
            hfact=0.77961193402355955,
            kappa=1.8500000000000001,
            kappa95=1.6517857142857142,
            pchargemw=1.2453296074483358,
            pinjmw=75.397788712812741,
            plascur=16616203.759182997,
            pcoreradpv=0.047757569353246924,
            q=3.5610139569387185,
            qstar=2.9513713188821282,
            rmajor=8,
            rminor=2.6666666666666665,
            te=12.437097421317889,
            ten=13.745148298980761,
            tin=13.745148298980761,
            vol=1888.1711539956691,
            xarea=38.39822223637151,
            zeff=2.4987360098030775,
            expected_kappaa_ipb=1.68145080681586,
            expected_kappaa=1.7187938085542791,
            expected_ptrepv=0.070108167457759038,
            expected_ptripv=0.062223069561580698,
            expected_tauee=3.7969687288631331,
            expected_tauei=3.7969687288631331,
            expected_taueff=3.7969687288631335,
            expected_powerht=290.18368660937881,
        ),
    ),
)
def test_pcond(pcondparam, monkeypatch, physics):
    """
    Automatically generated Regression Unit Test for pcond.

    This test was generated using data from tests/regression/scenarios/large-tokamak/IN.DAT.

    :param pcondparam: the data used to mock and assert in this test.
    :type pcondparam: pcondparam

    :param monkeypatch: pytest fixture used to mock module/class variables
    :type monkeypatch: _pytest.monkeypatch.monkeypatch
    """

    monkeypatch.setattr(physics_variables, "iradloss", pcondparam.iradloss)

    monkeypatch.setattr(physics_variables, "tauee_in", pcondparam.tauee_in)

    monkeypatch.setattr(physics_variables, "pradpv", pcondparam.pradpv)

    monkeypatch.setattr(physics_variables, "kappaa_ipb", pcondparam.kappaa_ipb)

    monkeypatch.setattr(physics_variables, "pohmmw", pcondparam.pohmmw)

    monkeypatch.setattr(physics_variables, "falpha", pcondparam.falpha)

    kappaa, ptrepv, ptripv, tauee, tauei, taueff, powerht = physics.pcond(
        iinvqd=pcondparam.iinvqd,
        isc=pcondparam.isc,
        ignite=pcondparam.ignite,
        afuel=pcondparam.afuel,
        palpmw=pcondparam.palpmw,
        aspect=pcondparam.aspect,
        bt=pcondparam.bt,
        dene=pcondparam.dene,
        dnitot=pcondparam.dnitot,
        dnla=pcondparam.dnla,
        eps=pcondparam.eps,
        hfact=pcondparam.hfact,
        kappa=pcondparam.kappa,
        kappa95=pcondparam.kappa95,
        pchargemw=pcondparam.pchargemw,
        pinjmw=pcondparam.pinjmw,
        plascur=pcondparam.plascur,
        pcoreradpv=pcondparam.pcoreradpv,
        q=pcondparam.q,
        qstar=pcondparam.qstar,
        rmajor=pcondparam.rmajor,
        rminor=pcondparam.rminor,
        te=pcondparam.te,
        ten=pcondparam.ten,
        tin=pcondparam.tin,
        vol=pcondparam.vol,
        xarea=pcondparam.xarea,
        zeff=pcondparam.zeff,
    )

    assert physics_variables.kappaa_ipb == pytest.approx(pcondparam.expected_kappaa_ipb)

    assert kappaa == pytest.approx(pcondparam.expected_kappaa)

    assert powerht == pytest.approx(pcondparam.expected_powerht)

    assert ptrepv == pytest.approx(pcondparam.expected_ptrepv)

    assert ptripv == pytest.approx(pcondparam.expected_ptripv)

    assert tauee == pytest.approx(pcondparam.expected_tauee)

    assert taueff == pytest.approx(pcondparam.expected_taueff)

    assert tauei == pytest.approx(pcondparam.expected_tauei)<|MERGE_RESOLUTION|>--- conflicted
+++ resolved
@@ -468,9 +468,6 @@
     assert bfs == pytest.approx(bootstrapfractionsauterparam.expected_bfs)
 
 
-<<<<<<< HEAD
-class PlasmaCurrentParam(NamedTuple):
-=======
 class BootstrapFractionSakaiParam(NamedTuple):
     betap: Any = None
 
@@ -555,8 +552,7 @@
     assert bfs == pytest.approx(bootstrapfractionsakaiparam.expected_bfs)
 
 
-class CulcurParam(NamedTuple):
->>>>>>> b39ca894
+class PlasmaCurrentParam(NamedTuple):
     normalised_total_beta: Any = None
 
     beta: Any = None
