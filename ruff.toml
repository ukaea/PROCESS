--- conflicted
+++ resolved
@@ -23,11 +23,8 @@
     "TID",
     "UP",
     "W",
-<<<<<<< HEAD
+    "YTT",
     "C4",
-=======
-    "YTT",
->>>>>>> c261983e
 ]
 
 ignore = ["COM812", "FBT", "G004"]
